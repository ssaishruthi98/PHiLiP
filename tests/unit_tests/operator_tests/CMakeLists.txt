--- conflicted
+++ resolved
@@ -1,10 +1,5 @@
 set(TEST_SRC
-<<<<<<< HEAD
     volume_operators_test.cpp)
-=======
-    volume_operators_test.cpp
-    )
->>>>>>> 07751fc2
 
 foreach(dim RANGE 1 3)
     # Output executable
@@ -23,346 +18,305 @@
     string(CONCAT OperatorsLib Operator_Lib_${dim}D)
     target_link_libraries(${TEST_TARGET} ${OperatorsLib})
     target_link_libraries(${TEST_TARGET} DiscontinuousGalerkin_${dim}D)
-    # Setup target with deal.II
-    if (NOT DOC_ONLY)
-        DEAL_II_SETUP_TARGET(${TEST_TARGET})
-    endif()
-
-    add_test(
-      NAME ${TEST_TARGET}
-      COMMAND mpirun -n ${MPIMAX} ${EXECUTABLE_OUTPUT_PATH}/${TEST_TARGET}
-      WORKING_DIRECTORY ${TEST_OUTPUT_DIR})
-
-    unset(TEST_TARGET)
-    # unset(ParametersLib)
-    unset(OperatorsLib)
-endforeach()
-
-set(TEST_SRC
-<<<<<<< HEAD
+    
+    # Setup target with deal.II
+    if (NOT DOC_ONLY)
+        DEAL_II_SETUP_TARGET(${TEST_TARGET})
+    endif()
+
+    add_test(
+      NAME ${TEST_TARGET}
+      COMMAND mpirun -n ${MPIMAX} ${EXECUTABLE_OUTPUT_PATH}/${TEST_TARGET}
+      WORKING_DIRECTORY ${TEST_OUTPUT_DIR})
+
+    unset(TEST_TARGET)
+    unset(OperatorsLib)
+endforeach()
+
+set(TEST_SRC
+    tensor_product_test.cpp)
+
+foreach(dim RANGE 1 3)
+    # Output executable
+    string(CONCAT TEST_TARGET ${dim}D_TENSOR_PRODUCT_TEST)
+    message("Adding executable " ${TEST_TARGET} " with files " ${TEST_SRC} "\n")
+    add_executable(${TEST_TARGET} ${TEST_SRC})
+    # Replace occurences of PHILIP_DIM with 1, 2, or 3 in the code
+    target_compile_definitions(${TEST_TARGET} PRIVATE PHILIP_DIM=${dim})
+
+    # Compile this executable when 'make unit_tests'
+    add_dependencies(unit_tests ${TEST_TARGET})
+    add_dependencies(${dim}D ${TEST_TARGET})
+
+    # Library dependency
+    target_link_libraries(${TEST_TARGET} ParametersLibrary)
+    string(CONCAT OperatorsLib Operator_Lib_${dim}D)
+    target_link_libraries(${TEST_TARGET} ${OperatorsLib})
+    target_link_libraries(${TEST_TARGET} DiscontinuousGalerkin_${dim}D)
+    
+    # Setup target with deal.II
+    if (NOT DOC_ONLY)
+        DEAL_II_SETUP_TARGET(${TEST_TARGET})
+    endif()
+
+    add_test(
+      NAME ${TEST_TARGET}
+      COMMAND mpirun -n ${MPIMAX} ${EXECUTABLE_OUTPUT_PATH}/${TEST_TARGET}
+      WORKING_DIRECTORY ${TEST_OUTPUT_DIR})
+
+    unset(TEST_TARGET)
+    unset(OperatorsLib)
+endforeach()
+
+set(TEST_SRC
+    metric_Jacobian_test.cpp)
+
+foreach(dim RANGE 2 3)
+    # Output executable
+    string(CONCAT TEST_TARGET ${dim}D_Metric_Jacobian_Test)
+    message("Adding executable " ${TEST_TARGET} " with files " ${TEST_SRC} "\n")
+    add_executable(${TEST_TARGET} ${TEST_SRC})
+    # Replace occurences of PHILIP_DIM with 1, 2, or 3 in the code
+    target_compile_definitions(${TEST_TARGET} PRIVATE PHILIP_DIM=${dim})
+
+    # Compile this executable when 'make unit_tests'
+    add_dependencies(unit_tests ${TEST_TARGET})
+    add_dependencies(${dim}D ${TEST_TARGET})
+
+    # Library dependency
+    target_link_libraries(${TEST_TARGET} ParametersLibrary)
+    string(CONCAT OperatorsLib Operator_Lib_${dim}D)
+    target_link_libraries(${TEST_TARGET} ${OperatorsLib})
+    target_link_libraries(${TEST_TARGET} DiscontinuousGalerkin_${dim}D)
+    # Setup target with deal.II
+    if (NOT DOC_ONLY)
+        DEAL_II_SETUP_TARGET(${TEST_TARGET})
+    endif()
+
+    add_test(
+      NAME ${TEST_TARGET}
+      COMMAND mpirun -n ${MPIMAX} ${EXECUTABLE_OUTPUT_PATH}/${TEST_TARGET}
+      WORKING_DIRECTORY ${TEST_OUTPUT_DIR})
+
+    unset(TEST_TARGET)
+    unset(OperatorsLib)
+endforeach()
+
+set(TEST_SRC
     GCL_test.cpp)
-=======
-    tensor_product_test.cpp
-    )
+
+foreach(dim RANGE 2 3)
+    # Output executable
+    string(CONCAT TEST_TARGET ${dim}D_GCL)
+    message("Adding executable " ${TEST_TARGET} " with files " ${TEST_SRC} "\n")
+    add_executable(${TEST_TARGET} ${TEST_SRC})
+    # Replace occurences of PHILIP_DIM with 1, 2, or 3 in the code
+    target_compile_definitions(${TEST_TARGET} PRIVATE PHILIP_DIM=${dim})
+
+    # Compile this executable when 'make unit_tests'
+    add_dependencies(unit_tests ${TEST_TARGET})
+    add_dependencies(${dim}D ${TEST_TARGET})
+
+    # Library dependency
+    target_link_libraries(${TEST_TARGET} ParametersLibrary)
+    string(CONCAT OperatorsLib Operator_Lib_${dim}D)
+    target_link_libraries(${TEST_TARGET} ${OperatorsLib})
+    target_link_libraries(${TEST_TARGET} DiscontinuousGalerkin_${dim}D)
+    # Setup target with deal.II
+    if (NOT DOC_ONLY)
+        DEAL_II_SETUP_TARGET(${TEST_TARGET})
+    endif()
+
+    add_test(
+      NAME ${TEST_TARGET}
+      COMMAND mpirun -n ${MPIMAX} ${EXECUTABLE_OUTPUT_PATH}/${TEST_TARGET}
+      WORKING_DIRECTORY ${TEST_OUTPUT_DIR})
+
+    unset(TEST_TARGET)
+    unset(OperatorsLib)
+endforeach()
+
+set(TEST_SRC
+    GCL_test_invariant_curl.cpp)
+
+foreach(dim RANGE 2 3)
+    # Output executable
+    string(CONCAT TEST_TARGET ${dim}D_GCL_INVARIANT_CURL)
+    message("Adding executable " ${TEST_TARGET} " with files " ${TEST_SRC} "\n")
+    add_executable(${TEST_TARGET} ${TEST_SRC})
+    # Replace occurences of PHILIP_DIM with 1, 2, or 3 in the code
+    target_compile_definitions(${TEST_TARGET} PRIVATE PHILIP_DIM=${dim})
+
+    # Compile this executable when 'make unit_tests'
+    add_dependencies(unit_tests ${TEST_TARGET})
+    add_dependencies(${dim}D ${TEST_TARGET})
+
+    # Library dependency
+    target_link_libraries(${TEST_TARGET} ParametersLibrary)
+    string(CONCAT OperatorsLib Operator_Lib_${dim}D)
+    target_link_libraries(${TEST_TARGET} ${OperatorsLib})
+    target_link_libraries(${TEST_TARGET} DiscontinuousGalerkin_${dim}D)
+    
+    # Setup target with deal.II
+    if (NOT DOC_ONLY)
+        DEAL_II_SETUP_TARGET(${TEST_TARGET})
+    endif()
+
+    add_test(
+      NAME ${TEST_TARGET}
+      COMMAND mpirun -n ${MPIMAX} ${EXECUTABLE_OUTPUT_PATH}/${TEST_TARGET}
+      WORKING_DIRECTORY ${TEST_OUTPUT_DIR})
+
+    unset(TEST_TARGET)
+    unset(OperatorsLib)
+endforeach()
+
+set(TEST_SRC
+    surface_oper_test.cpp)
 
 foreach(dim RANGE 1 3)
-
-    # Output executable
-    string(CONCAT TEST_TARGET ${dim}D_TENSOR_PRODUCT_TEST)
-    message("Adding executable " ${TEST_TARGET} " with files " ${TEST_SRC} "\n")
-    add_executable(${TEST_TARGET} ${TEST_SRC})
-    # Replace occurences of PHILIP_DIM with 1, 2, or 3 in the code
-    target_compile_definitions(${TEST_TARGET} PRIVATE PHILIP_DIM=${dim})
-
-    # Compile this executable when 'make unit_tests'
-    add_dependencies(unit_tests ${TEST_TARGET})
-    add_dependencies(${dim}D ${TEST_TARGET})
-
-    # Library dependency
-    target_link_libraries(${TEST_TARGET} ParametersLibrary)
-   string(CONCAT OperatorsLib Operator_Lib_${dim}D)
-   target_link_libraries(${TEST_TARGET} ${OperatorsLib})
-    target_link_libraries(${TEST_TARGET} DiscontinuousGalerkin_${dim}D)
-#   # Setup target with deal.II
-    if (NOT DOC_ONLY)
-        DEAL_II_SETUP_TARGET(${TEST_TARGET})
-    endif()
-
-    add_test(
-      NAME ${TEST_TARGET}
-      COMMAND mpirun -n ${MPIMAX} ${EXECUTABLE_OUTPUT_PATH}/${TEST_TARGET}
-      WORKING_DIRECTORY ${TEST_OUTPUT_DIR}
-    )
-
-    unset(TEST_TARGET)
-    unset(OperatorsLib)
-
-endforeach()
-
-set(TEST_SRC
-    metric_Jacobian_test.cpp
-    )
-
-foreach(dim RANGE 2 3)
-
-    # Output executable
-    string(CONCAT TEST_TARGET ${dim}D_Metric_Jacobian_Test)
-    message("Adding executable " ${TEST_TARGET} " with files " ${TEST_SRC} "\n")
-    add_executable(${TEST_TARGET} ${TEST_SRC})
-    # Replace occurences of PHILIP_DIM with 1, 2, or 3 in the code
-    target_compile_definitions(${TEST_TARGET} PRIVATE PHILIP_DIM=${dim})
-
-    # Compile this executable when 'make unit_tests'
-    add_dependencies(unit_tests ${TEST_TARGET})
-    add_dependencies(${dim}D ${TEST_TARGET})
-
-    # Library dependency
-    target_link_libraries(${TEST_TARGET} ParametersLibrary)
-   string(CONCAT OperatorsLib Operator_Lib_${dim}D)
-   target_link_libraries(${TEST_TARGET} ${OperatorsLib})
-    target_link_libraries(${TEST_TARGET} DiscontinuousGalerkin_${dim}D)
-#   # Setup target with deal.II
-#   DEAL_II_SETUP_TARGET(${TEST_TARGET})
-    if (NOT DOC_ONLY)
-        DEAL_II_SETUP_TARGET(${TEST_TARGET})
-    endif()
-
-    add_test(
-      NAME ${TEST_TARGET}
-      COMMAND mpirun -n ${MPIMAX} ${EXECUTABLE_OUTPUT_PATH}/${TEST_TARGET}
-      WORKING_DIRECTORY ${TEST_OUTPUT_DIR}
-    )
-
-    unset(TEST_TARGET)
- #   unset(ParametersLib)
-    unset(OperatorsLib)
-
-endforeach()
-set(TEST_SRC
-    GCL_test.cpp
-    )
->>>>>>> 07751fc2
-
-foreach(dim RANGE 2 3)
-    # Output executable
-    string(CONCAT TEST_TARGET ${dim}D_GCL)
-    message("Adding executable " ${TEST_TARGET} " with files " ${TEST_SRC} "\n")
-    add_executable(${TEST_TARGET} ${TEST_SRC})
-    # Replace occurences of PHILIP_DIM with 1, 2, or 3 in the code
-    target_compile_definitions(${TEST_TARGET} PRIVATE PHILIP_DIM=${dim})
-
-    # Compile this executable when 'make unit_tests'
-    add_dependencies(unit_tests ${TEST_TARGET})
-    add_dependencies(${dim}D ${TEST_TARGET})
-
-    # Library dependency
-    target_link_libraries(${TEST_TARGET} ParametersLibrary)
-    string(CONCAT OperatorsLib Operator_Lib_${dim}D)
-    target_link_libraries(${TEST_TARGET} ${OperatorsLib})
-    target_link_libraries(${TEST_TARGET} DiscontinuousGalerkin_${dim}D)
-    # Setup target with deal.II
-    if (NOT DOC_ONLY)
-        DEAL_II_SETUP_TARGET(${TEST_TARGET})
-    endif()
-
-    add_test(
-      NAME ${TEST_TARGET}
-      COMMAND mpirun -n ${MPIMAX} ${EXECUTABLE_OUTPUT_PATH}/${TEST_TARGET}
-      WORKING_DIRECTORY ${TEST_OUTPUT_DIR})
-
-    unset(TEST_TARGET)
-    # unset(ParametersLib)
-    unset(OperatorsLib)
-endforeach()
-
-set(TEST_SRC
-<<<<<<< HEAD
-    surface_oper_test.cpp)
-=======
-    GCL_test_invariant_curl.cpp
-    )
-
-foreach(dim RANGE 2 3)
-
-    # Output executable
-    string(CONCAT TEST_TARGET ${dim}D_GCL_INVARIANT_CURL)
-    message("Adding executable " ${TEST_TARGET} " with files " ${TEST_SRC} "\n")
-    add_executable(${TEST_TARGET} ${TEST_SRC})
-    # Replace occurences of PHILIP_DIM with 1, 2, or 3 in the code
-    target_compile_definitions(${TEST_TARGET} PRIVATE PHILIP_DIM=${dim})
-
-    # Compile this executable when 'make unit_tests'
-    add_dependencies(unit_tests ${TEST_TARGET})
-    add_dependencies(${dim}D ${TEST_TARGET})
-
-    # Library dependency
-    target_link_libraries(${TEST_TARGET} ParametersLibrary)
-   string(CONCAT OperatorsLib Operator_Lib_${dim}D)
-   target_link_libraries(${TEST_TARGET} ${OperatorsLib})
-    target_link_libraries(${TEST_TARGET} DiscontinuousGalerkin_${dim}D)
-#   # Setup target with deal.II
-#   DEAL_II_SETUP_TARGET(${TEST_TARGET})
-    if (NOT DOC_ONLY)
-        DEAL_II_SETUP_TARGET(${TEST_TARGET})
-    endif()
-
-    add_test(
-      NAME ${TEST_TARGET}
-      COMMAND mpirun -n ${MPIMAX} ${EXECUTABLE_OUTPUT_PATH}/${TEST_TARGET}
-      WORKING_DIRECTORY ${TEST_OUTPUT_DIR}
-    )
-
-    unset(TEST_TARGET)
- #   unset(ParametersLib)
-    unset(OperatorsLib)
-
-endforeach()
-
-set(TEST_SRC
-    surface_oper_test.cpp
-    )
->>>>>>> 07751fc2
+    # Output executable
+    string(CONCAT TEST_TARGET ${dim}D_SURFACE_OPERATORS)
+    message("Adding executable " ${TEST_TARGET} " with files " ${TEST_SRC} "\n")
+    add_executable(${TEST_TARGET} ${TEST_SRC})
+    # Replace occurences of PHILIP_DIM with 1, 2, or 3 in the code
+    target_compile_definitions(${TEST_TARGET} PRIVATE PHILIP_DIM=${dim})
+
+    # Compile this executable when 'make unit_tests'
+    add_dependencies(unit_tests ${TEST_TARGET})
+    add_dependencies(${dim}D ${TEST_TARGET})
+
+    # Library dependency
+    target_link_libraries(${TEST_TARGET} ParametersLibrary)
+    string(CONCAT OperatorsLib Operator_Lib_${dim}D)
+    target_link_libraries(${TEST_TARGET} ${OperatorsLib})
+    target_link_libraries(${TEST_TARGET} DiscontinuousGalerkin_${dim}D)
+    
+    # Setup target with deal.II
+    if (NOT DOC_ONLY)
+        DEAL_II_SETUP_TARGET(${TEST_TARGET})
+    endif()
+
+    add_test(
+      NAME ${TEST_TARGET}
+      COMMAND mpirun -n ${MPIMAX} ${EXECUTABLE_OUTPUT_PATH}/${TEST_TARGET}
+      WORKING_DIRECTORY ${TEST_OUTPUT_DIR})
+
+    unset(TEST_TARGET)
+    unset(OperatorsLib)
+endforeach()
+
+
+set(TEST_SRC
+    surface_GCL_test.cpp)
+
+foreach(dim RANGE 2 3)
+    # Output executable
+    string(CONCAT TEST_TARGET ${dim}D_SURFACE_GCL)
+    message("Adding executable " ${TEST_TARGET} " with files " ${TEST_SRC} "\n")
+    add_executable(${TEST_TARGET} ${TEST_SRC})
+    # Replace occurences of PHILIP_DIM with 1, 2, or 3 in the code
+    target_compile_definitions(${TEST_TARGET} PRIVATE PHILIP_DIM=${dim})
+
+    # Compile this executable when 'make unit_tests'
+    add_dependencies(unit_tests ${TEST_TARGET})
+    add_dependencies(${dim}D ${TEST_TARGET})
+
+    # Library dependency
+    target_link_libraries(${TEST_TARGET} ParametersLibrary)
+    string(CONCAT OperatorsLib Operator_Lib_${dim}D)
+    target_link_libraries(${TEST_TARGET} ${OperatorsLib})
+    target_link_libraries(${TEST_TARGET} DiscontinuousGalerkin_${dim}D)
+    
+    # Setup target with deal.II
+    if (NOT DOC_ONLY)
+        DEAL_II_SETUP_TARGET(${TEST_TARGET})
+    endif()
+
+    add_test(
+      NAME ${TEST_TARGET}
+      COMMAND mpirun -n ${MPIMAX} ${EXECUTABLE_OUTPUT_PATH}/${TEST_TARGET}
+      WORKING_DIRECTORY ${TEST_OUTPUT_DIR})
+
+    unset(TEST_TARGET)
+    unset(OperatorsLib)
+endforeach()
+
+set(TEST_SRC
+    surface_GCL_Superparametric_test.cpp)
+
+foreach(dim RANGE 2 3)
+    # Output executable
+    string(CONCAT TEST_TARGET ${dim}D_SURFACE_GCL_SUPERPARAMETRIC)
+    message("Adding executable " ${TEST_TARGET} " with files " ${TEST_SRC} "\n")
+    add_executable(${TEST_TARGET} ${TEST_SRC})
+    # Replace occurences of PHILIP_DIM with 1, 2, or 3 in the code
+    target_compile_definitions(${TEST_TARGET} PRIVATE PHILIP_DIM=${dim})
+
+    # Compile this executable when 'make unit_tests'
+    add_dependencies(unit_tests ${TEST_TARGET})
+    add_dependencies(${dim}D ${TEST_TARGET})
+
+    # Library dependency
+    target_link_libraries(${TEST_TARGET} ParametersLibrary)
+    string(CONCAT OperatorsLib Operator_Lib_${dim}D)
+    target_link_libraries(${TEST_TARGET} ${OperatorsLib})
+    target_link_libraries(${TEST_TARGET} DiscontinuousGalerkin_${dim}D)
+    
+    # Setup target with deal.II
+    if (NOT DOC_ONLY)
+        DEAL_II_SETUP_TARGET(${TEST_TARGET})
+    endif()
+
+    add_test(
+      NAME ${TEST_TARGET}
+      COMMAND mpirun -n ${MPIMAX} ${EXECUTABLE_OUTPUT_PATH}/${TEST_TARGET}
+      WORKING_DIRECTORY ${TEST_OUTPUT_DIR})
+
+    unset(TEST_TARGET)
+    unset(OperatorsLib)
+endforeach()
+
+set(TEST_SRC
+    GCL_Collocated_test.cpp)
+
+foreach(dim RANGE 2 3)
+    # Output executable
+    string(CONCAT TEST_TARGET ${dim}D_GCL_COLLOCATED)
+    message("Adding executable " ${TEST_TARGET} " with files " ${TEST_SRC} "\n")
+    add_executable(${TEST_TARGET} ${TEST_SRC})
+    # Replace occurences of PHILIP_DIM with 1, 2, or 3 in the code
+    target_compile_definitions(${TEST_TARGET} PRIVATE PHILIP_DIM=${dim})
+
+    # Compile this executable when 'make unit_tests'
+    add_dependencies(unit_tests ${TEST_TARGET})
+    add_dependencies(${dim}D ${TEST_TARGET})
+
+    # Library dependency
+    target_link_libraries(${TEST_TARGET} ParametersLibrary)
+    string(CONCAT OperatorsLib Operator_Lib_${dim}D)
+    target_link_libraries(${TEST_TARGET} ${OperatorsLib})
+    target_link_libraries(${TEST_TARGET} DiscontinuousGalerkin_${dim}D)
+    
+    # Setup target with deal.II
+    if (NOT DOC_ONLY)
+        DEAL_II_SETUP_TARGET(${TEST_TARGET})
+    endif()
+
+    add_test(
+      NAME ${TEST_TARGET}
+      COMMAND mpirun -n ${MPIMAX} ${EXECUTABLE_OUTPUT_PATH}/${TEST_TARGET}
+      WORKING_DIRECTORY ${TEST_OUTPUT_DIR})
+
+    unset(TEST_TARGET)
+    unset(OperatorsLib)
+endforeach()
+
+set(TEST_SRC
+    flux_oper_test.cpp)
 
 foreach(dim RANGE 1 3)
     # Output executable
-    string(CONCAT TEST_TARGET ${dim}D_SURFACE_OPERATORS)
-    message("Adding executable " ${TEST_TARGET} " with files " ${TEST_SRC} "\n")
-    add_executable(${TEST_TARGET} ${TEST_SRC})
-    # Replace occurences of PHILIP_DIM with 1, 2, or 3 in the code
-    target_compile_definitions(${TEST_TARGET} PRIVATE PHILIP_DIM=${dim})
-
-    # Compile this executable when 'make unit_tests'
-    add_dependencies(unit_tests ${TEST_TARGET})
-    add_dependencies(${dim}D ${TEST_TARGET})
-
-    # Library dependency
-    target_link_libraries(${TEST_TARGET} ParametersLibrary)
-    string(CONCAT OperatorsLib Operator_Lib_${dim}D)
-    target_link_libraries(${TEST_TARGET} ${OperatorsLib})
-    target_link_libraries(${TEST_TARGET} DiscontinuousGalerkin_${dim}D)
-    # Setup target with deal.II
-    if (NOT DOC_ONLY)
-        DEAL_II_SETUP_TARGET(${TEST_TARGET})
-    endif()
-
-    add_test(
-      NAME ${TEST_TARGET}
-      COMMAND mpirun -n ${MPIMAX} ${EXECUTABLE_OUTPUT_PATH}/${TEST_TARGET}
-      WORKING_DIRECTORY ${TEST_OUTPUT_DIR})
-
-    unset(TEST_TARGET)
-    # unset(ParametersLib)
-    unset(OperatorsLib)
-endforeach()
-
-
-set(TEST_SRC
-<<<<<<< HEAD
-    surface_GCL_test.cpp)
-=======
-    surface_GCL_test.cpp
-    )
->>>>>>> 07751fc2
-
-foreach(dim RANGE 2 3)
-
-    # Output executable
-    string(CONCAT TEST_TARGET ${dim}D_SURFACE_GCL)
-    message("Adding executable " ${TEST_TARGET} " with files " ${TEST_SRC} "\n")
-    add_executable(${TEST_TARGET} ${TEST_SRC})
-    # Replace occurences of PHILIP_DIM with 1, 2, or 3 in the code
-    target_compile_definitions(${TEST_TARGET} PRIVATE PHILIP_DIM=${dim})
-
-    # Compile this executable when 'make unit_tests'
-    add_dependencies(unit_tests ${TEST_TARGET})
-    add_dependencies(${dim}D ${TEST_TARGET})
-
-    # Library dependency
-    target_link_libraries(${TEST_TARGET} ParametersLibrary)
-    string(CONCAT OperatorsLib Operator_Lib_${dim}D)
-    target_link_libraries(${TEST_TARGET} ${OperatorsLib})
-    target_link_libraries(${TEST_TARGET} DiscontinuousGalerkin_${dim}D)
-    # Setup target with deal.II
-    if (NOT DOC_ONLY)
-        DEAL_II_SETUP_TARGET(${TEST_TARGET})
-    endif()
-
-    add_test(
-      NAME ${TEST_TARGET}
-      COMMAND mpirun -n ${MPIMAX} ${EXECUTABLE_OUTPUT_PATH}/${TEST_TARGET}
-      WORKING_DIRECTORY ${TEST_OUTPUT_DIR})
-
-    unset(TEST_TARGET)
-    # unset(ParametersLib)
-    unset(OperatorsLib)
-endforeach()
-
-set(TEST_SRC
-<<<<<<< HEAD
-    surface_GCL_Superparametric_test.cpp)
-=======
-    surface_GCL_Superparametric_test.cpp
-    )
->>>>>>> 07751fc2
-
-foreach(dim RANGE 2 3)
-    # Output executable
-    string(CONCAT TEST_TARGET ${dim}D_SURFACE_GCL_SUPERPARAMETRIC)
-    message("Adding executable " ${TEST_TARGET} " with files " ${TEST_SRC} "\n")
-    add_executable(${TEST_TARGET} ${TEST_SRC})
-    # Replace occurences of PHILIP_DIM with 1, 2, or 3 in the code
-    target_compile_definitions(${TEST_TARGET} PRIVATE PHILIP_DIM=${dim})
-
-    # Compile this executable when 'make unit_tests'
-    add_dependencies(unit_tests ${TEST_TARGET})
-    add_dependencies(${dim}D ${TEST_TARGET})
-
-    # Library dependency
-    target_link_libraries(${TEST_TARGET} ParametersLibrary)
-    string(CONCAT OperatorsLib Operator_Lib_${dim}D)
-    target_link_libraries(${TEST_TARGET} ${OperatorsLib})
-    target_link_libraries(${TEST_TARGET} DiscontinuousGalerkin_${dim}D)
-    # Setup target with deal.II
-    if (NOT DOC_ONLY)
-        DEAL_II_SETUP_TARGET(${TEST_TARGET})
-    endif()
-
-    add_test(
-      NAME ${TEST_TARGET}
-      COMMAND mpirun -n ${MPIMAX} ${EXECUTABLE_OUTPUT_PATH}/${TEST_TARGET}
-      WORKING_DIRECTORY ${TEST_OUTPUT_DIR})
-
-    unset(TEST_TARGET)
-    # unset(ParametersLib)
-    unset(OperatorsLib)
-endforeach()
-
-set(TEST_SRC
-<<<<<<< HEAD
-    GCL_Collocated_test.cpp)
-=======
-    GCL_Collocated_test.cpp
-    )
->>>>>>> 07751fc2
-
-foreach(dim RANGE 2 3)
-
-    # Output executable
-    string(CONCAT TEST_TARGET ${dim}D_GCL_COLLOCATED)
-    message("Adding executable " ${TEST_TARGET} " with files " ${TEST_SRC} "\n")
-    add_executable(${TEST_TARGET} ${TEST_SRC})
-    # Replace occurences of PHILIP_DIM with 1, 2, or 3 in the code
-    target_compile_definitions(${TEST_TARGET} PRIVATE PHILIP_DIM=${dim})
-
-    # Compile this executable when 'make unit_tests'
-    add_dependencies(unit_tests ${TEST_TARGET})
-    add_dependencies(${dim}D ${TEST_TARGET})
-
-    # Library dependency
-    target_link_libraries(${TEST_TARGET} ParametersLibrary)
-    string(CONCAT OperatorsLib Operator_Lib_${dim}D)
-    target_link_libraries(${TEST_TARGET} ${OperatorsLib})
-    target_link_libraries(${TEST_TARGET} DiscontinuousGalerkin_${dim}D)
-    # Setup target with deal.II
-    if (NOT DOC_ONLY)
-        DEAL_II_SETUP_TARGET(${TEST_TARGET})
-    endif()
-
-    add_test(
-      NAME ${TEST_TARGET}
-      COMMAND mpirun -n ${MPIMAX} ${EXECUTABLE_OUTPUT_PATH}/${TEST_TARGET}
-      WORKING_DIRECTORY ${TEST_OUTPUT_DIR})
-
-    unset(TEST_TARGET)
-    # unset(ParametersLib)
-    unset(OperatorsLib)
-endforeach()
-
-set(TEST_SRC
-    flux_oper_test.cpp)
-
-foreach(dim RANGE 1 3)
-    # Output executable
     string(CONCAT TEST_TARGET ${dim}D_FLUX_OPERATORS)
     message("Adding executable " ${TEST_TARGET} " with files " ${TEST_SRC} "\n")
     add_executable(${TEST_TARGET} ${TEST_SRC})
@@ -375,240 +329,21 @@
 
     # Library dependency
     target_link_libraries(${TEST_TARGET} ParametersLibrary)
-   string(CONCAT OperatorsLib Operator_Lib_${dim}D)
-   target_link_libraries(${TEST_TARGET} ${OperatorsLib})
-    target_link_libraries(${TEST_TARGET} DiscontinuousGalerkin_${dim}D)
-    # Setup target with deal.II
-    if (NOT DOC_ONLY)
-        DEAL_II_SETUP_TARGET(${TEST_TARGET})
-    endif()
-
-    add_test(
-      NAME ${TEST_TARGET}
-      COMMAND mpirun -n ${MPIMAX} ${EXECUTABLE_OUTPUT_PATH}/${TEST_TARGET}
-      WORKING_DIRECTORY ${TEST_OUTPUT_DIR})
-
-    unset(TEST_TARGET)
-    # unset(ParametersLib)
-    unset(OperatorsLib)
-endforeach()
-
-set(TEST_SRC
-    chain_rule_test.cpp)
-
-foreach(dim RANGE 1 2)
-    # Output executable
-    string(CONCAT TEST_TARGET ${dim}CHAIN_RULE_TEST)
-    message("Adding executable " ${TEST_TARGET} " with files " ${TEST_SRC} "\n")
-    add_executable(${TEST_TARGET} ${TEST_SRC})
-    # Replace occurences of PHILIP_DIM with 1, 2, or 3 in the code
-    target_compile_definitions(${TEST_TARGET} PRIVATE PHILIP_DIM=${dim})
-
-    # Compile this executable when 'make unit_tests'
-    add_dependencies(unit_tests ${TEST_TARGET})
-    add_dependencies(${dim}D ${TEST_TARGET})
-
-    # Library dependency
-    target_link_libraries(${TEST_TARGET} ParametersLibrary)
-    string(CONCAT OperatorsLib Operator_Lib_${dim}D)
-    target_link_libraries(${TEST_TARGET} ${OperatorsLib})
-    # Setup target with deal.II
-    if (NOT DOC_ONLY)
-        DEAL_II_SETUP_TARGET(${TEST_TARGET})
-    endif()
-
-    add_test(
-      NAME ${TEST_TARGET}
-      COMMAND mpirun -n ${MPIMAX} ${EXECUTABLE_OUTPUT_PATH}/${TEST_TARGET}
-      WORKING_DIRECTORY ${TEST_OUTPUT_DIR})
-
-    unset(TEST_TARGET)
-    # unset(ParametersLib)
-    unset(OperatorsLib)
-
-endforeach()
-
-set(TEST_SRC
-<<<<<<< HEAD
-    weighted_int_by_parts.cpp)
-=======
-    flux_oper_test.cpp
-    )
->>>>>>> 07751fc2
-
-foreach(dim RANGE 1 3)
-    # Output executable
-    string(CONCAT TEST_TARGET ${dim}WEIGHT_INT_BY_PARTS_TEST)
-    message("Adding executable " ${TEST_TARGET} " with files " ${TEST_SRC} "\n")
-    add_executable(${TEST_TARGET} ${TEST_SRC})
-    # Replace occurences of PHILIP_DIM with 1, 2, or 3 in the code
-    target_compile_definitions(${TEST_TARGET} PRIVATE PHILIP_DIM=${dim})
-
-    # Compile this executable when 'make unit_tests'
-    add_dependencies(unit_tests ${TEST_TARGET})
-    add_dependencies(${dim}D ${TEST_TARGET})
-
-    # Library dependency
-    target_link_libraries(${TEST_TARGET} ParametersLibrary)
-    string(CONCAT OperatorsLib Operator_Lib_${dim}D)
-    target_link_libraries(${TEST_TARGET} ${OperatorsLib})
-    target_link_libraries(${TEST_TARGET} DiscontinuousGalerkin_${dim}D)
-    # Setup target with deal.II
-    if (NOT DOC_ONLY)
-        DEAL_II_SETUP_TARGET(${TEST_TARGET})
-    endif()
-
-    add_test(
-      NAME ${TEST_TARGET}
-      COMMAND mpirun -n ${MPIMAX} ${EXECUTABLE_OUTPUT_PATH}/${TEST_TARGET}
-      WORKING_DIRECTORY ${TEST_OUTPUT_DIR})
-
-    unset(TEST_TARGET)
-    # unset(ParametersLib)
-    unset(OperatorsLib)
-endforeach()
-
-set(TEST_SRC
-    metric_split_form_gradient.cpp)
-
-foreach(dim RANGE 2 3)
-    # Output executable
-    string(CONCAT TEST_TARGET ${dim}METRIC_GRADIENT_TEST)
-    message("Adding executable " ${TEST_TARGET} " with files " ${TEST_SRC} "\n")
-    add_executable(${TEST_TARGET} ${TEST_SRC})
-    # Replace occurences of PHILIP_DIM with 1, 2, or 3 in the code
-    target_compile_definitions(${TEST_TARGET} PRIVATE PHILIP_DIM=${dim})
-
-    # Compile this executable when 'make unit_tests'
-    add_dependencies(unit_tests ${TEST_TARGET})
-    add_dependencies(${dim}D ${TEST_TARGET})
-
-    # Library dependency
-    target_link_libraries(${TEST_TARGET} ParametersLibrary)
-    string(CONCAT OperatorsLib Operator_Lib_${dim}D)
-    target_link_libraries(${TEST_TARGET} ${OperatorsLib})
-    target_link_libraries(${TEST_TARGET} DiscontinuousGalerkin_${dim}D)
-    # Setup target with deal.II
-    if (NOT DOC_ONLY)
-        DEAL_II_SETUP_TARGET(${TEST_TARGET})
-    endif()
-
-    add_test(
-      NAME ${TEST_TARGET}
-      COMMAND mpirun -n ${MPIMAX} ${EXECUTABLE_OUTPUT_PATH}/${TEST_TARGET}
-      WORKING_DIRECTORY ${TEST_OUTPUT_DIR})
-
-    unset(TEST_TARGET)
-    # unset(ParametersLib)
-    unset(OperatorsLib)
-endforeach()
-
-set(TEST_SRC
-    surface_conforming_test.cpp)
-
-foreach(dim RANGE 2 3)
-    # Output executable
-    string(CONCAT TEST_TARGET ${dim}SURFACE_CONFORMING_TEST)
-    message("Adding executable " ${TEST_TARGET} " with files " ${TEST_SRC} "\n")
-    add_executable(${TEST_TARGET} ${TEST_SRC})
-    # Replace occurences of PHILIP_DIM with 1, 2, or 3 in the code
-    target_compile_definitions(${TEST_TARGET} PRIVATE PHILIP_DIM=${dim})
-
-    # Compile this executable when 'make unit_tests'
-    add_dependencies(unit_tests ${TEST_TARGET})
-    add_dependencies(${dim}D ${TEST_TARGET})
-
-    # Library dependency
-    target_link_libraries(${TEST_TARGET} ParametersLibrary)
-    string(CONCAT OperatorsLib Operator_Lib_${dim}D)
-    target_link_libraries(${TEST_TARGET} ${OperatorsLib})
-    target_link_libraries(${TEST_TARGET} DiscontinuousGalerkin_${dim}D)
-    # Setup target with deal.II
-    if (NOT DOC_ONLY)
-        DEAL_II_SETUP_TARGET(${TEST_TARGET})
-    endif()
-
-    add_test(
-      NAME ${TEST_TARGET}
-      COMMAND mpirun -n ${MPIMAX} ${EXECUTABLE_OUTPUT_PATH}/${TEST_TARGET}
-      WORKING_DIRECTORY ${TEST_OUTPUT_DIR})
-
-    unset(TEST_TARGET)
-    # unset(ParametersLib)
-    unset(OperatorsLib)
-endforeach()
-
-set(TEST_SRC
-    weight_adjusted_mass_inverse_test.cpp)
-
-foreach(dim RANGE 2 3)
-    # Output executable
-    string(CONCAT TEST_TARGET ${dim}D_WEIGHT_ADJUSTED_MASS_INV_TEST)
-    message("Adding executable " ${TEST_TARGET} " with files " ${TEST_SRC} "\n")
-    add_executable(${TEST_TARGET} ${TEST_SRC})
-    # Replace occurences of PHILIP_DIM with 1, 2, or 3 in the code
-    target_compile_definitions(${TEST_TARGET} PRIVATE PHILIP_DIM=${dim})
-
-    # Compile this executable when 'make unit_tests'
-    add_dependencies(unit_tests ${TEST_TARGET})
-    add_dependencies(${dim}D ${TEST_TARGET})
-
-    # Library dependency
-    target_link_libraries(${TEST_TARGET} ParametersLibrary)
-    string(CONCAT OperatorsLib Operator_Lib_${dim}D)
-    target_link_libraries(${TEST_TARGET} ${OperatorsLib})
-    target_link_libraries(${TEST_TARGET} DiscontinuousGalerkin_${dim}D)
-    # Setup target with deal.II
-    if (NOT DOC_ONLY)
-        DEAL_II_SETUP_TARGET(${TEST_TARGET})
-    endif()
-
-    add_test(
-      NAME ${TEST_TARGET}
-      COMMAND mpirun -n ${MPIMAX} ${EXECUTABLE_OUTPUT_PATH}/${TEST_TARGET}
-      WORKING_DIRECTORY ${TEST_OUTPUT_DIR})
-
-    unset(TEST_TARGET)
-    # unset(ParametersLib)
-    unset(OperatorsLib)
-endforeach()
-
-set(TEST_SRC
-    sum_factorization_test.cpp)
-
-foreach(dim RANGE 2 3)
-    # Output executable
-    string(CONCAT TEST_TARGET ${dim}SUM_FACTORIZATION_TEST)
-    message("Adding executable " ${TEST_TARGET} " with files " ${TEST_SRC} "\n")
-    add_executable(${TEST_TARGET} ${TEST_SRC})
-    # Replace occurences of PHILIP_DIM with 1, 2, or 3 in the code
-    target_compile_definitions(${TEST_TARGET} PRIVATE PHILIP_DIM=${dim})
-
-    # Compile this executable when 'make unit_tests'
-    add_dependencies(unit_tests ${TEST_TARGET})
-    add_dependencies(${dim}D ${TEST_TARGET})
-
-    # Library dependency
-    target_link_libraries(${TEST_TARGET} ParametersLibrary)
-    string(CONCAT OperatorsLib Operator_Lib_${dim}D)
-    target_link_libraries(${TEST_TARGET} ${OperatorsLib})
-    string(CONCAT OperatorsLib Operator_Lib_1D)
-    target_link_libraries(${TEST_TARGET} ${OperatorsLib})
-    # target_link_libraries(${TEST_TARGET} DiscontinuousGalerkin_${dim}D)
-    # Setup target with deal.II
-    if (NOT DOC_ONLY)
-        DEAL_II_SETUP_TARGET(${TEST_TARGET})
-    endif()
-
-    add_test(
-      NAME ${TEST_TARGET}
-      COMMAND mpirun -n ${MPIMAX} ${EXECUTABLE_OUTPUT_PATH}/${TEST_TARGET}
-      WORKING_DIRECTORY ${TEST_OUTPUT_DIR})
-
-    unset(TEST_TARGET)
-    # unset(ParametersLib)
-    unset(OperatorsLib)
-
+    string(CONCAT OperatorsLib Operator_Lib_${dim}D)
+    target_link_libraries(${TEST_TARGET} ${OperatorsLib})
+    target_link_libraries(${TEST_TARGET} DiscontinuousGalerkin_${dim}D)
+    # Setup target with deal.II
+    if (NOT DOC_ONLY)
+        DEAL_II_SETUP_TARGET(${TEST_TARGET})
+    endif()
+
+    add_test(
+      NAME ${TEST_TARGET}
+      COMMAND mpirun -n ${MPIMAX} ${EXECUTABLE_OUTPUT_PATH}/${TEST_TARGET}
+      WORKING_DIRECTORY ${TEST_OUTPUT_DIR})
+
+    unset(TEST_TARGET)
+    unset(OperatorsLib)
 endforeach()
 
 #set(TEST_SRC
@@ -731,11 +466,9 @@
 #endforeach()
 
 set(TEST_SRC
-    surface_conforming_test.cpp
-    )
-
-foreach(dim RANGE 2 3)
-
+    surface_conforming_test.cpp)
+
+foreach(dim RANGE 2 3)
     # Output executable
     string(CONCAT TEST_TARGET ${dim}SURFACE_CONFORMING_TEST)
     message("Adding executable " ${TEST_TARGET} " with files " ${TEST_SRC} "\n")
@@ -749,25 +482,22 @@
 
     # Library dependency
     target_link_libraries(${TEST_TARGET} ParametersLibrary)
-   string(CONCAT OperatorsLib Operator_Lib_${dim}D)
-   target_link_libraries(${TEST_TARGET} ${OperatorsLib})
-    target_link_libraries(${TEST_TARGET} DiscontinuousGalerkin_${dim}D)
-#   # Setup target with deal.II
-#   DEAL_II_SETUP_TARGET(${TEST_TARGET})
-    if (NOT DOC_ONLY)
-        DEAL_II_SETUP_TARGET(${TEST_TARGET})
-    endif()
-
-    add_test(
-      NAME ${TEST_TARGET}
-      COMMAND mpirun -n ${MPIMAX} ${EXECUTABLE_OUTPUT_PATH}/${TEST_TARGET}
-      WORKING_DIRECTORY ${TEST_OUTPUT_DIR}
-    )
-
-    unset(TEST_TARGET)
- #   unset(ParametersLib)
-    unset(OperatorsLib)
-
+    string(CONCAT OperatorsLib Operator_Lib_${dim}D)
+    target_link_libraries(${TEST_TARGET} ${OperatorsLib})
+    target_link_libraries(${TEST_TARGET} DiscontinuousGalerkin_${dim}D)
+    
+    # Setup target with deal.II
+    if (NOT DOC_ONLY)
+        DEAL_II_SETUP_TARGET(${TEST_TARGET})
+    endif()
+
+    add_test(
+      NAME ${TEST_TARGET}
+      COMMAND mpirun -n ${MPIMAX} ${EXECUTABLE_OUTPUT_PATH}/${TEST_TARGET}
+      WORKING_DIRECTORY ${TEST_OUTPUT_DIR})
+
+    unset(TEST_TARGET)
+    unset(OperatorsLib)
 endforeach()
 
 #set(TEST_SRC
@@ -811,31 +541,28 @@
 #endforeach()
 
 set(TEST_SRC
-    sum_factorization_test.cpp
-    )
-
-foreach(dim RANGE 2 3)
-
-    # Output executable
-    string(CONCAT TEST_TARGET ${dim}SUM_FACTORIZATION_TEST)
-    message("Adding executable " ${TEST_TARGET} " with files " ${TEST_SRC} "\n")
-    add_executable(${TEST_TARGET} ${TEST_SRC})
-    # Replace occurences of PHILIP_DIM with 1, 2, or 3 in the code
-    target_compile_definitions(${TEST_TARGET} PRIVATE PHILIP_DIM=${dim})
-
-    # Compile this executable when 'make unit_tests'
-    add_dependencies(unit_tests ${TEST_TARGET})
-    add_dependencies(${dim}D ${TEST_TARGET})
-
-    # Library dependency
-    target_link_libraries(${TEST_TARGET} ParametersLibrary)
-   string(CONCAT OperatorsLib Operator_Lib_${dim}D)
-   target_link_libraries(${TEST_TARGET} ${OperatorsLib})
-   string(CONCAT OperatorsLib Operator_Lib_1D)
-   target_link_libraries(${TEST_TARGET} ${OperatorsLib})
-#    target_link_libraries(${TEST_TARGET} DiscontinuousGalerkin_${dim}D)
-#   # Setup target with deal.II
-#   DEAL_II_SETUP_TARGET(${TEST_TARGET})
+    sum_factorization_test.cpp)
+
+foreach(dim RANGE 2 3)
+    # Output executable
+    string(CONCAT TEST_TARGET ${dim}D_SUM_FACTORIZATION_TEST)
+    message("Adding executable " ${TEST_TARGET} " with files " ${TEST_SRC} "\n")
+    add_executable(${TEST_TARGET} ${TEST_SRC})
+    # Replace occurences of PHILIP_DIM with 1, 2, or 3 in the code
+    target_compile_definitions(${TEST_TARGET} PRIVATE PHILIP_DIM=${dim})
+
+    # Compile this executable when 'make unit_tests'
+    add_dependencies(unit_tests ${TEST_TARGET})
+    add_dependencies(${dim}D ${TEST_TARGET})
+
+    # Library dependency
+    target_link_libraries(${TEST_TARGET} ParametersLibrary)
+    string(CONCAT OperatorsLib Operator_Lib_${dim}D)
+    target_link_libraries(${TEST_TARGET} ${OperatorsLib})
+    string(CONCAT OperatorsLib Operator_Lib_1D)
+    target_link_libraries(${TEST_TARGET} ${OperatorsLib})
+    # target_link_libraries(${TEST_TARGET} DiscontinuousGalerkin_${dim}D)
+    # Setup target with deal.II
     if (NOT DOC_ONLY)
         DEAL_II_SETUP_TARGET(${TEST_TARGET})
     endif()
@@ -843,21 +570,17 @@
     add_test(
       NAME ${TEST_TARGET}
       COMMAND mpirun -n 1 ${EXECUTABLE_OUTPUT_PATH}/${TEST_TARGET}
-      WORKING_DIRECTORY ${TEST_OUTPUT_DIR}
-    )
-
-    unset(TEST_TARGET)
- #   unset(ParametersLib)
-    unset(OperatorsLib)
-
-endforeach()
-
-set(TEST_SRC
-    sum_factorization_Hadamard_test.cpp
-    )
-
-foreach(dim RANGE 2 3)
-
+      WORKING_DIRECTORY ${TEST_OUTPUT_DIR})
+
+    unset(TEST_TARGET)
+    # unset(ParametersLib)
+    unset(OperatorsLib)
+endforeach()
+
+set(TEST_SRC
+    sum_factorization_Hadamard_test.cpp)
+
+foreach(dim RANGE 2 3)
     # Output executable
     string(CONCAT TEST_TARGET ${dim}D_SUM_FACTORIZATION_HADAMARD_TEST)
     message("Adding executable " ${TEST_TARGET} " with files " ${TEST_SRC} "\n")
@@ -871,13 +594,13 @@
 
     # Library dependency
     target_link_libraries(${TEST_TARGET} ParametersLibrary)
-   string(CONCAT OperatorsLib Operator_Lib_${dim}D)
-   target_link_libraries(${TEST_TARGET} ${OperatorsLib})
-   string(CONCAT OperatorsLib Operator_Lib_1D)
-   target_link_libraries(${TEST_TARGET} ${OperatorsLib})
-#    target_link_libraries(${TEST_TARGET} DiscontinuousGalerkin_${dim}D)
-#   # Setup target with deal.II
-#   DEAL_II_SETUP_TARGET(${TEST_TARGET})
+    string(CONCAT OperatorsLib Operator_Lib_${dim}D)
+    target_link_libraries(${TEST_TARGET} ${OperatorsLib})
+    string(CONCAT OperatorsLib Operator_Lib_1D)
+    target_link_libraries(${TEST_TARGET} ${OperatorsLib})
+    # target_link_libraries(${TEST_TARGET} DiscontinuousGalerkin_${dim}D)
+    
+    # Setup target with deal.II
     if (NOT DOC_ONLY)
         DEAL_II_SETUP_TARGET(${TEST_TARGET})
     endif()
@@ -885,11 +608,9 @@
     add_test(
       NAME ${TEST_TARGET}
       COMMAND mpirun -n 1 ${EXECUTABLE_OUTPUT_PATH}/${TEST_TARGET}
-      WORKING_DIRECTORY ${TEST_OUTPUT_DIR}
-    )
-
-    unset(TEST_TARGET)
- #   unset(ParametersLib)
-    unset(OperatorsLib)
-
+      WORKING_DIRECTORY ${TEST_OUTPUT_DIR})
+
+    unset(TEST_TARGET)
+    # unset(ParametersLib)
+    unset(OperatorsLib)
 endforeach()