# Listing of Parameters
# ---------------------
# Number of dimensions

set dimension = 2
set run_type = flow_simulation
set pde_type = euler

# DG formulation
set use_weak_form = false
set flux_nodes_type = GLL

# Strong DG - LaxF
#set use_split_form = false
#set conv_num_flux = lax_friedrichs

# NSFR - Ra
set use_split_form = true
set two_point_num_flux_type = Ra
set conv_num_flux = two_point_flux_with_roe_dissipation
set flux_reconstruction = cAdaptive
set use_inverse_mass_on_the_fly = true
set shock_sensor_threshold = 0.5
set non_physical_behavior=abort_run

subsection limiter
  set bound_preserving_limiter = positivity_preservingWang2012
  set min_density = 1e-13
end

subsection artificial dissipation
  set mu_artificial_dissipation = 1.0
  set kappa_artificial_dissipation = 1.0
end

# ODE solver
subsection ODE solver
  set ode_output = verbose
  set ode_solver_type = runge_kutta
  set initial_time_step = 0.00000001
  #set output_solution_every_x_steps = 5
  set runge_kutta_method = ssprk3_ex
  set print_iteration_modulo = 1
  set output_solution_every_dt_time_intervals = 0.01
end

# freestream Mach number
subsection euler
  set mach_infinity = 10.0
  set custom_boundary_for_each_state = 8.0,7.1447095812216,-4.125,116.5,0.0
end

subsection flow_solver
  set flow_case_type = double_mach_reflection
  set poly_degree = 3
  set final_time = 0.2
  #set constant_time_step = 0.0001
<<<<<<< HEAD
  set courant_friedrichs_lewy_number = 0.5
=======
  set courant_friedrichs_lewy_number = 0.75
>>>>>>> 0f85f502
  set adaptive_time_step = true
  set unsteady_data_table_filename = double_mach_shock_energy
  subsection grid
    subsection positivity_preserving_tests
      set grid_xmin = 0.0
      set grid_xmax = 4.0
      set grid_ymax = 3.0
      set grid_ymin = 0.0
<<<<<<< HEAD
      set number_of_grid_elements_x = 280
      set number_of_grid_elements_y = 210
=======
      set number_of_grid_elements_x = 120
      set number_of_grid_elements_y = 90
>>>>>>> 0f85f502
    end
  end
end<|MERGE_RESOLUTION|>--- conflicted
+++ resolved
@@ -55,11 +55,7 @@
   set poly_degree = 3
   set final_time = 0.2
   #set constant_time_step = 0.0001
-<<<<<<< HEAD
   set courant_friedrichs_lewy_number = 0.5
-=======
-  set courant_friedrichs_lewy_number = 0.75
->>>>>>> 0f85f502
   set adaptive_time_step = true
   set unsteady_data_table_filename = double_mach_shock_energy
   subsection grid
@@ -68,13 +64,8 @@
       set grid_xmax = 4.0
       set grid_ymax = 3.0
       set grid_ymin = 0.0
-<<<<<<< HEAD
       set number_of_grid_elements_x = 280
       set number_of_grid_elements_y = 210
-=======
-      set number_of_grid_elements_x = 120
-      set number_of_grid_elements_y = 90
->>>>>>> 0f85f502
     end
   end
 end