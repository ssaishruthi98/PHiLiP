--- conflicted
+++ resolved
@@ -8,15 +8,6 @@
 
 set use_collocated_nodes = false
 
-<<<<<<< HEAD
-set use_split_form = true
-
-set two_point_num_flux_type = KG
-
-set use_curvilinear_split_form = true
-
-set energy_file = KE_cDG_4x4
-=======
 set overintegration = 0
 
 set use_split_form = true
@@ -26,7 +17,6 @@
 set use_curvilinear_split_form = true
 
 set energy_file = testing_4x4
->>>>>>> ee3bdb4a
 
 # The PDE we want to solve
 set pde_type = euler
@@ -36,17 +26,6 @@
 
 set use_energy = true
 
-<<<<<<< HEAD
-set flux_reconstruction = cDG
-
-set use_inverse_mass_on_the_fly = true
-
-set use_weight_adjusted_mass = false
-
-set use_periodic_bc = true
-
-set use_classical_FR = true
-=======
 set flux_reconstruction = cPlus
 
 set use_inverse_mass_on_the_fly = true
@@ -56,7 +35,6 @@
 set use_periodic_bc = true
 
 set use_classical_FR = false
->>>>>>> ee3bdb4a
 
 subsection ODE solver
 
@@ -83,9 +61,5 @@
 
 subsection flow_solver
     set flow_case_type = taylor_green_vortex
-<<<<<<< HEAD
     set apply_initial_condition_method = project_initial_condition_function
-=======
-    set interpolate_initial_condition = false
->>>>>>> ee3bdb4a
 end