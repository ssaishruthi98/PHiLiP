--- conflicted
+++ resolved
@@ -20,13 +20,10 @@
 
 set flux_reconstruction = cDG
 
-<<<<<<< HEAD
-=======
 set use_inverse_mass_on_the_fly = true
 
 set use_periodic_bc = true
 
->>>>>>> 07751fc2
 set use_classical_FR = true
 
 subsection ODE solver
@@ -52,12 +49,9 @@
 # freestream Mach number
 subsection euler
   set mach_infinity = 0.1
-<<<<<<< HEAD
-=======
 end
 
 subsection flow_solver
     set flow_case_type = taylor_green_vortex
     set interpolate_initial_condition = true
->>>>>>> 07751fc2
 end