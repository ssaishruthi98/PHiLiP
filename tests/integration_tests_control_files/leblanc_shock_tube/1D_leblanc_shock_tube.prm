# Listing of Parameters
# ---------------------
# Number of dimensions

set dimension = 1
set run_type = flow_simulation
set pde_type = euler

# DG formulation
set use_weak_form = false
set flux_nodes_type = GLL

# Strong DG - LaxF
#set use_split_form = false
#set conv_num_flux = lax_friedrichs

# NSFR
set use_split_form = true
set two_point_num_flux_type = Ra
set conv_num_flux = two_point_flux_with_roe_dissipation
<<<<<<< HEAD
set flux_reconstruction = cPlus
=======
set flux_reconstruction = cDG
set shock_sensor_threshold = 1e-6
>>>>>>> 0f85f502
set use_inverse_mass_on_the_fly = true

subsection artificial dissipation
  set mu_artificial_dissipation = 1.0
  set kappa_artificial_dissipation = 1.0
end

subsection limiter
  set bound_preserving_limiter = positivity_preservingWang2012
  set min_density = 1e-13

  #set use_tvb_limiter = true
  #set max_delta_x = 0.0390625
  #set tuning_parameter_for_each_state = 0.1,100,100,0
end


# ODE solver
subsection ODE solver
  set ode_output = verbose
  set ode_solver_type = runge_kutta
  set initial_time_step = 0.00000001
  #set output_solution_every_x_steps = 1
  set output_solution_every_dt_time_intervals = 0.000001
  set runge_kutta_method = ssprk3_ex
  #set print_iteration_modulo = 100
end

# freestream Mach number
subsection euler
  set mach_infinity = 0.1
end

subsection flow_solver
  set flow_case_type = leblanc_shock_tube
  set poly_degree = 3
  set final_time = 0.0001
  #set constant_time_step = 0.0024
  set courant_friedrichs_lewy_number = 0.28
  set adaptive_time_step = true
  set unsteady_data_table_filename = leblanc_shock_energy
  subsection grid
    subsection positivity_preserving_tests
      set grid_xmin = -10.0
      set grid_xmax = 10.0
      set number_of_grid_elements_x = 512
    end
  end
end<|MERGE_RESOLUTION|>--- conflicted
+++ resolved
@@ -18,12 +18,8 @@
 set use_split_form = true
 set two_point_num_flux_type = Ra
 set conv_num_flux = two_point_flux_with_roe_dissipation
-<<<<<<< HEAD
-set flux_reconstruction = cPlus
-=======
-set flux_reconstruction = cDG
+set flux_reconstruction = cAdaptive
 set shock_sensor_threshold = 1e-6
->>>>>>> 0f85f502
 set use_inverse_mass_on_the_fly = true
 
 subsection artificial dissipation
