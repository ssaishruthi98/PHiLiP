#include "explicit_ode_solver.h"

namespace PHiLiP {
namespace ODE {

template <int dim, typename real, typename MeshType>
ExplicitODESolver<dim,real,MeshType>::ExplicitODESolver(std::shared_ptr< DGBase<dim, real, MeshType> > dg_input)
        : ODESolverBase<dim,real,MeshType>(dg_input)
        , rk_order(this->all_parameters->rk_order) 
        {}

template <int dim, typename real, typename MeshType>
void ExplicitODESolver<dim,real,MeshType>::step_in_time (real dt, const bool pseudotime)
{
<<<<<<< HEAD
    const bool compute_dRdW = false;
   this->dg->assemble_residual(compute_dRdW);
  // this->current_time += dt;
   
   Parameters::ODESolverParam ode_param = ODESolverBase<dim,real,MeshType>::all_parameters->ode_solver_param;
 //  const int rk_order = ode_param.runge_kutta_order;
    if (rk_order == 1) {
        this->dg->set_current_time(this->current_time + dt);
        this->dg->global_inverse_mass_matrix.vmult(this->solution_update, this->dg->right_hand_side);
        this->update_norm = this->solution_update.l2_norm();
        if (pseudotime) {
            const double CFL = dt;
            this->dg->time_scale_solution_update( this->solution_update, CFL );
            this->dg->solution.add(1.0,this->solution_update);
        } else {
            this->dg->solution.add(dt,this->solution_update);
        }
        this->current_time += dt;
    } else if (rk_order == 3) {
        // Stage 0
        this->rk_stage[0] = this->dg->solution;

        // Stage 1
        if ((ode_param.ode_output) == Parameters::OutputEnum::verbose) {
            this->pcout<< "Stage 1... " << std::flush;            
        }
        this->dg->global_inverse_mass_matrix.vmult(this->solution_update, this->dg->right_hand_side);
=======
    Parameters::ODESolverParam ode_param = ODESolverBase<dim,real,MeshType>::all_parameters->ode_solver_param;
    const int rk_order = ode_param.runge_kutta_order;
   
    this->solution_update = this->dg->solution; //storing u_n
    
    //calculating stages **Note that rk_stage[i] stores the RHS at a partial time-step (not solution u)
    for (int i = 0; i < rk_order; ++i){
>>>>>>> 1e214726

        this->rk_stage[i]=0.0; //resets all entries to zero
        
        for (int j = 0; j < i; ++j){
            if (this->butcher_tableau_a[i][j] != 0){
                this->rk_stage[i].add(this->butcher_tableau_a[i][j], this->rk_stage[j]);
            }
        } //sum(a_ij *k_j)
        
        if(pseudotime) {
            const double CFL = dt;
<<<<<<< HEAD
            this->dg->time_scale_solution_update( this->solution_update, CFL );
            this->rk_stage[1].add(1.0,this->solution_update);
        } else {
            this->rk_stage[1].add(dt,this->solution_update);
        }

        // Stage 2
        this->dg->set_current_time(this->current_time + dt/2.0);
        if ((ode_param.ode_output) == Parameters::OutputEnum::verbose) {
            this->pcout<< "2... " << std::flush;
        }
        this->dg->solution = this->rk_stage[1];
        this->dg->assemble_residual ();
        this->dg->global_inverse_mass_matrix.vmult(this->solution_update, this->dg->right_hand_side);

        this->rk_stage[2] = this->rk_stage[0];
        this->rk_stage[2] *= 0.75;
        this->rk_stage[2].add(0.25, this->rk_stage[1]);
        //this->rk_stage[2].add(0.25*dt, this->solution_update);
        if (pseudotime) {
            const double CFL = 0.25*dt;
            this->dg->time_scale_solution_update( this->solution_update, CFL );
            this->rk_stage[2].add(1.0,this->solution_update);
        } else {
            this->rk_stage[2].add(0.25*dt,this->solution_update);
        }

        // Stage 3
        this->dg->set_current_time(this->current_time + dt);
        if ((ode_param.ode_output) == Parameters::OutputEnum::verbose) {
            this->pcout<< "3... " << std::flush;
        }
        this->dg->solution = this->rk_stage[2];
        this->dg->assemble_residual ();
        this->dg->global_inverse_mass_matrix.vmult(this->solution_update, this->dg->right_hand_side);
=======
            this->dg->time_scale_solution_update(rk_stage[i], CFL);
        }else {
            this->rk_stage[i]*=dt; 
        }//dt * sum(a_ij * k_j)
        
        this->rk_stage[i].add(1.0,this->solution_update); //u_n + dt * sum(a_ij * k_j)

        this->dg->solution = this->rk_stage[i];
        this->dg->assemble_residual(); //RHS : du/dt = RHS = F(u_n + dt* sum(a_ij*k_j))
        this->dg->global_inverse_mass_matrix.vmult(this->rk_stage[i], this->dg->right_hand_side); //rk_stage[i] = IMM*RHS = F(u_n + dt*sum(a_ij*k_j))
    }
>>>>>>> 1e214726

    //assemble solution from stages
    for (int i = 0; i < rk_order; ++i){
        if (pseudotime){
            const double CFL = butcher_tableau_b[i] * dt;
            this->dg->time_scale_solution_update(rk_stage[i], CFL);
            this->solution_update.add(1.0, this->rk_stage[i]);
        } else {
<<<<<<< HEAD
            this->rk_stage[3].add((2.0/3.0)*dt,this->solution_update);
        }

        this->dg->solution = this->rk_stage[3];
        this->current_time += dt;
        if ((ode_param.ode_output) == Parameters::OutputEnum::verbose) {
            this->pcout<< "done." << std::endl;
        }
    }
    else if (rk_order == 4) {
        // Stage 0
        this->rk_stage[0] = this->dg->solution;
        // Stage 1
        // std::cout<< "Stage 1... " << std::flush;
        this->dg->global_inverse_mass_matrix.vmult(this->solution_update, this->dg->right_hand_side);
        this->rk_stage[1] = this->solution_update;
        this->rk_stage[1].operator*=(dt);
        this->dg->solution=this->rk_stage[0];
        this->dg->solution.add(0.5, this->rk_stage[1]);
        // Stage 2
        // std::cout<< "2... " << std::flush;
        this->dg->set_current_time(this->current_time + dt/2.0);
        this->dg->assemble_residual ();
        this->dg->global_inverse_mass_matrix.vmult(this->solution_update, this->dg->right_hand_side);
        this->rk_stage[2] = this->solution_update;
        this->rk_stage[2].operator*=(dt);
        this->dg->solution=this->rk_stage[0];
        this->dg->solution.add(0.5, this->rk_stage[2]);
        // Stage 3
        // std::cout<< "3... " << std::flush;
        this->dg->assemble_residual ();
        this->dg->global_inverse_mass_matrix.vmult(this->solution_update, this->dg->right_hand_side);
        this->rk_stage[3] = this->solution_update;
        this->rk_stage[3].operator*=(dt);
        this->dg->solution=this->rk_stage[0];
        this->dg->solution.add(1.0, this->rk_stage[3]);
        // Stage 4
        // std::cout<< "4... " << std::flush;
        this->dg->set_current_time(this->current_time + dt);
        this->dg->assemble_residual ();
        this->dg->global_inverse_mass_matrix.vmult(this->solution_update, this->dg->right_hand_side);
        this->rk_stage[4] = this->solution_update;
        this->rk_stage[4].operator*=(dt);

        this->dg->solution=this->rk_stage[0];
        this->dg->solution.add(1.0/6.0, this->rk_stage[1]);
        this->dg->solution.add(1.0/3.0, this->rk_stage[2]);
        this->dg->solution.add(1.0/3.0, this->rk_stage[3]);
        this->dg->solution.add(1.0/6.0, this->rk_stage[4]);
       // pcout<< "done." << std::endl;
        this->current_time += dt;
    }
    else {
        this->pcout << "Invalid runge_kutta_order." << std::endl;
        std::abort();
    }
=======
            this->solution_update.add(dt* this->butcher_tableau_b[i],this->rk_stage[i]); 
        }
    }
    this->dg->solution = this->solution_update; // u_np1 = u_n + dt* sum(k_i * b_i)

>>>>>>> 1e214726
    ++(this->current_iteration);
    this->current_time += dt;
}
template <int dim, typename real, typename MeshType>
void ExplicitODESolver<dim,real,MeshType>::allocate_ode_system ()
{
    this->pcout << "Allocating ODE system and evaluating inverse mass matrix..." << std::endl;
    const bool do_inverse_mass_matrix = true;
    this->solution_update.reinit(this->dg->right_hand_side);
    this->dg->evaluate_mass_matrices(do_inverse_mass_matrix);

<<<<<<< HEAD
    this->rk_stage.resize(rk_order+1);
    for (unsigned int i=0; i<rk_order+1; i++) {
=======
    Parameters::ODESolverParam ode_param = ODESolverBase<dim,real,MeshType>::all_parameters->ode_solver_param;
    const int rk_order = ode_param.runge_kutta_order;
    this->rk_stage.resize(rk_order);
    for (int i=0; i<rk_order; i++) {
>>>>>>> 1e214726
        this->rk_stage[i].reinit(this->dg->solution);
    }

    //Assigning butcher tableau
    this->butcher_tableau_a.reinit(rk_order,rk_order);
    this->butcher_tableau_b.reinit(rk_order);
    if (rk_order == 3){
        //RKSSP3
        const double butcher_tableau_a_values[9] = {0,0,0,1.0,0,0,0.25,0.25,0};
        this->butcher_tableau_a.fill(butcher_tableau_a_values);
        const double butcher_tableau_b_values[3] = {1.0/6.0, 1.0/6.0, 2.0/3.0};
        this->butcher_tableau_b.fill(butcher_tableau_b_values);
    } else if (rk_order == 4) {
        //Standard RK4
        const double butcher_tableau_a_values[16] = {0,0,0,0,0.5,0,0,0,0,0.5,0,0,0,0,1.0,0};
        this->butcher_tableau_a.fill(butcher_tableau_a_values);
        const double butcher_tableau_b_values[4] = {1.0/6.0,1.0/3.0,1.0/3.0,1.0/6.0};
        this->butcher_tableau_b.fill(butcher_tableau_b_values);
    } else if (rk_order == 1) {
        //Explicit Euler
        const double butcher_tableau_a_values[1] = {0};
        this->butcher_tableau_a.fill(butcher_tableau_a_values);
        const double butcher_tableau_b_values[1] = {1.0};
        this->butcher_tableau_b.fill(butcher_tableau_b_values);
    }
    else{
        this->pcout << "Invalid RK order" << std::endl;
        std::abort();
    }
}

template class ExplicitODESolver<PHILIP_DIM, double, dealii::Triangulation<PHILIP_DIM>>;
template class ExplicitODESolver<PHILIP_DIM, double, dealii::parallel::shared::Triangulation<PHILIP_DIM>>;
#if PHILIP_DIM != 1
template class ExplicitODESolver<PHILIP_DIM, double, dealii::parallel::distributed::Triangulation<PHILIP_DIM>>;
#endif

} // ODESolver namespace
} // PHiLiP namespace
<|MERGE_RESOLUTION|>--- conflicted
+++ resolved
@@ -6,41 +6,11 @@
 template <int dim, typename real, typename MeshType>
 ExplicitODESolver<dim,real,MeshType>::ExplicitODESolver(std::shared_ptr< DGBase<dim, real, MeshType> > dg_input)
         : ODESolverBase<dim,real,MeshType>(dg_input)
-        , rk_order(this->all_parameters->rk_order) 
         {}
 
 template <int dim, typename real, typename MeshType>
 void ExplicitODESolver<dim,real,MeshType>::step_in_time (real dt, const bool pseudotime)
 {
-<<<<<<< HEAD
-    const bool compute_dRdW = false;
-   this->dg->assemble_residual(compute_dRdW);
-  // this->current_time += dt;
-   
-   Parameters::ODESolverParam ode_param = ODESolverBase<dim,real,MeshType>::all_parameters->ode_solver_param;
- //  const int rk_order = ode_param.runge_kutta_order;
-    if (rk_order == 1) {
-        this->dg->set_current_time(this->current_time + dt);
-        this->dg->global_inverse_mass_matrix.vmult(this->solution_update, this->dg->right_hand_side);
-        this->update_norm = this->solution_update.l2_norm();
-        if (pseudotime) {
-            const double CFL = dt;
-            this->dg->time_scale_solution_update( this->solution_update, CFL );
-            this->dg->solution.add(1.0,this->solution_update);
-        } else {
-            this->dg->solution.add(dt,this->solution_update);
-        }
-        this->current_time += dt;
-    } else if (rk_order == 3) {
-        // Stage 0
-        this->rk_stage[0] = this->dg->solution;
-
-        // Stage 1
-        if ((ode_param.ode_output) == Parameters::OutputEnum::verbose) {
-            this->pcout<< "Stage 1... " << std::flush;            
-        }
-        this->dg->global_inverse_mass_matrix.vmult(this->solution_update, this->dg->right_hand_side);
-=======
     Parameters::ODESolverParam ode_param = ODESolverBase<dim,real,MeshType>::all_parameters->ode_solver_param;
     const int rk_order = ode_param.runge_kutta_order;
    
@@ -48,7 +18,6 @@
     
     //calculating stages **Note that rk_stage[i] stores the RHS at a partial time-step (not solution u)
     for (int i = 0; i < rk_order; ++i){
->>>>>>> 1e214726
 
         this->rk_stage[i]=0.0; //resets all entries to zero
         
@@ -60,43 +29,6 @@
         
         if(pseudotime) {
             const double CFL = dt;
-<<<<<<< HEAD
-            this->dg->time_scale_solution_update( this->solution_update, CFL );
-            this->rk_stage[1].add(1.0,this->solution_update);
-        } else {
-            this->rk_stage[1].add(dt,this->solution_update);
-        }
-
-        // Stage 2
-        this->dg->set_current_time(this->current_time + dt/2.0);
-        if ((ode_param.ode_output) == Parameters::OutputEnum::verbose) {
-            this->pcout<< "2... " << std::flush;
-        }
-        this->dg->solution = this->rk_stage[1];
-        this->dg->assemble_residual ();
-        this->dg->global_inverse_mass_matrix.vmult(this->solution_update, this->dg->right_hand_side);
-
-        this->rk_stage[2] = this->rk_stage[0];
-        this->rk_stage[2] *= 0.75;
-        this->rk_stage[2].add(0.25, this->rk_stage[1]);
-        //this->rk_stage[2].add(0.25*dt, this->solution_update);
-        if (pseudotime) {
-            const double CFL = 0.25*dt;
-            this->dg->time_scale_solution_update( this->solution_update, CFL );
-            this->rk_stage[2].add(1.0,this->solution_update);
-        } else {
-            this->rk_stage[2].add(0.25*dt,this->solution_update);
-        }
-
-        // Stage 3
-        this->dg->set_current_time(this->current_time + dt);
-        if ((ode_param.ode_output) == Parameters::OutputEnum::verbose) {
-            this->pcout<< "3... " << std::flush;
-        }
-        this->dg->solution = this->rk_stage[2];
-        this->dg->assemble_residual ();
-        this->dg->global_inverse_mass_matrix.vmult(this->solution_update, this->dg->right_hand_side);
-=======
             this->dg->time_scale_solution_update(rk_stage[i], CFL);
         }else {
             this->rk_stage[i]*=dt; 
@@ -105,10 +37,12 @@
         this->rk_stage[i].add(1.0,this->solution_update); //u_n + dt * sum(a_ij * k_j)
 
         this->dg->solution = this->rk_stage[i];
+        //set the DG current time for unsteady source terms
+        this->dg->set_current_time(this->current_time + this->butcher_tableau_c[i]);
+        //solve the system's right hande side
         this->dg->assemble_residual(); //RHS : du/dt = RHS = F(u_n + dt* sum(a_ij*k_j))
         this->dg->global_inverse_mass_matrix.vmult(this->rk_stage[i], this->dg->right_hand_side); //rk_stage[i] = IMM*RHS = F(u_n + dt*sum(a_ij*k_j))
     }
->>>>>>> 1e214726
 
     //assemble solution from stages
     for (int i = 0; i < rk_order; ++i){
@@ -117,73 +51,15 @@
             this->dg->time_scale_solution_update(rk_stage[i], CFL);
             this->solution_update.add(1.0, this->rk_stage[i]);
         } else {
-<<<<<<< HEAD
-            this->rk_stage[3].add((2.0/3.0)*dt,this->solution_update);
-        }
-
-        this->dg->solution = this->rk_stage[3];
-        this->current_time += dt;
-        if ((ode_param.ode_output) == Parameters::OutputEnum::verbose) {
-            this->pcout<< "done." << std::endl;
-        }
-    }
-    else if (rk_order == 4) {
-        // Stage 0
-        this->rk_stage[0] = this->dg->solution;
-        // Stage 1
-        // std::cout<< "Stage 1... " << std::flush;
-        this->dg->global_inverse_mass_matrix.vmult(this->solution_update, this->dg->right_hand_side);
-        this->rk_stage[1] = this->solution_update;
-        this->rk_stage[1].operator*=(dt);
-        this->dg->solution=this->rk_stage[0];
-        this->dg->solution.add(0.5, this->rk_stage[1]);
-        // Stage 2
-        // std::cout<< "2... " << std::flush;
-        this->dg->set_current_time(this->current_time + dt/2.0);
-        this->dg->assemble_residual ();
-        this->dg->global_inverse_mass_matrix.vmult(this->solution_update, this->dg->right_hand_side);
-        this->rk_stage[2] = this->solution_update;
-        this->rk_stage[2].operator*=(dt);
-        this->dg->solution=this->rk_stage[0];
-        this->dg->solution.add(0.5, this->rk_stage[2]);
-        // Stage 3
-        // std::cout<< "3... " << std::flush;
-        this->dg->assemble_residual ();
-        this->dg->global_inverse_mass_matrix.vmult(this->solution_update, this->dg->right_hand_side);
-        this->rk_stage[3] = this->solution_update;
-        this->rk_stage[3].operator*=(dt);
-        this->dg->solution=this->rk_stage[0];
-        this->dg->solution.add(1.0, this->rk_stage[3]);
-        // Stage 4
-        // std::cout<< "4... " << std::flush;
-        this->dg->set_current_time(this->current_time + dt);
-        this->dg->assemble_residual ();
-        this->dg->global_inverse_mass_matrix.vmult(this->solution_update, this->dg->right_hand_side);
-        this->rk_stage[4] = this->solution_update;
-        this->rk_stage[4].operator*=(dt);
-
-        this->dg->solution=this->rk_stage[0];
-        this->dg->solution.add(1.0/6.0, this->rk_stage[1]);
-        this->dg->solution.add(1.0/3.0, this->rk_stage[2]);
-        this->dg->solution.add(1.0/3.0, this->rk_stage[3]);
-        this->dg->solution.add(1.0/6.0, this->rk_stage[4]);
-       // pcout<< "done." << std::endl;
-        this->current_time += dt;
-    }
-    else {
-        this->pcout << "Invalid runge_kutta_order." << std::endl;
-        std::abort();
-    }
-=======
             this->solution_update.add(dt* this->butcher_tableau_b[i],this->rk_stage[i]); 
         }
     }
     this->dg->solution = this->solution_update; // u_np1 = u_n + dt* sum(k_i * b_i)
 
->>>>>>> 1e214726
     ++(this->current_iteration);
     this->current_time += dt;
 }
+
 template <int dim, typename real, typename MeshType>
 void ExplicitODESolver<dim,real,MeshType>::allocate_ode_system ()
 {
@@ -192,39 +68,41 @@
     this->solution_update.reinit(this->dg->right_hand_side);
     this->dg->evaluate_mass_matrices(do_inverse_mass_matrix);
 
-<<<<<<< HEAD
-    this->rk_stage.resize(rk_order+1);
-    for (unsigned int i=0; i<rk_order+1; i++) {
-=======
     Parameters::ODESolverParam ode_param = ODESolverBase<dim,real,MeshType>::all_parameters->ode_solver_param;
     const int rk_order = ode_param.runge_kutta_order;
     this->rk_stage.resize(rk_order);
     for (int i=0; i<rk_order; i++) {
->>>>>>> 1e214726
         this->rk_stage[i].reinit(this->dg->solution);
     }
 
     //Assigning butcher tableau
     this->butcher_tableau_a.reinit(rk_order,rk_order);
     this->butcher_tableau_b.reinit(rk_order);
+    this->butcher_tableau_c.reinit(rk_order);
     if (rk_order == 3){
         //RKSSP3
         const double butcher_tableau_a_values[9] = {0,0,0,1.0,0,0,0.25,0.25,0};
         this->butcher_tableau_a.fill(butcher_tableau_a_values);
         const double butcher_tableau_b_values[3] = {1.0/6.0, 1.0/6.0, 2.0/3.0};
         this->butcher_tableau_b.fill(butcher_tableau_b_values);
+        const double butcher_tableau_c_values[3] = {0.0, 1.0, 1.0/2.0};
+        this->butcher_tableau_c.fill(butcher_tableau_c_values);
     } else if (rk_order == 4) {
         //Standard RK4
         const double butcher_tableau_a_values[16] = {0,0,0,0,0.5,0,0,0,0,0.5,0,0,0,0,1.0,0};
         this->butcher_tableau_a.fill(butcher_tableau_a_values);
         const double butcher_tableau_b_values[4] = {1.0/6.0,1.0/3.0,1.0/3.0,1.0/6.0};
         this->butcher_tableau_b.fill(butcher_tableau_b_values);
+        const double butcher_tableau_c_values[4] = {0.0,1.0/2.0,1.0/2.0,1.0};
+        this->butcher_tableau_c.fill(butcher_tableau_c_values);
     } else if (rk_order == 1) {
         //Explicit Euler
         const double butcher_tableau_a_values[1] = {0};
         this->butcher_tableau_a.fill(butcher_tableau_a_values);
         const double butcher_tableau_b_values[1] = {1.0};
         this->butcher_tableau_b.fill(butcher_tableau_b_values);
+        const double butcher_tableau_c_values[1] = {1.0};
+        this->butcher_tableau_c.fill(butcher_tableau_c_values);
     }
     else{
         this->pcout << "Invalid RK order" << std::endl;
@@ -239,4 +117,4 @@
 #endif
 
 } // ODESolver namespace
-} // PHiLiP namespace
+} // PHiLiP namespace