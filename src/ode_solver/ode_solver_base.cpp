--- conflicted
+++ resolved
@@ -5,13 +5,8 @@
 
 template <int dim, typename real, typename MeshType>
 ODESolverBase<dim,real,MeshType>::ODESolverBase(std::shared_ptr< DGBase<dim, real, MeshType> > dg_input)
-<<<<<<< HEAD
-        : n_refine(0)
-        , current_time(0.0)
+        : current_time(0.0)
         , current_iteration(0)
-=======
-        : current_time(0.0)
->>>>>>> 9771f4c3
         , dg(dg_input)
         , all_parameters(dg->all_parameters)
         , mpi_communicator(MPI_COMM_WORLD)
