#ifndef __RUNGE_KUTTA_ODESOLVER__
#define __RUNGE_KUTTA_ODESOLVER__

#include "dg/dg.h"
#include "ode_solver_base.h"
#include "JFNK_solver/JFNK_solver.h"
#include "runge_kutta_methods/rk_tableau_base.h"

namespace PHiLiP {
namespace ODE {

/// Runge-Kutta ODE solver (explicit or implicit) derived from ODESolver.
#if PHILIP_DIM==1
template <int dim, typename real, int n_rk_stages, typename MeshType = dealii::Triangulation<dim>>
#else
template <int dim, typename real, int n_rk_stages, typename MeshType = dealii::parallel::distributed::Triangulation<dim>>
#endif
class RungeKuttaODESolver: public ODESolverBase <dim, real, MeshType>
{
public:
    RungeKuttaODESolver(std::shared_ptr< DGBase<dim, real, MeshType> > dg_input,
            std::shared_ptr<RKTableauBase<dim,real,MeshType>> rk_tableau_input); ///< Constructor.

    /// Destructor
    ~RungeKuttaODESolver() {};

    /// Function to evaluate solution update
    void step_in_time(real dt, const bool pseudotime);

    /// Function to allocate the ODE system
    void allocate_ode_system ();

protected:
    /// Stores Butcher tableau a and b, which specify the RK method
    std::shared_ptr<RKTableauBase<dim,real,MeshType>> butcher_tableau;

    /// Implicit solver for diagonally-implicit RK methods, using Jacobian-free Newton-Krylov 
    /** This is initialized for any RK method, but solution-sized vectors are 
     *  only initialized if there is an implicit solve
     */
    JFNKSolver<dim,real,MeshType> solver;
    
    /// Storage for the derivative at each Runge-Kutta stage
    std::vector<dealii::LinearAlgebra::distributed::Vector<double>> rk_stage;
    
<<<<<<< HEAD
    /// Butcher tableau "a"
    dealii::Table<2,double> butcher_tableau_a;

    /// Butcher tableau "b"
    dealii::Table<1,double> butcher_tableau_b;

    /// Butcher tableau "c"
    dealii::Table<1,double> butcher_tableau_c;

=======
>>>>>>> 5b131273
    /// Modify timestep
    virtual void modify_time_step(real &dt); 

    /// Indicator for zero diagonal elements; used to toggle implicit solve.
    std::vector<bool> butcher_tableau_aii_is_zero;
};

} // ODE namespace
} // PHiLiP namespace

#endif
<|MERGE_RESOLUTION|>--- conflicted
+++ resolved
@@ -43,18 +43,6 @@
     /// Storage for the derivative at each Runge-Kutta stage
     std::vector<dealii::LinearAlgebra::distributed::Vector<double>> rk_stage;
     
-<<<<<<< HEAD
-    /// Butcher tableau "a"
-    dealii::Table<2,double> butcher_tableau_a;
-
-    /// Butcher tableau "b"
-    dealii::Table<1,double> butcher_tableau_b;
-
-    /// Butcher tableau "c"
-    dealii::Table<1,double> butcher_tableau_c;
-
-=======
->>>>>>> 5b131273
     /// Modify timestep
     virtual void modify_time_step(real &dt); 
 
