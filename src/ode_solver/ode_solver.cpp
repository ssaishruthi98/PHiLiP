#include <deal.II/distributed/solution_transfer.h>

#include "ode_solver.h"

#include "linear_solver/linear_solver.h"

namespace PHiLiP {
namespace ODE {

<<<<<<< HEAD
template <int dim, typename real, typename MeshType>
ODESolver<dim,real,MeshType>::ODESolver(std::shared_ptr< DGBase<dim, real, MeshType> > dg_input)
=======
double global_step = 1.0;

template <int dim, typename real>
ODESolver<dim,real>::ODESolver(std::shared_ptr< DGBase<dim, real> > dg_input)
>>>>>>> 06d5d24f
    : current_time(0.0)
    , dg(dg_input)
    , all_parameters(dg->all_parameters)
    , mpi_communicator(MPI_COMM_WORLD)
    , pcout(std::cout, dealii::Utilities::MPI::this_mpi_process(mpi_communicator)==0)
{
    n_refine = 0;
}

template <int dim, typename real, typename MeshType>
void ODESolver<dim,real,MeshType>::initialize_steady_polynomial_ramping (const unsigned int global_final_poly_degree)
{
    pcout << " ************************************************************************ " << std::endl;
    pcout << " Initializing DG with global polynomial degree = " << global_final_poly_degree << " by ramping from degree 0 ... " << std::endl;
    pcout << " ************************************************************************ " << std::endl;

    refine = false;
    for (unsigned int degree = 0; degree <= global_final_poly_degree; degree++) {
        if (degree == global_final_poly_degree) refine = true;
        pcout << " ************************************************************************ " << std::endl;
        pcout << " Ramping degree " << degree << " until p=" << global_final_poly_degree << std::endl;
        pcout << " ************************************************************************ " << std::endl;

        // Transfer solution to current degree.
        dealii::LinearAlgebra::distributed::Vector<double> old_solution(dg->solution);
        old_solution.update_ghost_values();
        dealii::parallel::distributed::SolutionTransfer<dim, dealii::LinearAlgebra::distributed::Vector<double>, dealii::DoFHandler<dim>> solution_transfer(dg->dof_handler);
        solution_transfer.prepare_for_coarsening_and_refinement(old_solution);
        dg->set_all_cells_fe_degree(degree);
        dg->allocate_system ();
        dg->solution.zero_out_ghosts();
        solution_transfer.interpolate(dg->solution);
        dg->solution.update_ghost_values();

        // Solve steady state problem.
        steady_state();
    }
}

<<<<<<< HEAD
template <int dim, typename real, typename MeshType>
int ODESolver<dim,real,MeshType>::steady_state ()
{
    Parameters::ODESolverParam ode_param = ODESolver<dim,real,MeshType>::all_parameters->ode_solver_param;
    if (ode_param.output_solution_every_x_steps >= 0) this->dg->output_results_vtk(this->current_iteration);
=======
template <int dim, typename real>
bool ODESolver<dim,real>::valid_initial_conditions () const
{
    for (const auto &sol : dg->solution) {
        if (sol == std::numeric_limits<real>::lowest()) {
            pcout << " User forgot to assign valid initial conditions. " << std::endl;
            return false;
        }
    }
    return true;
}

template <int dim, typename real>
int ODESolver<dim,real>::steady_state ()
{
    if (!valid_initial_conditions())
    {
        std::abort();
    }
    Parameters::ODESolverParam ode_param = ODESolver<dim,real>::all_parameters->ode_solver_param;
>>>>>>> 06d5d24f
    pcout << " Performing steady state analysis... " << std::endl;
    allocate_ode_system ();

    this->residual_norm_decrease = 1; // Always do at least 1 iteration
    update_norm = 1; // Always do at least 1 iteration
    this->current_iteration = 0;
    if (ode_param.output_solution_every_x_steps >= 0) this->dg->output_results_vtk(this->current_iteration);

    pcout << " Evaluating right-hand side and setting system_matrix to Jacobian before starting iterations... " << std::endl;
    this->dg->assemble_residual ();
    initial_residual_norm = this->dg->get_residual_l2norm();
    this->residual_norm = initial_residual_norm;
    pcout << " ********************************************************** "
          << std::endl
          << " Initial absolute residual norm: " << this->residual_norm
          << std::endl;

    // Initial Courant-Friedrichs-Lax number
    const double initial_CFL = all_parameters->ode_solver_param.initial_time_step;
    CFL_factor = 1.0;

    auto initial_solution = dg->solution;

    double old_residual_norm = this->residual_norm; (void) old_residual_norm;

    int i_refine = 0;
    // Output initial solution
    int convergence_error = this->residual_norm > ode_param.nonlinear_steady_residual_tolerance;

    while (    convergence_error
            && this->residual_norm_decrease > ode_param.nonlinear_steady_residual_tolerance
            //&& update_norm             > ode_param.nonlinear_steady_residual_tolerance
            && this->current_iteration < ode_param.nonlinear_max_iterations
            && this->residual_norm     < 1e5
            && CFL_factor > 1e-2)
    {
        if ((ode_param.ode_output) == Parameters::OutputEnum::verbose
            && (this->current_iteration%ode_param.print_iteration_modulo) == 0
            && dealii::Utilities::MPI::this_mpi_process(mpi_communicator) == 0 )
        {
            pcout.set_condition(true);
        } else {
            pcout.set_condition(false);
        }
        pcout << " ********************************************************** "
                  << std::endl
                  << " Nonlinear iteration: " << this->current_iteration
                  << " Residual norm (normalized) : " << this->residual_norm 
                  << " ( " << this->residual_norm / this->initial_residual_norm << " ) "
                  << std::endl;

        if ((ode_param.ode_output) == Parameters::OutputEnum::verbose &&
            (this->current_iteration%ode_param.print_iteration_modulo) == 0 ) {
            pcout << " Evaluating right-hand side and setting system_matrix to Jacobian... " << std::endl;
        }

        double ramped_CFL = initial_CFL * CFL_factor;
        if (this->residual_norm_decrease < 1.0) {
            ramped_CFL *= pow((1.0-std::log10(this->residual_norm_decrease)*ode_param.time_step_factor_residual), ode_param.time_step_factor_residual_exp);
        }
        ramped_CFL = std::max(ramped_CFL,initial_CFL*CFL_factor);
        pcout << "Initial CFL = " << initial_CFL << ". Current CFL = " << ramped_CFL << std::endl;

        //if (this->residual_norm > 1e-9) this->dg->update_artificial_dissipation_discontinuity_sensor();
        //if (this->residual_norm > 1e-9) this->dg->update_artificial_dissipation_discontinuity_sensor();
        //if (this->residual_norm > 1e-9 || this->current_iteration > 50 ) this->dg->update_artificial_dissipation_discontinuity_sensor();
        //if ( this->current_iteration < 50 ) this->dg->update_artificial_dissipation_discontinuity_sensor();

        //if (this->residual_norm < 1e-12 || this->current_iteration > 20) {
        if (this->residual_norm < 1e-12) {
            this->dg->freeze_artificial_dissipation = true;
        } else {
            this->dg->freeze_artificial_dissipation = false;
        }
        //if (this->current_iteration % 1 == 0) {
        //    this->dg->freeze_artificial_dissipation = false;
        //} else {
        //    this->dg->freeze_artificial_dissipation = true;
        //}
        const bool pseudotime = true;
        step_in_time(ramped_CFL, pseudotime);

        this->dg->assemble_residual ();

        ++(this->current_iteration);

        if (ode_param.output_solution_every_x_steps > 0) {
            const bool is_output_iteration = (this->current_iteration % ode_param.output_solution_every_x_steps == 0);
            if (is_output_iteration) {
                const int file_number = this->current_iteration / ode_param.output_solution_every_x_steps;
                this->dg->output_results_vtk(file_number);
            }
        }
        // if (this->residual_norm > old_residual_norm) {
        //     dg->refine_residual_based();
        //     allocate_ode_system ();
        // }
        //if ((current_iteration+1) % 10 == 0 || this->residual_norm > old_residual_norm) {
        //if (refine && global_step < 0.25 && this->current_iteration+1 > 10) {
        //if ( refine && (current_iteration+1) % 5 == 0 && this->residual_norm < 1e-11) {
        if ( refine && this->residual_norm < 1e-9 && i_refine < n_refine) {
            i_refine++;
            dg->refine_residual_based();
            allocate_ode_system ();
        }

        old_residual_norm = this->residual_norm;
        this->residual_norm = this->dg->get_residual_l2norm();
        this->residual_norm_decrease = this->residual_norm / this->initial_residual_norm;

        convergence_error = this->residual_norm > ode_param.nonlinear_steady_residual_tolerance
                            && this->residual_norm_decrease > ode_param.nonlinear_steady_residual_tolerance;
    }
    if (this->residual_norm > 1e5
        || std::isnan(this->residual_norm)
        || CFL_factor <= 1e-2)
    {
        this->dg->solution = initial_solution;

        if(CFL_factor <= 1e-2) this->dg->right_hand_side.add(1.0);
    }

    pcout << " ********************************************************** "
          << std::endl
          << " ODESolver steady_state stopped at"
          << std::endl
          << " Nonlinear iteration: " << this->current_iteration
          << " residual norm: " << this->residual_norm
          << std::endl
          << " ********************************************************** "
          << std::endl;

    return convergence_error;
}

template <int dim, typename real, typename MeshType>
int ODESolver<dim,real,MeshType>::advance_solution_time (double time_advance)
{
    Parameters::ODESolverParam ode_param = ODESolver<dim,real,MeshType>::all_parameters->ode_solver_param;

    const unsigned int number_of_time_steps = static_cast<int>(ceil(time_advance/ode_param.initial_time_step));
    const double constant_time_step = time_advance/number_of_time_steps;

    if (!valid_initial_conditions())
    {
        std::abort();
    }

    pcout
        << " Advancing solution by " << time_advance << " time units, using "
        << number_of_time_steps << " iterations of size dt=" << constant_time_step << " ... " << std::endl;
    allocate_ode_system ();

    this->current_iteration = 0;

    // Output initial solution
    this->dg->output_results_vtk(this->current_iteration);

    while (this->current_iteration < number_of_time_steps)
    {
        if ((ode_param.ode_output) == Parameters::OutputEnum::verbose &&
            (this->current_iteration%ode_param.print_iteration_modulo) == 0 ) {
        pcout << " ********************************************************** "
              << std::endl
              << " Iteration: " << this->current_iteration + 1
              << " out of: " << number_of_time_steps
              << std::endl;
    }
        dg->assemble_residual(false);

        if ((ode_param.ode_output) == Parameters::OutputEnum::verbose &&
            (this->current_iteration%ode_param.print_iteration_modulo) == 0 ) {
        pcout << " Evaluating right-hand side and setting system_matrix to Jacobian... " << std::endl;
    }

    const bool pseudotime = true;//false;
    step_in_time(constant_time_step, pseudotime);


    if (this->current_iteration%ode_param.print_iteration_modulo == 0) {
        this->dg->output_results_vtk(this->current_iteration);
    }
        ++(this->current_iteration);


        //this->dg->output_results_vtk(this->current_iteration);
    }
    return 1;
}

<<<<<<< HEAD
template <int dim, typename real, typename MeshType>
void Implicit_ODESolver<dim,real,MeshType>::step_in_time (real dt)
=======
template <int dim, typename real>
void Implicit_ODESolver<dim,real>::step_in_time (real dt, const bool pseudotime)
>>>>>>> 06d5d24f
{
    const bool compute_dRdW = true;
    this->dg->assemble_residual(compute_dRdW);
    this->current_time += dt;
    // Solve (M/dt - dRdW) dw = R
    // w = w + dw
    Parameters::ODESolverParam ode_param = ODESolver<dim,real,MeshType>::all_parameters->ode_solver_param;

    this->dg->system_matrix *= -1.0;

    if (pseudotime) {
        const double CFL = dt;
        this->dg->time_scaled_mass_matrices(CFL);
        this->dg->add_time_scaled_mass_matrices();
    } else { 
        this->dg->add_mass_matrices(1.0/dt);
    }
    //(void) pseudotime;
    //this->dg->add_mass_matrices(1.0/dt);

    if ((ode_param.ode_output) == Parameters::OutputEnum::verbose &&
        (this->current_iteration%ode_param.print_iteration_modulo) == 0 ) {
        pcout << " Evaluating system update... " << std::endl;
    }

    solve_linear (
        this->dg->system_matrix,
        this->dg->right_hand_side,
        this->solution_update,
        this->ODESolver<dim,real,MeshType>::all_parameters->linear_solver_param);

    //this->dg->solution += this->solution_update;
    global_step = linesearch();

    this->update_norm = this->solution_update.l2_norm();
}

<<<<<<< HEAD
template <int dim, typename real, typename MeshType>
void Explicit_ODESolver<dim,real,MeshType>::step_in_time (real dt)
=======
template <int dim, typename real>
double Implicit_ODESolver<dim,real>::linesearch ()
{
    const auto old_solution = this->dg->solution;
    double step_length = 1.0;

    const double step_reduction = 0.5;
    const int maxline = 10;
    const double reduction_tolerance_1 = 1.0;
    const double reduction_tolerance_2 = 2.0;

    const double initial_residual = this->dg->get_residual_l2norm();

    this->dg->solution.add(step_length, this->solution_update);
    this->dg->assemble_residual ();
    double new_residual = this->dg->get_residual_l2norm();
    pcout << " Step length " << step_length << ". Old residual: " << initial_residual << " New residual: " << new_residual << std::endl;

    int iline = 0;
    for (iline = 0; iline < maxline && new_residual > initial_residual * reduction_tolerance_1; ++iline) {
        step_length = step_length * step_reduction;
        this->dg->solution = old_solution;
        this->dg->solution.add(step_length, this->solution_update);
        this->dg->assemble_residual ();
        new_residual = this->dg->get_residual_l2norm();
        pcout << " Step length " << step_length << " . Old residual: " << initial_residual << " New residual: " << new_residual << std::endl;
    }
    if (iline == 0) this->CFL_factor *= 2.0;

    if (iline == maxline) {
        step_length = 1.0;
        pcout << " Line search failed. Will accept any valid residual less than " << reduction_tolerance_2 << " times the current " << initial_residual << "residual. " << std::endl;
        this->dg->solution.add(step_length, this->solution_update);
        this->dg->assemble_residual ();
        new_residual = this->dg->get_residual_l2norm();
        pcout << " Step length " << step_length << " . Old residual: " << initial_residual << " New residual: " << new_residual << std::endl;
        for (iline = 0; iline < maxline && new_residual > initial_residual * reduction_tolerance_2 ; ++iline) {
            step_length = step_length * step_reduction;
            this->dg->solution = old_solution;
            this->dg->solution.add(step_length, this->solution_update);
            this->dg->assemble_residual ();
            new_residual = this->dg->get_residual_l2norm();
            pcout << " Step length " << step_length << " . Old residual: " << initial_residual << " New residual: " << new_residual << std::endl;
        }
    }
    if (iline == maxline) {
        this->CFL_factor *= 0.5;
        pcout << " Reached maximum number of linesearches. Terminating... " << std::endl;
        pcout << " Resetting solution and reducing CFL_factor by : " << this->CFL_factor << std::endl;
        this->dg->solution = old_solution;
        return 0.0;
    }

    if (iline == maxline) {
        step_length = -1.0;
        this->dg->solution.add(step_length, this->solution_update);
        this->dg->assemble_residual ();
        new_residual = this->dg->get_residual_l2norm();
        pcout << " Step length " << step_length << " . Old residual: " << initial_residual << " New residual: " << new_residual << std::endl;
        for (iline = 0; iline < maxline && new_residual > initial_residual * reduction_tolerance_1 ; ++iline) {
            step_length = step_length * step_reduction;
            this->dg->solution = old_solution;
            this->dg->solution.add(step_length, this->solution_update);
            this->dg->assemble_residual ();
            new_residual = this->dg->get_residual_l2norm();
            pcout << " Step length " << step_length << " . Old residual: " << initial_residual << " New residual: " << new_residual << std::endl;
        }
    }

    if (iline == maxline) {
        pcout << " Line search failed. Trying to step in the opposite direction. " << std::endl;
        step_length = -1.0;
        this->dg->solution.add(step_length, this->solution_update);
        this->dg->assemble_residual ();
        new_residual = this->dg->get_residual_l2norm();
        pcout << " Step length " << step_length << " . Old residual: " << initial_residual << " New residual: " << new_residual << std::endl;
        for (iline = 0; iline < maxline && new_residual > initial_residual * reduction_tolerance_2 ; ++iline) {
            step_length = step_length * step_reduction;
            this->dg->solution = old_solution;
            this->dg->solution.add(step_length, this->solution_update);
            this->dg->assemble_residual ();
            new_residual = this->dg->get_residual_l2norm();
            pcout << " Step length " << step_length << " . Old residual: " << initial_residual << " New residual: " << new_residual << std::endl;
        }
        //std::abort();
    }
    if (iline == maxline) {
        pcout << " Reached maximum number of linesearches. Terminating... " << std::endl;
        pcout << " Resetting solution and reducing CFL_factor by : " << this->CFL_factor << std::endl;
        this->dg->solution = old_solution;
        this->CFL_factor *= 0.5;
    }

    return step_length;
}

template <int dim, typename real>
void Explicit_ODESolver<dim,real>::step_in_time (real dt, const bool pseudotime)
>>>>>>> 06d5d24f
{
    // this->dg->assemble_residual (); // Not needed since it is called in the base class for time step
    this->current_time += dt;
    const int rk_order = 3;
    if (rk_order == 1) {
        this->dg->global_inverse_mass_matrix.vmult(this->solution_update, this->dg->right_hand_side);
        this->update_norm = this->solution_update.l2_norm();
        if (pseudotime) {
            const double CFL = dt;
            this->dg->time_scale_solution_update( this->solution_update, CFL );
            this->dg->solution.add(1.0,this->solution_update);
        } else {
            this->dg->solution.add(dt,this->solution_update);
        }
    } else if (rk_order == 3) {
        // Stage 0
        this->rk_stage[0] = this->dg->solution;

        // Stage 1
        pcout<< "Stage 1... " << std::flush;
        this->dg->global_inverse_mass_matrix.vmult(this->solution_update, this->dg->right_hand_side);

        this->rk_stage[1] = this->rk_stage[0];
        //this->rk_stage[1].add(dt,this->solution_update);
        if (pseudotime) {
            const double CFL = dt;
            this->dg->time_scale_solution_update( this->solution_update, CFL );
            this->rk_stage[1].add(1.0,this->solution_update);
        } else {
            this->rk_stage[1].add(dt,this->solution_update);
        }

        // Stage 2
        pcout<< "2... " << std::flush;
        this->dg->solution = this->rk_stage[1];
        this->dg->assemble_residual ();
        this->dg->global_inverse_mass_matrix.vmult(this->solution_update, this->dg->right_hand_side);

        this->rk_stage[2] = this->rk_stage[0];
        this->rk_stage[2] *= 0.75;
        this->rk_stage[2].add(0.25, this->rk_stage[1]);
        //this->rk_stage[2].add(0.25*dt, this->solution_update);
        if (pseudotime) {
            const double CFL = 0.25*dt;
            this->dg->time_scale_solution_update( this->solution_update, CFL );
            this->rk_stage[2].add(1.0,this->solution_update);
        } else {
            this->rk_stage[2].add(0.25*dt,this->solution_update);
        }

        // Stage 3
        pcout<< "3... " << std::flush;
        this->dg->solution = this->rk_stage[2];
        this->dg->assemble_residual ();
        this->dg->global_inverse_mass_matrix.vmult(this->solution_update, this->dg->right_hand_side);

        this->rk_stage[3] = this->rk_stage[0];
        this->rk_stage[3] *= 1.0/3.0;
        this->rk_stage[3].add(2.0/3.0, this->rk_stage[2]);
        //this->rk_stage[3].add(2.0/3.0*dt, this->solution_update);
        if (pseudotime) {
            const double CFL = (2.0/3.0)*dt;
            this->dg->time_scale_solution_update( this->solution_update, CFL );
            this->rk_stage[3].add(1.0,this->solution_update);
        } else {
            this->rk_stage[3].add((2.0/3.0)*dt,this->solution_update);
        }

        this->dg->solution = this->rk_stage[3];
        pcout<< "done." << std::endl;
    }

}

template <int dim, typename real, typename MeshType>
void Explicit_ODESolver<dim,real,MeshType>::allocate_ode_system ()
{
    pcout << "Allocating ODE system and evaluating inverse mass matrix..." << std::endl;
    const bool do_inverse_mass_matrix = true;
    this->solution_update.reinit(this->dg->right_hand_side);
    this->dg->evaluate_mass_matrices(do_inverse_mass_matrix);

    this->rk_stage.resize(4);
    for (int i=0; i<4; i++) {
        this->rk_stage[i].reinit(this->dg->solution);
    }
}
template <int dim, typename real, typename MeshType>
void Implicit_ODESolver<dim,real,MeshType>::allocate_ode_system ()
{
    pcout << "Allocating ODE system and evaluating mass matrix..." << std::endl;
    const bool do_inverse_mass_matrix = false;
    this->dg->evaluate_mass_matrices(do_inverse_mass_matrix);

    this->solution_update.reinit(this->dg->right_hand_side);

}

//template <int dim, typename real, typename MeshType>
//std::shared_ptr<ODESolver<dim,real,MeshType>> ODESolverFactory<dim,real,MeshType>::create_ODESolver(Parameters::ODESolverParam::ODESolverEnum ode_solver_type)
//{
//    using ODEEnum = Parameters::ODESolverParam::ODESolverEnum;
//    if(ode_solver_type == ODEEnum::explicit_solver) return std::make_shared<Explicit_ODESolver<dim,real>>();
//    if(ode_solver_type == ODEEnum::implicit_solver) return std::make_shared<Implicit_ODESolver<dim,real>>();
//    else {
//        pcout << "Can't create ODE solver since explicit/implicit solver is not clear." << std::endl;
//        return nullptr;
//    }
//}
template <int dim, typename real, typename MeshType>
std::shared_ptr<ODESolver<dim,real,MeshType>> ODESolverFactory<dim,real,MeshType>::create_ODESolver(std::shared_ptr< DGBase<dim,real,MeshType> > dg_input)
{
    using ODEEnum = Parameters::ODESolverParam::ODESolverEnum;
    ODEEnum ode_solver_type = dg_input->all_parameters->ode_solver_param.ode_solver_type;
    if(ode_solver_type == ODEEnum::explicit_solver) return std::make_shared<Explicit_ODESolver<dim,real,MeshType>>(dg_input);
    if(ode_solver_type == ODEEnum::implicit_solver) return std::make_shared<Implicit_ODESolver<dim,real,MeshType>>(dg_input);
    else {
        dealii::ConditionalOStream pcout(std::cout, dealii::Utilities::MPI::this_mpi_process(MPI_COMM_WORLD)==0);
        pcout << "********************************************************************" << std::endl;
        pcout << "Can't create ODE solver since explicit/implicit solver is not clear." << std::endl;
        pcout << "Solver type specified: " << ode_solver_type << std::endl;
        pcout << "Solver type possible: " << std::endl;
        pcout <<  ODEEnum::explicit_solver << std::endl;
        pcout <<  ODEEnum::implicit_solver << std::endl;
        pcout << "********************************************************************" << std::endl;
        std::abort();
        return nullptr;
    }
}

// dealii::Triangulation<PHILIP_DIM>
template class ODESolver<PHILIP_DIM, double, dealii::Triangulation<PHILIP_DIM>>;
template class Explicit_ODESolver<PHILIP_DIM, double, dealii::Triangulation<PHILIP_DIM>>;
template class Implicit_ODESolver<PHILIP_DIM, double, dealii::Triangulation<PHILIP_DIM>>;
template class ODESolverFactory<PHILIP_DIM, double, dealii::Triangulation<PHILIP_DIM>>;

// dealii::parallel::shared::Triangulation<PHILIP_DIM>
template class ODESolver<PHILIP_DIM, double, dealii::parallel::shared::Triangulation<PHILIP_DIM>>;
template class Explicit_ODESolver<PHILIP_DIM, double, dealii::parallel::shared::Triangulation<PHILIP_DIM>>;
template class Implicit_ODESolver<PHILIP_DIM, double, dealii::parallel::shared::Triangulation<PHILIP_DIM>>;
template class ODESolverFactory<PHILIP_DIM, double, dealii::parallel::shared::Triangulation<PHILIP_DIM>>;

#if PHILIP_DIM != 1
// dealii::parallel::distributed::Triangulation<PHILIP_DIM>
template class ODESolver<PHILIP_DIM, double, dealii::parallel::distributed::Triangulation<PHILIP_DIM>>;
template class Explicit_ODESolver<PHILIP_DIM, double, dealii::parallel::distributed::Triangulation<PHILIP_DIM>>;
template class Implicit_ODESolver<PHILIP_DIM, double, dealii::parallel::distributed::Triangulation<PHILIP_DIM>>;
template class ODESolverFactory<PHILIP_DIM, double, dealii::parallel::distributed::Triangulation<PHILIP_DIM>>;
#endif

} // ODE namespace
} // PHiLiP namespace<|MERGE_RESOLUTION|>--- conflicted
+++ resolved
@@ -7,15 +7,10 @@
 namespace PHiLiP {
 namespace ODE {
 
-<<<<<<< HEAD
+double global_step = 1.0;
+
 template <int dim, typename real, typename MeshType>
 ODESolver<dim,real,MeshType>::ODESolver(std::shared_ptr< DGBase<dim, real, MeshType> > dg_input)
-=======
-double global_step = 1.0;
-
-template <int dim, typename real>
-ODESolver<dim,real>::ODESolver(std::shared_ptr< DGBase<dim, real> > dg_input)
->>>>>>> 06d5d24f
     : current_time(0.0)
     , dg(dg_input)
     , all_parameters(dg->all_parameters)
@@ -55,15 +50,8 @@
     }
 }
 
-<<<<<<< HEAD
-template <int dim, typename real, typename MeshType>
-int ODESolver<dim,real,MeshType>::steady_state ()
-{
-    Parameters::ODESolverParam ode_param = ODESolver<dim,real,MeshType>::all_parameters->ode_solver_param;
-    if (ode_param.output_solution_every_x_steps >= 0) this->dg->output_results_vtk(this->current_iteration);
-=======
-template <int dim, typename real>
-bool ODESolver<dim,real>::valid_initial_conditions () const
+template <int dim, typename real, typename MeshType>
+bool ODESolver<dim,real,MeshType>::valid_initial_conditions () const
 {
     for (const auto &sol : dg->solution) {
         if (sol == std::numeric_limits<real>::lowest()) {
@@ -74,15 +62,14 @@
     return true;
 }
 
-template <int dim, typename real>
-int ODESolver<dim,real>::steady_state ()
+template <int dim, typename real, typename MeshType>
+int ODESolver<dim,real,MeshType>::steady_state ()
 {
     if (!valid_initial_conditions())
     {
         std::abort();
     }
     Parameters::ODESolverParam ode_param = ODESolver<dim,real>::all_parameters->ode_solver_param;
->>>>>>> 06d5d24f
     pcout << " Performing steady state analysis... " << std::endl;
     allocate_ode_system ();
 
@@ -273,13 +260,8 @@
     return 1;
 }
 
-<<<<<<< HEAD
-template <int dim, typename real, typename MeshType>
-void Implicit_ODESolver<dim,real,MeshType>::step_in_time (real dt)
-=======
-template <int dim, typename real>
-void Implicit_ODESolver<dim,real>::step_in_time (real dt, const bool pseudotime)
->>>>>>> 06d5d24f
+template <int dim, typename real, typename MeshType>
+void Implicit_ODESolver<dim,real,MeshType>::step_in_time (real dt, const bool pseudotime)
 {
     const bool compute_dRdW = true;
     this->dg->assemble_residual(compute_dRdW);
@@ -317,12 +299,8 @@
     this->update_norm = this->solution_update.l2_norm();
 }
 
-<<<<<<< HEAD
-template <int dim, typename real, typename MeshType>
-void Explicit_ODESolver<dim,real,MeshType>::step_in_time (real dt)
-=======
-template <int dim, typename real>
-double Implicit_ODESolver<dim,real>::linesearch ()
+template <int dim, typename real, typename MeshType>
+double Implicit_ODESolver<dim,real,MeshType>::linesearch ()
 {
     const auto old_solution = this->dg->solution;
     double step_length = 1.0;
@@ -417,9 +395,8 @@
     return step_length;
 }
 
-template <int dim, typename real>
-void Explicit_ODESolver<dim,real>::step_in_time (real dt, const bool pseudotime)
->>>>>>> 06d5d24f
+template <int dim, typename real, typename MeshType>
+void Explicit_ODESolver<dim,real,MeshType>::step_in_time (real dt, const bool pseudotime)
 {
     // this->dg->assemble_residual (); // Not needed since it is called in the base class for time step
     this->current_time += dt;
