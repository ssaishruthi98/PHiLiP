--- conflicted
+++ resolved
@@ -190,14 +190,9 @@
     void allocate_ode_system ();
 
 protected:
-<<<<<<< HEAD
-    void step_in_time(real dt); ///< Advances the solution in time by \p dt.
-    using ODESolver<dim,real,MeshType>::pcout; ///< Parallel std::cout that only outputs on mpi_rank==0
-=======
     ///< Advances the solution in time by \p dt.
     void step_in_time(real dt, const bool pseudotime = false) override;
     using ODESolver<dim,real>::pcout; ///< Parallel std::cout that only outputs on mpi_rank==0
->>>>>>> 06d5d24f
 }; // end of Explicit_ODESolver class
 
 /// Creates and assemble Explicit_ODESolver or Implicit_ODESolver as ODESolver based on input.
