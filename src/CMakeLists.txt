foreach(dim RANGE 1 3)
    set(PHILIP_DIM ${dim})

    #set(CMAKE_BINARY_DIR ${CMAKE_SOURCE_DIR}/build_${PHILIP_DIM}D)
    #set(CMAKE_CURRENT_BINARY_DIR ${CMAKE_SOURCE_DIR}/build_${PHILIP_DIM}D)
    
    string(CONCAT TNAME PHiLiP_${PHILIP_DIM}D)
    
    set(TARGET ${TNAME})
    set(TARGET_SRC 
        linear_solver.cpp
<<<<<<< HEAD
        manufactured_advection.cpp
        manufactured_convection_diffusion.cpp
        grid_study.cpp
=======
>>>>>>> fd1b0865
        assemble_explicit.cpp 
        assemble_implicit.cpp 
        parameters.cpp
        dg.cpp
        ode_solver.cpp
        manufactured_solution.cpp
        main.cpp)

    add_executable(${TNAME} ${TARGET_SRC})

    # Weird thing where we need to add more libraries
    # Otherwise, we get the following error:
    # /usr/bin/ld: ********.o: undefined reference to symbol '_ZN3MPI8Datatype4FreeEv'
    # //usr/lib/libmpi_cxx.so.1: error adding symbols: DSO missing from command line
    # See one of the following links (translate chinese to english using Google)
    # https://zhuanlan.zhihu.com/p/21385662
    # https://www.getit01.com/p2018020821385662/
    #target_link_libraries(${TNAME} tbb m mpi mpi_cxx)
    #target_link_libraries(${TNAME} tbb m mpi mpi_cxx)

    DEAL_II_SETUP_TARGET(${TNAME})
    message("Adding executable " ${TNAME} " with files " ${TARGET_SRC} "\n")

    target_compile_definitions(${TNAME} PRIVATE PHILIP_DIM=${dim})
    
    unset(PHILIP_DIM)
    unset(TNAME)
    unset(CMAKE_BINARY_DIR)
    unset(CMAKE_CURRENT_BINARY_DIR)
    unset(TARGET ${TNAME})

endforeach()
<|MERGE_RESOLUTION|>--- conflicted
+++ resolved
@@ -9,18 +9,14 @@
     set(TARGET ${TNAME})
     set(TARGET_SRC 
         linear_solver.cpp
-<<<<<<< HEAD
         manufactured_advection.cpp
         manufactured_convection_diffusion.cpp
         grid_study.cpp
-=======
->>>>>>> fd1b0865
         assemble_explicit.cpp 
         assemble_implicit.cpp 
         parameters.cpp
         dg.cpp
         ode_solver.cpp
-        manufactured_solution.cpp
         main.cpp)
 
     add_executable(${TNAME} ${TARGET_SRC})
@@ -33,7 +29,7 @@
     # https://zhuanlan.zhihu.com/p/21385662
     # https://www.getit01.com/p2018020821385662/
     #target_link_libraries(${TNAME} tbb m mpi mpi_cxx)
-    #target_link_libraries(${TNAME} tbb m mpi mpi_cxx)
+    target_link_libraries(${TNAME} tbb m mpi mpi_cxx)
 
     DEAL_II_SETUP_TARGET(${TNAME})
     message("Adding executable " ${TNAME} " with files " ${TARGET_SRC} "\n")
