#include "parameters_flow_solver.h"

#include <string>

namespace PHiLiP {

namespace Parameters {

// Flow Solver inputs
FlowSolverParam::FlowSolverParam() {}

void FlowSolverParam::declare_parameters(dealii::ParameterHandler &prm)
{
    prm.enter_subsection("flow_solver");
    {
        prm.declare_entry("flow_case_type","taylor_green_vortex",
                          dealii::Patterns::Selection(
                          " taylor_green_vortex | "
                          " burgers_viscous_snapshot | "
<<<<<<< HEAD
                          " burgers_rewienski_snapshot | "
                          " burgers_inviscid | "
                          " advection | "
                          " convection_diffusion"),
=======
                          " naca0012 | "
                          " burgers_rewienski_snapshot"),
>>>>>>> df23583b
                          "The type of flow we want to simulate. "
                          "Choices are "
                          " <taylor_green_vortex | "
                          " burgers_viscous_snapshot | "
<<<<<<< HEAD
                          " burgers_rewienski_snapshot | "
                          " burgers_inviscid | "
                          " advection | "
                          " convection_diffusion>.");
=======
                          " naca0012 | "
                          " burgers_rewienski_snapshot>.");
>>>>>>> df23583b

        prm.declare_entry("final_time", "1",
                          dealii::Patterns::Double(0, dealii::Patterns::Double::max_double_value),
                          "Final solution time.");

        prm.declare_entry("courant_friedrich_lewy_number", "1",
                          dealii::Patterns::Double(0, dealii::Patterns::Double::max_double_value),
                          "Courant-Friedrich-Lewy (CFL) number for constant time step.");

        prm.declare_entry("unsteady_data_table_filename", "unsteady_data_table",
                          dealii::Patterns::FileName(dealii::Patterns::FileName::FileType::input),
                          "Filename of the unsteady data table output file: unsteady_data_table_filename.txt.");

        prm.declare_entry("steady_state", "false",
                          dealii::Patterns::Bool(),
                          "Solve steady-state solution. False by default.");

        prm.declare_entry("sensitivity_table_filename", "sensitivity_table",
                          dealii::Patterns::FileName(dealii::Patterns::FileName::FileType::input),
                          "Filename for the sensitivity data table output file: sensitivity_table_filename.txt.");

        prm.declare_entry("restart_computation_from_file", "false",
                          dealii::Patterns::Bool(),
                          "Restarts the computation from the restart file. False by default.");

        prm.declare_entry("output_restart_files", "false",
                          dealii::Patterns::Bool(),
                          "Output restart files for restarting the computation. False by default.");

        prm.declare_entry("restart_files_directory_name", ".",
                          dealii::Patterns::FileName(dealii::Patterns::FileName::FileType::input),
                          "Name of directory for writing and reading restart files. Current directory by default.");

        prm.declare_entry("restart_file_index", "1",
                          dealii::Patterns::Integer(1, dealii::Patterns::Integer::max_int_value),
                          "Index of restart file from which the computation will be restarted from. 1 by default.");

        prm.declare_entry("output_restart_files_every_x_steps", "1",
                          dealii::Patterns::Integer(1,dealii::Patterns::Integer::max_int_value),
                          "Outputs the restart files every x steps.");

        prm.declare_entry("output_restart_files_every_dt_time_intervals", "0.0",
                          dealii::Patterns::Double(0,dealii::Patterns::Double::max_double_value),
                          "Outputs the restart files at time intervals of dt.");
      
        prm.declare_entry("input_mesh_filename", "naca0012",
                          dealii::Patterns::FileName(dealii::Patterns::FileName::FileType::input),
                          "Filename of the input mesh: input_mesh_filename.msh");

        prm.enter_subsection("taylor_green_vortex_energy_check");
        {
            prm.declare_entry("expected_kinetic_energy_at_final_time", "1",
                              dealii::Patterns::Double(0, dealii::Patterns::Double::max_double_value),
                              "For integration test purposes, expected kinetic energy at final time.");
        }
        prm.leave_subsection();

        prm.declare_entry("interpolate_initial_condition", "true",
                          dealii::Patterns::Bool(),
                          "Interpolate the initial condition function onto the DG solution. If fale, then it projects the physical value. True by default.");
    }
    prm.leave_subsection();
}

void FlowSolverParam::parse_parameters(dealii::ParameterHandler &prm)
{   
    prm.enter_subsection("flow_solver");
    {
        const std::string flow_case_type_string = prm.get("flow_case_type");
<<<<<<< HEAD
        if      (flow_case_type_string == "taylor_green_vortex")        {flow_case_type = taylor_green_vortex;}
        else if (flow_case_type_string == "burgers_viscous_snapshot")   {flow_case_type = burgers_viscous_snapshot;}
        else if (flow_case_type_string == "burgers_rewienski_snapshot") {flow_case_type = burgers_rewienski_snapshot;}
        else if (flow_case_type_string == "burgers_inviscid")           {flow_case_type = burgers_inviscid;}
        else if (flow_case_type_string == "advection")                  {flow_case_type = advection;}
        else if (flow_case_type_string == "convection_diffusion")       {flow_case_type = convection_diffusion;}
=======
        if      (flow_case_type_string == "taylor_green_vortex")  {flow_case_type = taylor_green_vortex;}
        else if (flow_case_type_string == "burgers_viscous_snapshot")  {flow_case_type = burgers_viscous_snapshot;}
        else if (flow_case_type_string == "burgers_rewienski_snapshot")  {flow_case_type = burgers_rewienski_snapshot;}
        else if (flow_case_type_string == "naca0012")  {flow_case_type = naca0012;}
>>>>>>> df23583b

        final_time = prm.get_double("final_time");
        courant_friedrich_lewy_number = prm.get_double("courant_friedrich_lewy_number");
        unsteady_data_table_filename = prm.get("unsteady_data_table_filename");
        steady_state = prm.get_bool("steady_state");
        sensitivity_table_filename = prm.get("sensitivity_table_filename");
        restart_computation_from_file = prm.get_bool("restart_computation_from_file");
        output_restart_files = prm.get_bool("output_restart_files");
        restart_files_directory_name = prm.get("restart_files_directory_name");
        restart_file_index = prm.get_integer("restart_file_index");
        output_restart_files_every_x_steps = prm.get_integer("output_restart_files_every_x_steps");
        output_restart_files_every_dt_time_intervals = prm.get_double("output_restart_files_every_dt_time_intervals");
        input_mesh_filename = prm.get("input_mesh_filename");

        prm.enter_subsection("taylor_green_vortex_energy_check");
        {
            expected_kinetic_energy_at_final_time = prm.get_double("expected_kinetic_energy_at_final_time");
        }
        prm.leave_subsection();
        interpolate_initial_condition = prm.get_bool("interpolate_initial_condition");
    }
    prm.leave_subsection();
}

} // Parameters namespace

} // PHiLiP namespace<|MERGE_RESOLUTION|>--- conflicted
+++ resolved
@@ -17,28 +17,20 @@
                           dealii::Patterns::Selection(
                           " taylor_green_vortex | "
                           " burgers_viscous_snapshot | "
-<<<<<<< HEAD
+                          " naca0012 | "
                           " burgers_rewienski_snapshot | "
                           " burgers_inviscid | "
                           " advection | "
                           " convection_diffusion"),
-=======
-                          " naca0012 | "
-                          " burgers_rewienski_snapshot"),
->>>>>>> df23583b
                           "The type of flow we want to simulate. "
                           "Choices are "
                           " <taylor_green_vortex | "
                           " burgers_viscous_snapshot | "
-<<<<<<< HEAD
+                          " naca0012 | "
                           " burgers_rewienski_snapshot | "
                           " burgers_inviscid | "
                           " advection | "
                           " convection_diffusion>.");
-=======
-                          " naca0012 | "
-                          " burgers_rewienski_snapshot>.");
->>>>>>> df23583b
 
         prm.declare_entry("final_time", "1",
                           dealii::Patterns::Double(0, dealii::Patterns::Double::max_double_value),
@@ -108,19 +100,13 @@
     prm.enter_subsection("flow_solver");
     {
         const std::string flow_case_type_string = prm.get("flow_case_type");
-<<<<<<< HEAD
         if      (flow_case_type_string == "taylor_green_vortex")        {flow_case_type = taylor_green_vortex;}
         else if (flow_case_type_string == "burgers_viscous_snapshot")   {flow_case_type = burgers_viscous_snapshot;}
         else if (flow_case_type_string == "burgers_rewienski_snapshot") {flow_case_type = burgers_rewienski_snapshot;}
+        else if (flow_case_type_string == "naca0012")                   {flow_case_type = naca0012;}
         else if (flow_case_type_string == "burgers_inviscid")           {flow_case_type = burgers_inviscid;}
         else if (flow_case_type_string == "advection")                  {flow_case_type = advection;}
         else if (flow_case_type_string == "convection_diffusion")       {flow_case_type = convection_diffusion;}
-=======
-        if      (flow_case_type_string == "taylor_green_vortex")  {flow_case_type = taylor_green_vortex;}
-        else if (flow_case_type_string == "burgers_viscous_snapshot")  {flow_case_type = burgers_viscous_snapshot;}
-        else if (flow_case_type_string == "burgers_rewienski_snapshot")  {flow_case_type = burgers_rewienski_snapshot;}
-        else if (flow_case_type_string == "naca0012")  {flow_case_type = naca0012;}
->>>>>>> df23583b
 
         final_time = prm.get_double("final_time");
         courant_friedrich_lewy_number = prm.get_double("courant_friedrich_lewy_number");
