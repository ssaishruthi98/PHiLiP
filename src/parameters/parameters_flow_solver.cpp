#include "parameters_flow_solver.h"

#include <string>

namespace PHiLiP {

namespace Parameters {

// Flow Solver inputs
FlowSolverParam::FlowSolverParam() {}

void FlowSolverParam::declare_parameters(dealii::ParameterHandler &prm)
{
    prm.enter_subsection("flow_solver");
    {
        prm.declare_entry("flow_case_type","taylor_green_vortex",
                          dealii::Patterns::Selection(
                          " taylor_green_vortex | "
                          " decaying_homogeneous_isotropic_turbulence | "
                          " burgers_viscous_snapshot | "
                          " naca0012 | "
                          " burgers_rewienski_snapshot | "
                          " burgers_inviscid | "
                          " convection_diffusion | "
                          " advection | "
                          " periodic_1D_unsteady | "
                          " gaussian_bump | "
<<<<<<< HEAD
                          " channel_flow | "
=======
                          " isentropic_vortex | "
                          " kelvin_helmholtz_instability | "
>>>>>>> 40f19490
                          " sshock "),
                          "The type of flow we want to simulate. "
                          "Choices are "
                          " <taylor_green_vortex | "
                          " decaying_homogeneous_isotropic_turbulence | "
                          " burgers_viscous_snapshot | "
                          " naca0012 | "
                          " burgers_rewienski_snapshot | "
                          " burgers_inviscid | "
                          " convection_diffusion | "
                          " advection | "
                          " periodic_1D_unsteady | "
                          " gaussian_bump | "
<<<<<<< HEAD
                          " channel_flow | "
=======
                          " isentropic_vortex | "
                          " kelvin_helmholtz_instability | "
>>>>>>> 40f19490
                          " sshock>. ");

        prm.declare_entry("poly_degree", "1",
                          dealii::Patterns::Integer(0, dealii::Patterns::Integer::max_int_value),
                          "Polynomial order (P) of the basis functions for DG.");

        prm.declare_entry("max_poly_degree_for_adaptation", "0",
                          dealii::Patterns::Integer(0, dealii::Patterns::Integer::max_int_value),
                          "Maxiumum possible polynomial order (P) of the basis functions for DG "
                          "when doing adaptive simulations. Default is 0 which actually sets "
                          "the value to poly_degree in the code, indicating no adaptation.");

        prm.declare_entry("final_time", "1",
                          dealii::Patterns::Double(0, dealii::Patterns::Double::max_double_value),
                          "Final solution time.");

        prm.declare_entry("constant_time_step", "0",
                          dealii::Patterns::Double(0, dealii::Patterns::Double::max_double_value),
                          "Constant time step.");

        prm.declare_entry("courant_friedrichs_lewy_number", "1",
                          dealii::Patterns::Double(0, dealii::Patterns::Double::max_double_value),
                          "Courant-Friedrich-Lewy (CFL) number for constant time step.");

        prm.declare_entry("unsteady_data_table_filename", "unsteady_data_table",
                          dealii::Patterns::FileName(dealii::Patterns::FileName::FileType::input),
                          "Filename of the unsteady data table output file: unsteady_data_table_filename.txt.");

        prm.declare_entry("steady_state", "false",
                          dealii::Patterns::Bool(),
                          "Solve steady-state solution. False by default (i.e. unsteady by default).");

        prm.declare_entry("adaptive_time_step", "false",
                          dealii::Patterns::Bool(),
                          "Adapt the time step on the fly for unsteady flow simulations. False by default (i.e. constant time step by default).");

        prm.declare_entry("steady_state_polynomial_ramping", "false",
                          dealii::Patterns::Bool(),
                          "For steady-state cases, does polynomial ramping if set to true. False by default.");

        prm.declare_entry("sensitivity_table_filename", "sensitivity_table",
                          dealii::Patterns::FileName(dealii::Patterns::FileName::FileType::input),
                          "Filename for the sensitivity data table output file: sensitivity_table_filename.txt.");

        prm.declare_entry("restart_computation_from_file", "false",
                          dealii::Patterns::Bool(),
                          "Restarts the computation from the restart file. False by default.");

        prm.declare_entry("output_restart_files", "false",
                          dealii::Patterns::Bool(),
                          "Output restart files for restarting the computation. False by default.");

        prm.declare_entry("restart_files_directory_name", ".",
                          dealii::Patterns::FileName(dealii::Patterns::FileName::FileType::input),
                          "Name of directory for writing and reading restart files. Current directory by default.");

        prm.declare_entry("restart_file_index", "1",
                          dealii::Patterns::Integer(1, dealii::Patterns::Integer::max_int_value),
                          "Index of restart file from which the computation will be restarted from. 1 by default.");

        prm.declare_entry("output_restart_files_every_x_steps", "1",
                          dealii::Patterns::Integer(1,dealii::Patterns::Integer::max_int_value),
                          "Outputs the restart files every x steps.");

        prm.declare_entry("output_restart_files_every_dt_time_intervals", "0.0",
                          dealii::Patterns::Double(0,dealii::Patterns::Double::max_double_value),
                          "Outputs the restart files at time intervals of dt.");

        prm.enter_subsection("grid");
        {
            prm.declare_entry("input_mesh_filename", "naca0012",
                              dealii::Patterns::FileName(dealii::Patterns::FileName::FileType::input),
                              "Filename of the input mesh: input_mesh_filename.msh. For cases that import a mesh file.");

            prm.declare_entry("grid_degree", "1",
                              dealii::Patterns::Integer(1, dealii::Patterns::Integer::max_int_value),
                              "Polynomial degree of the grid. Curvilinear grid if set greater than 1; default is 1.");

            prm.declare_entry("grid_left_bound", "0.0",
                              dealii::Patterns::Double(-dealii::Patterns::Double::max_double_value, dealii::Patterns::Double::max_double_value),
                              "Left bound of domain for hyper_cube mesh based cases.");

            prm.declare_entry("grid_right_bound", "1.0",
                              dealii::Patterns::Double(-dealii::Patterns::Double::max_double_value, dealii::Patterns::Double::max_double_value),
                              "Right bound of domain for hyper_cube mesh based cases.");

            prm.declare_entry("number_of_grid_elements_per_dimension", "4",
                              dealii::Patterns::Integer(1, dealii::Patterns::Integer::max_int_value),
                              "Number of grid elements per dimension for hyper_cube mesh based cases.");

            prm.declare_entry("number_of_mesh_refinements", "0",
                              dealii::Patterns::Integer(0, dealii::Patterns::Integer::max_int_value),
                              "Number of mesh refinements for Gaussian bump and naca0012 based cases.");

            prm.enter_subsection("gaussian_bump");
            {
                prm.declare_entry("channel_length", "3.0",
                                  dealii::Patterns::Double(0, dealii::Patterns::Double::max_double_value),
                                  "Lenght of channel for gaussian bump meshes.");

                prm.declare_entry("channel_height", "0.8",
                                  dealii::Patterns::Double(0, dealii::Patterns::Double::max_double_value),
                                  "Height of channel for gaussian bump meshes.");

                prm.declare_entry("bump_height", "0.0625", 
                                  dealii::Patterns::Double(0, dealii::Patterns::Double::max_double_value),
                                  "Height of the bump for gaussian bump meshes.");

                prm.declare_entry("number_of_subdivisions_in_x_direction", "0",
                                  dealii::Patterns::Integer(0, dealii::Patterns::Integer::max_int_value),
                                  "Number of subdivisions in the x direction for gaussian bump meshes.");

                prm.declare_entry("number_of_subdivisions_in_y_direction", "0",
                                  dealii::Patterns::Integer(0, dealii::Patterns::Integer::max_int_value),
                                  "Number of subdivisions in the y direction for gaussian bump meshes.");

                prm.declare_entry("number_of_subdivisions_in_z_direction", "0",
                                  dealii::Patterns::Integer(0, dealii::Patterns::Integer::max_int_value),
                                  "Number of subdivisions in the z direction for gaussian bump meshes.");
            }
            prm.leave_subsection();
        }
        prm.leave_subsection();

        prm.enter_subsection("taylor_green_vortex");
        {
            prm.declare_entry("expected_kinetic_energy_at_final_time", "1",
                              dealii::Patterns::Double(0, dealii::Patterns::Double::max_double_value),
                              "For integration test purposes, expected kinetic energy at final time.");

            prm.declare_entry("expected_theoretical_dissipation_rate_at_final_time", "1",
                              dealii::Patterns::Double(0, dealii::Patterns::Double::max_double_value),
                              "For integration test purposes, expected theoretical kinetic energy dissipation rate at final time.");

            prm.declare_entry("density_initial_condition_type", "uniform",
                              dealii::Patterns::Selection(
                              " uniform | "
                              " isothermal "),
                              "The type of density initialization. "
                              "Choices are "
                              " <uniform | "
                              " isothermal>.");
            prm.declare_entry("do_calculate_numerical_entropy", "false",
                              dealii::Patterns::Bool(),
                              "Flag to calculate numerical entropy and write to file. By default, do not calculate.");
        }
        prm.leave_subsection();

<<<<<<< HEAD
        prm.enter_subsection("channel_flow");
        {
            prm.declare_entry("channel_height", "2",
                              dealii::Patterns::Double(0, dealii::Patterns::Double::max_double_value),
                              "Channel height. Default is 2 for a half channel height of 1.");

            prm.declare_entry("channel_friction_velocity_reynolds_number", "590",
                              dealii::Patterns::Double(0, dealii::Patterns::Double::max_double_value),
                              "Channel Reynolds number based on wall friction velocity. Default is 590.");

            prm.declare_entry("turbulent_channel_number_of_cells_x_direction","4",
                              dealii::Patterns::Integer(0, dealii::Patterns::Integer::max_int_value),
                              "Number of cells in the x-direction for channel flow case.");

            prm.declare_entry("turbulent_channel_number_of_cells_y_direction","16",
                              dealii::Patterns::Integer(0, dealii::Patterns::Integer::max_int_value),
                              "Number of cells in the y-direction for channel flow case.");

            prm.declare_entry("turbulent_channel_number_of_cells_z_direction","2",
                              dealii::Patterns::Integer(0, dealii::Patterns::Integer::max_int_value),
                              "Number of cells in the z-direction for channel flow case.");
=======
        prm.enter_subsection("kelvin_helmholtz_instability");
        {
            prm.declare_entry("atwood_number", "0.5",
                              dealii::Patterns::Double(0.0, 1.0),
                              "Atwood number, which characterizes the density difference "
                              "between the layers of fluid.");
>>>>>>> 40f19490
        }
        prm.leave_subsection();

        prm.declare_entry("apply_initial_condition_method", "interpolate_initial_condition_function",
                          dealii::Patterns::Selection(
                          " interpolate_initial_condition_function | "
                          " project_initial_condition_function | "
                          " read_values_from_file_and_project "),
                          "The method used for applying the initial condition. "
                          "Choices are "
                          " <interpolate_initial_condition_function | "
                          " project_initial_condition_function | " 
                          " read_values_from_file_and_project>.");

        prm.declare_entry("input_flow_setup_filename_prefix", "setup",
                          dealii::Patterns::FileName(dealii::Patterns::FileName::FileType::input),
                          "Filename prefix of the input flow setup file. "
                          "Example: 'setup' for files named setup-0000i.dat, where i is the MPI rank. "
                          "For initializing the flow with values from a file. "
                          "To be set when apply_initial_condition_method is read_values_from_file_and_project.");

        prm.enter_subsection("output_velocity_field");
        {
            prm.declare_entry("output_velocity_field_at_fixed_times", "false",
                              dealii::Patterns::Bool(),
                              "Output velocity field (at equidistant nodes). False by default.");

            prm.declare_entry("output_velocity_field_times_string", " ",
                              dealii::Patterns::FileName(dealii::Patterns::FileName::FileType::input),
                              "String of the times at which to output the velocity field. "
                              "Example: '0.0 1.0 2.0 3.0 '");

            prm.declare_entry("number_of_times_to_output_velocity_field", "0",
                              dealii::Patterns::Integer(0, dealii::Patterns::Integer::max_int_value),
                              "Number of times to output the velocity field. "
                              "Must correspond to output_velocity_field_times_string.");

            prm.declare_entry("output_vorticity_magnitude_field_in_addition_to_velocity", "false",
                              dealii::Patterns::Bool(),
                              "Output vorticity magnitude field in addition to velocity field. False by default.");

            prm.declare_entry("output_flow_field_files_directory_name", ".",
                              dealii::Patterns::FileName(dealii::Patterns::FileName::FileType::input),
                              "Name of directory for writing flow field files. Current directory by default.");

            prm.declare_entry("output_solution_files_at_velocity_field_output_times", "false",
                              dealii::Patterns::Bool(),
                              "Output solution files (.vtu) at velocity field output times. False by default.");
        }
        prm.leave_subsection();
    }
    prm.leave_subsection();
}

void FlowSolverParam::parse_parameters(dealii::ParameterHandler &prm)
{   
    prm.enter_subsection("flow_solver");
    {
        const std::string flow_case_type_string = prm.get("flow_case_type");
        if      (flow_case_type_string == "taylor_green_vortex")        {flow_case_type = taylor_green_vortex;}
        else if (flow_case_type_string == "decaying_homogeneous_isotropic_turbulence") 
                                                                        {flow_case_type = decaying_homogeneous_isotropic_turbulence;}
        else if (flow_case_type_string == "burgers_viscous_snapshot")   {flow_case_type = burgers_viscous_snapshot;}
        else if (flow_case_type_string == "burgers_rewienski_snapshot") {flow_case_type = burgers_rewienski_snapshot;}
        else if (flow_case_type_string == "naca0012")                   {flow_case_type = naca0012;}
        else if (flow_case_type_string == "burgers_inviscid")           {flow_case_type = burgers_inviscid;}
        else if (flow_case_type_string == "convection_diffusion")       {flow_case_type = convection_diffusion;}
        else if (flow_case_type_string == "advection")                  {flow_case_type = advection;}
        else if (flow_case_type_string == "periodic_1D_unsteady")       {flow_case_type = periodic_1D_unsteady;}
        else if (flow_case_type_string == "gaussian_bump")              {flow_case_type = gaussian_bump;}
<<<<<<< HEAD
        else if (flow_case_type_string == "channel_flow")               {flow_case_type = channel_flow;}
=======
        else if (flow_case_type_string == "isentropic_vortex")          {flow_case_type = isentropic_vortex;}
        else if (flow_case_type_string == "kelvin_helmholtz_instability")   
                                                                        {flow_case_type = kelvin_helmholtz_instability;}
>>>>>>> 40f19490
        else if (flow_case_type_string == "sshock")                     {flow_case_type = sshock;}

        poly_degree = prm.get_integer("poly_degree");
        
        // get max poly degree for adaptation
        max_poly_degree_for_adaptation = prm.get_integer("max_poly_degree_for_adaptation");
        // -- set value to poly_degree if it is the default value
        if(max_poly_degree_for_adaptation == 0) max_poly_degree_for_adaptation = poly_degree;
        
        final_time = prm.get_double("final_time");
        constant_time_step = prm.get_double("constant_time_step");
        courant_friedrichs_lewy_number = prm.get_double("courant_friedrichs_lewy_number");
        unsteady_data_table_filename = prm.get("unsteady_data_table_filename");
        steady_state = prm.get_bool("steady_state");
        steady_state_polynomial_ramping = prm.get_bool("steady_state_polynomial_ramping");
        adaptive_time_step = prm.get_bool("adaptive_time_step");
        sensitivity_table_filename = prm.get("sensitivity_table_filename");
        restart_computation_from_file = prm.get_bool("restart_computation_from_file");
        output_restart_files = prm.get_bool("output_restart_files");
        restart_files_directory_name = prm.get("restart_files_directory_name");
        restart_file_index = prm.get_integer("restart_file_index");
        output_restart_files_every_x_steps = prm.get_integer("output_restart_files_every_x_steps");
        output_restart_files_every_dt_time_intervals = prm.get_double("output_restart_files_every_dt_time_intervals");

        prm.enter_subsection("grid");
        {
            input_mesh_filename = prm.get("input_mesh_filename");
            grid_degree = prm.get_integer("grid_degree");
            grid_left_bound = prm.get_double("grid_left_bound");
            grid_right_bound = prm.get_double("grid_right_bound");
            number_of_grid_elements_per_dimension = prm.get_integer("number_of_grid_elements_per_dimension");
            number_of_mesh_refinements = prm.get_integer("number_of_mesh_refinements");

            prm.enter_subsection("gaussian_bump");
            {
                number_of_subdivisions_in_x_direction = prm.get_integer("number_of_subdivisions_in_x_direction");
                number_of_subdivisions_in_y_direction = prm.get_integer("number_of_subdivisions_in_y_direction");
                number_of_subdivisions_in_z_direction = prm.get_integer("number_of_subdivisions_in_z_direction");
                channel_length = prm.get_double("channel_length");
                channel_height = prm.get_double("channel_height");
                bump_height = prm.get_double("bump_height");
            }
            prm.leave_subsection();
        }       
        prm.leave_subsection();

        prm.enter_subsection("taylor_green_vortex");
        {
            expected_kinetic_energy_at_final_time = prm.get_double("expected_kinetic_energy_at_final_time");
            expected_theoretical_dissipation_rate_at_final_time = prm.get_double("expected_theoretical_dissipation_rate_at_final_time");

            const std::string density_initial_condition_type_string = prm.get("density_initial_condition_type");
            if      (density_initial_condition_type_string == "uniform")    {density_initial_condition_type = uniform;}
            else if (density_initial_condition_type_string == "isothermal") {density_initial_condition_type = isothermal;}
            do_calculate_numerical_entropy = prm.get_bool("do_calculate_numerical_entropy");
        }
        prm.leave_subsection();

<<<<<<< HEAD
        prm.enter_subsection("channel_flow");
        {
            turbulent_channel_height = prm.get_double("channel_height");
            turbulent_channel_friction_velocity_reynolds_number = prm.get_double("channel_friction_velocity_reynolds_number");
            turbulent_channel_number_of_cells_x_direction = prm.get_integer("turbulent_channel_number_of_cells_x_direction");
            turbulent_channel_number_of_cells_y_direction = prm.get_integer("turbulent_channel_number_of_cells_y_direction");
            turbulent_channel_number_of_cells_z_direction = prm.get_integer("turbulent_channel_number_of_cells_z_direction");
=======
        prm.enter_subsection("kelvin_helmholtz_instability");
        {
            atwood_number = prm.get_double("atwood_number");
>>>>>>> 40f19490
        }
        prm.leave_subsection();

        const std::string apply_initial_condition_method_string = prm.get("apply_initial_condition_method");
        if      (apply_initial_condition_method_string == "interpolate_initial_condition_function") {apply_initial_condition_method = interpolate_initial_condition_function;}
        else if (apply_initial_condition_method_string == "project_initial_condition_function")     {apply_initial_condition_method = project_initial_condition_function;}
        else if (apply_initial_condition_method_string == "read_values_from_file_and_project")      {apply_initial_condition_method = read_values_from_file_and_project;}
        
        input_flow_setup_filename_prefix = prm.get("input_flow_setup_filename_prefix");

        prm.enter_subsection("output_velocity_field");
        {
          output_velocity_field_at_fixed_times = prm.get_bool("output_velocity_field_at_fixed_times");
          output_velocity_field_times_string = prm.get("output_velocity_field_times_string");
          number_of_times_to_output_velocity_field = prm.get_integer("number_of_times_to_output_velocity_field");
          output_vorticity_magnitude_field_in_addition_to_velocity = prm.get_bool("output_vorticity_magnitude_field_in_addition_to_velocity");
          output_flow_field_files_directory_name = prm.get("output_flow_field_files_directory_name");
          output_solution_files_at_velocity_field_output_times = prm.get_bool("output_solution_files_at_velocity_field_output_times");
        }
        prm.leave_subsection();
    }
    prm.leave_subsection();
}

} // Parameters namespace
} // PHiLiP namespace<|MERGE_RESOLUTION|>--- conflicted
+++ resolved
@@ -25,12 +25,9 @@
                           " advection | "
                           " periodic_1D_unsteady | "
                           " gaussian_bump | "
-<<<<<<< HEAD
                           " channel_flow | "
-=======
                           " isentropic_vortex | "
                           " kelvin_helmholtz_instability | "
->>>>>>> 40f19490
                           " sshock "),
                           "The type of flow we want to simulate. "
                           "Choices are "
@@ -44,12 +41,9 @@
                           " advection | "
                           " periodic_1D_unsteady | "
                           " gaussian_bump | "
-<<<<<<< HEAD
                           " channel_flow | "
-=======
                           " isentropic_vortex | "
                           " kelvin_helmholtz_instability | "
->>>>>>> 40f19490
                           " sshock>. ");
 
         prm.declare_entry("poly_degree", "1",
@@ -198,7 +192,6 @@
         }
         prm.leave_subsection();
 
-<<<<<<< HEAD
         prm.enter_subsection("channel_flow");
         {
             prm.declare_entry("channel_height", "2",
@@ -220,14 +213,15 @@
             prm.declare_entry("turbulent_channel_number_of_cells_z_direction","2",
                               dealii::Patterns::Integer(0, dealii::Patterns::Integer::max_int_value),
                               "Number of cells in the z-direction for channel flow case.");
-=======
+        }
+        prm.leave_subsection();
+
         prm.enter_subsection("kelvin_helmholtz_instability");
         {
             prm.declare_entry("atwood_number", "0.5",
                               dealii::Patterns::Double(0.0, 1.0),
                               "Atwood number, which characterizes the density difference "
                               "between the layers of fluid.");
->>>>>>> 40f19490
         }
         prm.leave_subsection();
 
@@ -298,13 +292,10 @@
         else if (flow_case_type_string == "advection")                  {flow_case_type = advection;}
         else if (flow_case_type_string == "periodic_1D_unsteady")       {flow_case_type = periodic_1D_unsteady;}
         else if (flow_case_type_string == "gaussian_bump")              {flow_case_type = gaussian_bump;}
-<<<<<<< HEAD
         else if (flow_case_type_string == "channel_flow")               {flow_case_type = channel_flow;}
-=======
         else if (flow_case_type_string == "isentropic_vortex")          {flow_case_type = isentropic_vortex;}
         else if (flow_case_type_string == "kelvin_helmholtz_instability")   
                                                                         {flow_case_type = kelvin_helmholtz_instability;}
->>>>>>> 40f19490
         else if (flow_case_type_string == "sshock")                     {flow_case_type = sshock;}
 
         poly_degree = prm.get_integer("poly_degree");
@@ -363,7 +354,6 @@
         }
         prm.leave_subsection();
 
-<<<<<<< HEAD
         prm.enter_subsection("channel_flow");
         {
             turbulent_channel_height = prm.get_double("channel_height");
@@ -371,11 +361,12 @@
             turbulent_channel_number_of_cells_x_direction = prm.get_integer("turbulent_channel_number_of_cells_x_direction");
             turbulent_channel_number_of_cells_y_direction = prm.get_integer("turbulent_channel_number_of_cells_y_direction");
             turbulent_channel_number_of_cells_z_direction = prm.get_integer("turbulent_channel_number_of_cells_z_direction");
-=======
+        }
+        prm.leave_subsection();
+
         prm.enter_subsection("kelvin_helmholtz_instability");
         {
             atwood_number = prm.get_double("atwood_number");
->>>>>>> 40f19490
         }
         prm.leave_subsection();
 
