--- conflicted
+++ resolved
@@ -291,16 +291,14 @@
         }
         prm.leave_subsection();
 
-<<<<<<< HEAD
-        prm.declare_entry("do_compute_unsteady_data_and_write_to_table", "true",
-                          dealii::Patterns::Bool(),
-                          "Flag for computing unsteady data and writting to table. True by default.");
-=======
         prm.declare_entry("end_exactly_at_final_time", "true",
                           dealii::Patterns::Bool(),
                           "Flag to adjust the last timestep such that the simulation "
                           "ends exactly at final_time. True by default.");
->>>>>>> 96dd8177
+
+        prm.declare_entry("do_compute_unsteady_data_and_write_to_table", "true",
+                          dealii::Patterns::Bool(),
+                          "Flag for computing unsteady data and writting to table. True by default.");
     }
     prm.leave_subsection();
 }
@@ -425,11 +423,8 @@
         }
         prm.leave_subsection();
 
-<<<<<<< HEAD
+        end_exactly_at_final_time = prm.get_bool("end_exactly_at_final_time");
         do_compute_unsteady_data_and_write_to_table = prm.get_bool("do_compute_unsteady_data_and_write_to_table");
-=======
-        end_exactly_at_final_time = prm.get_bool("end_exactly_at_final_time");
->>>>>>> 96dd8177
     }
     prm.leave_subsection();
 }
