#include <deal.II/base/mpi.h>
#include <deal.II/base/utilities.h>
#include <deal.II/base/conditional_ostream.h>

#include "parameters_flow_solver.h"

#include <string>

//for checking output directories
#include <sys/types.h>
#include <sys/stat.h>

namespace PHiLiP {

namespace Parameters {

void FlowSolverParam::declare_parameters(dealii::ParameterHandler &prm)
{
    prm.enter_subsection("flow_solver");
    {
        prm.declare_entry("flow_case_type","taylor_green_vortex",
                          dealii::Patterns::Selection(
                          " taylor_green_vortex | "
                          " decaying_homogeneous_isotropic_turbulence | "
                          " burgers_viscous_snapshot | "
                          " naca0012 | "
                          " burgers_rewienski_snapshot | "
                          " burgers_inviscid | "
                          " convection_diffusion | "
                          " advection | "
                          " periodic_1D_unsteady | "
                          " gaussian_bump | "
                          " channel_flow | "
                          " isentropic_vortex | "
                          " kelvin_helmholtz_instability | "
<<<<<<< HEAD
                          " non_periodic_cube_flow | "
                          " sod_shock_tube | "
                          " low_density_2d | "
                          " leblanc_shock_tube | "
                          " shu_osher_problem | "
                          " advection_limiter | "
                          " burgers_limiter "),
=======
                          " dipole_wall_collision_normal | "
                          " dipole_wall_collision_oblique | "
                          " non_periodic_cube_flow "),
>>>>>>> 5b5e4eb9
                          "The type of flow we want to simulate. "
                          "Choices are "
                          " <taylor_green_vortex | "
                          " decaying_homogeneous_isotropic_turbulence | "
                          " burgers_viscous_snapshot | "
                          " naca0012 | "
                          " burgers_rewienski_snapshot | "
                          " burgers_inviscid | "
                          " convection_diffusion | "
                          " advection | "
                          " periodic_1D_unsteady | "
                          " gaussian_bump | "
                          " channel_flow | "
                          " isentropic_vortex | "
                          " kelvin_helmholtz_instability | "
<<<<<<< HEAD
                          " non_periodic_cube_flow | "
                          " sod_shock_tube | "
                          " low_density_2d | "
                          " leblanc_shock_tube | "
                          " shu_osher_problem | "
                          " advection_limiter | "
                          " burgers_limiter >. ");
=======
                          " dipole_wall_collision_normal | "
                          " dipole_wall_collision_oblique | "
                          " non_periodic_cube_flow>. ");
>>>>>>> 5b5e4eb9

        prm.declare_entry("poly_degree", "1",
                          dealii::Patterns::Integer(0, dealii::Patterns::Integer::max_int_value),
                          "Polynomial order (P) of the basis functions for DG.");

        prm.declare_entry("max_poly_degree_for_adaptation", "0",
                          dealii::Patterns::Integer(0, dealii::Patterns::Integer::max_int_value),
                          "Maxiumum possible polynomial order (P) of the basis functions for DG "
                          "when doing adaptive simulations. Default is 0 which actually sets "
                          "the value to poly_degree in the code, indicating no adaptation.");

        prm.declare_entry("final_time", "1",
                          dealii::Patterns::Double(0, dealii::Patterns::Double::max_double_value),
                          "Final solution time.");

        prm.declare_entry("constant_time_step", "0",
                          dealii::Patterns::Double(0, dealii::Patterns::Double::max_double_value),
                          "Constant time step.");

        prm.declare_entry("courant_friedrichs_lewy_number", "1",
                          dealii::Patterns::Double(0, dealii::Patterns::Double::max_double_value),
                          "Courant-Friedrich-Lewy (CFL) number for constant time step.");

        prm.declare_entry("unsteady_data_table_filename", "unsteady_data_table",
                          dealii::Patterns::FileName(dealii::Patterns::FileName::FileType::input),
                          "Filename of the unsteady data table output file: unsteady_data_table_filename.txt.");

        prm.declare_entry("steady_state", "false",
                          dealii::Patterns::Bool(),
                          "Solve steady-state solution. False by default (i.e. unsteady by default).");

        prm.declare_entry("adaptive_time_step", "false",
                          dealii::Patterns::Bool(),
                          "Adapt the time step on the fly for unsteady flow simulations. False by default (i.e. constant time step by default).");

        prm.declare_entry("steady_state_polynomial_ramping", "false",
                          dealii::Patterns::Bool(),
                          "For steady-state cases, does polynomial ramping if set to true. False by default.");

        prm.declare_entry("sensitivity_table_filename", "sensitivity_table",
                          dealii::Patterns::FileName(dealii::Patterns::FileName::FileType::input),
                          "Filename for the sensitivity data table output file: sensitivity_table_filename.txt.");

        prm.declare_entry("restart_computation_from_file", "false",
                          dealii::Patterns::Bool(),
                          "Restarts the computation from the restart file. False by default.");

        prm.declare_entry("output_restart_files", "false",
                          dealii::Patterns::Bool(),
                          "Output restart files for restarting the computation. False by default.");

        prm.declare_entry("restart_files_directory_name", ".",
                          dealii::Patterns::FileName(dealii::Patterns::FileName::FileType::input),
                          "Name of directory for writing and reading restart files. Current directory by default.");

        prm.declare_entry("restart_file_index", "1",
                          dealii::Patterns::Integer(1, dealii::Patterns::Integer::max_int_value),
                          "Index of restart file from which the computation will be restarted from. 1 by default.");

        prm.declare_entry("output_restart_files_every_x_steps", "1",
                          dealii::Patterns::Integer(1,dealii::Patterns::Integer::max_int_value),
                          "Outputs the restart files every x steps.");

        prm.declare_entry("output_restart_files_every_dt_time_intervals", "0.0",
                          dealii::Patterns::Double(0,dealii::Patterns::Double::max_double_value),
                          "Outputs the restart files at time intervals of dt.");
        
        prm.declare_entry("write_unsteady_data_table_file_every_dt_time_intervals", "0.0",
                          dealii::Patterns::Double(0,dealii::Patterns::Double::max_double_value),
                          "Writes the unsteady data table file at time intervals of dt. "
                          "If set to zero, it outputs at every time step.");

        prm.enter_subsection("grid");
        {
            prm.declare_entry("input_mesh_filename", "",
                              dealii::Patterns::FileName(dealii::Patterns::FileName::FileType::input),
                              "Filename of the input mesh: input_mesh_filename.msh. For cases that import a mesh file.");

            prm.declare_entry("grid_degree", "1",
                              dealii::Patterns::Integer(1, dealii::Patterns::Integer::max_int_value),
                              "Polynomial degree of the grid. Curvilinear grid if set greater than 1; default is 1.");

            prm.declare_entry("grid_left_bound", "0.0",
                              dealii::Patterns::Double(-dealii::Patterns::Double::max_double_value, dealii::Patterns::Double::max_double_value),
                              "Left bound of domain for hyper_cube mesh based cases.");

            prm.declare_entry("grid_right_bound", "1.0",
                              dealii::Patterns::Double(-dealii::Patterns::Double::max_double_value, dealii::Patterns::Double::max_double_value),
                              "Right bound of domain for hyper_cube mesh based cases.");

            prm.declare_entry("number_of_grid_elements_per_dimension", "4",
                              dealii::Patterns::Integer(1, dealii::Patterns::Integer::max_int_value),
                              "Number of grid elements per dimension for hyper_cube mesh based cases.");

            prm.declare_entry("number_of_mesh_refinements", "0",
                              dealii::Patterns::Integer(0, dealii::Patterns::Integer::max_int_value),
                              "Number of mesh refinements for Gaussian bump and naca0012 based cases.");

            prm.declare_entry("use_gmsh_mesh", "false",
                              dealii::Patterns::Bool(),
                              "Use the input .msh file which calls read_gmsh. False by default.");

            prm.declare_entry("mesh_reader_verbose_output", "false",
                              dealii::Patterns::Bool(),
                              "Flag for verbose (true) or quiet (false) mesh reader output.");

            prm.enter_subsection("gmsh_boundary_IDs");
            {

                prm.declare_entry("use_periodic_BC_in_x", "false",
                                  dealii::Patterns::Bool(),
                                  "Use periodic boundary condition in the x-direction. False by default.");

                prm.declare_entry("use_periodic_BC_in_y", "false",
                                  dealii::Patterns::Bool(),
                                  "Use periodic boundary condition in the y-direction. False by default.");

                prm.declare_entry("use_periodic_BC_in_z", "false",
                                  dealii::Patterns::Bool(),
                                  "Use periodic boundary condition in the z-direction. False by default.");

                prm.declare_entry("x_periodic_id_face_1", "2001",
                                  dealii::Patterns::Integer(1, dealii::Patterns::Integer::max_int_value),
                                  "Boundary ID for the first periodic boundary face in the x-direction.");

                prm.declare_entry("x_periodic_id_face_2", "2002",
                                  dealii::Patterns::Integer(1, dealii::Patterns::Integer::max_int_value),
                                  "Boundary ID for the second periodic boundary face in the x-direction.");

                prm.declare_entry("y_periodic_id_face_1", "2003",
                                  dealii::Patterns::Integer(1, dealii::Patterns::Integer::max_int_value),
                                  "Boundary ID for the first periodic boundary face in the y-direction.");

                prm.declare_entry("y_periodic_id_face_2", "2004",
                                  dealii::Patterns::Integer(1, dealii::Patterns::Integer::max_int_value),
                                  "Boundary ID for the second periodic boundary face in the y-direction.");

                prm.declare_entry("z_periodic_id_face_1", "2005",
                                  dealii::Patterns::Integer(1, dealii::Patterns::Integer::max_int_value),
                                  "Boundary ID for the first periodic boundary face in the z-direction.");

                prm.declare_entry("z_periodic_id_face_2", "2006",
                                  dealii::Patterns::Integer(1, dealii::Patterns::Integer::max_int_value),
                                  "Boundary ID for the second periodic boundary face in the z-direction.");
            }
            prm.leave_subsection();

            prm.enter_subsection("gaussian_bump");
            {
                prm.declare_entry("channel_length", "3.0",
                                  dealii::Patterns::Double(0, dealii::Patterns::Double::max_double_value),
                                  "Lenght of channel for gaussian bump meshes.");

                prm.declare_entry("channel_height", "0.8",
                                  dealii::Patterns::Double(0, dealii::Patterns::Double::max_double_value),
                                  "Height of channel for gaussian bump meshes.");

                prm.declare_entry("bump_height", "0.0625", 
                                  dealii::Patterns::Double(0, dealii::Patterns::Double::max_double_value),
                                  "Height of the bump for gaussian bump meshes.");

                prm.declare_entry("number_of_subdivisions_in_x_direction", "0",
                                  dealii::Patterns::Integer(0, dealii::Patterns::Integer::max_int_value),
                                  "Number of subdivisions in the x direction for gaussian bump meshes.");

                prm.declare_entry("number_of_subdivisions_in_y_direction", "0",
                                  dealii::Patterns::Integer(0, dealii::Patterns::Integer::max_int_value),
                                  "Number of subdivisions in the y direction for gaussian bump meshes.");

                prm.declare_entry("number_of_subdivisions_in_z_direction", "0",
                                  dealii::Patterns::Integer(0, dealii::Patterns::Integer::max_int_value),
                                  "Number of subdivisions in the z direction for gaussian bump meshes.");
            }
            prm.leave_subsection();
        }
        prm.leave_subsection();

        prm.enter_subsection("taylor_green_vortex");
        {
            prm.declare_entry("expected_kinetic_energy_at_final_time", "1",
                              dealii::Patterns::Double(0, dealii::Patterns::Double::max_double_value),
                              "For integration test purposes, expected kinetic energy at final time.");

            prm.declare_entry("expected_theoretical_dissipation_rate_at_final_time", "1",
                              dealii::Patterns::Double(0, dealii::Patterns::Double::max_double_value),
                              "For integration test purposes, expected theoretical kinetic energy dissipation rate at final time.");

            prm.declare_entry("density_initial_condition_type", "uniform",
                              dealii::Patterns::Selection(
                              " uniform | "
                              " isothermal "),
                              "The type of density initialization. "
                              "Choices are "
                              " <uniform | "
                              " isothermal>.");
            
            prm.declare_entry("do_calculate_numerical_entropy", "false",
                              dealii::Patterns::Bool(),
                              "Flag to calculate numerical entropy and write to file. By default, do not calculate.");

            prm.declare_entry("check_nonphysical_flow_case_behavior", "false",
                              dealii::Patterns::Bool(),
                              "Flag to check if non-physical case dependant behaviour is encounted. By default, false.");
        }
        prm.leave_subsection();

        prm.enter_subsection("channel_flow");
        {
            prm.declare_entry("channel_friction_velocity_reynolds_number", "590",
                              dealii::Patterns::Double(0, dealii::Patterns::Double::max_double_value),
                              "Channel Reynolds number based on wall friction velocity. Default is 590.");

            prm.declare_entry("turbulent_channel_number_of_cells_x_direction","4",
                              dealii::Patterns::Integer(0, dealii::Patterns::Integer::max_int_value),
                              "Number of cells in the x-direction for channel flow case.");

            prm.declare_entry("turbulent_channel_number_of_cells_y_direction","16",
                              dealii::Patterns::Integer(0, dealii::Patterns::Integer::max_int_value),
                              "Number of cells in the y-direction for channel flow case.");

            prm.declare_entry("turbulent_channel_number_of_cells_z_direction","2",
                              dealii::Patterns::Integer(0, dealii::Patterns::Integer::max_int_value),
                              "Number of cells in the z-direction for channel flow case.");

            prm.declare_entry("turbulent_channel_domain_length_x_direction", "6.283185307179586476",
                              dealii::Patterns::Double(0, dealii::Patterns::Double::max_double_value),
                              "Channel domain length for x-direction. Default is 2*PI.");

            prm.declare_entry("turbulent_channel_domain_length_y_direction", "2.0",
                              dealii::Patterns::Double(0, dealii::Patterns::Double::max_double_value),
                              "Channel domain length for y-direction. Default is 2.0.");

            prm.declare_entry("turbulent_channel_domain_length_z_direction", "3.141592653589793238",
                              dealii::Patterns::Double(0, dealii::Patterns::Double::max_double_value),
                              "Channel domain length for x-direction. Default is PI.");

            prm.declare_entry("turbulent_channel_mesh_stretching_function_type", "gullbrand",
                              dealii::Patterns::Selection(
                              " gullbrand | "
                              " carton_de_wiart_et_al | "
                              " uniform_mesh_no_stretching | "
                              " hopw "),
                              "The type of mesh stretching function for channel flow case. "
                              "Choices are "
                              " <gullbrand | "
                              " carton_de_wiart_et_al | "
                              " uniform_mesh_no_stretching | "
                              " hopw>.");
            prm.declare_entry("xvelocity_initial_condition_type", "laminar",
                              dealii::Patterns::Selection(
                              " laminar | "
                              " manufactured | "
                              " turbulent "),
                              "The type of x-velocity initialization. "
                              "Choices are "
                              " <laminar | "
                              " manufactured | "
                              " turbulent>.");
            prm.declare_entry("relaxation_coefficient_for_turbulent_channel_flow_source_term", "0.0",
                              dealii::Patterns::Double(-dealii::Patterns::Double::max_double_value, dealii::Patterns::Double::max_double_value),
                              "Relaxation coefficient for the turbulent channel flow source term. Default is 0.");
        }
        prm.leave_subsection();

        prm.enter_subsection("dipole_wall_collision");
        {
            prm.declare_entry("do_use_stretched_mesh", "false",
                              dealii::Patterns::Bool(),
                              "Flag to use stretched mesh. By default, false (i.e. use uniform mesh).");
            prm.declare_entry("do_compute_angular_momentum", "false",
                              dealii::Patterns::Bool(),
                              "Flag to compute the angular momentum. By default, false.");
        }
        prm.leave_subsection();

        prm.enter_subsection("kelvin_helmholtz_instability");
        {
            prm.declare_entry("atwood_number", "0.5",
                              dealii::Patterns::Double(0.0, 1.0),
                              "Atwood number, which characterizes the density difference "
                              "between the layers of fluid.");
        }
        prm.leave_subsection();

        prm.declare_entry("apply_initial_condition_method", "interpolate_initial_condition_function",
                          dealii::Patterns::Selection(
                          " interpolate_initial_condition_function | "
                          " project_initial_condition_function | "
                          " read_values_from_file_and_project "),
                          "The method used for applying the initial condition. "
                          "Choices are "
                          " <interpolate_initial_condition_function | "
                          " project_initial_condition_function | " 
                          " read_values_from_file_and_project>.");

        prm.declare_entry("input_flow_setup_filename_prefix", "setup",
                          dealii::Patterns::FileName(dealii::Patterns::FileName::FileType::input),
                          "Filename prefix of the input flow setup file. "
                          "Example: 'setup' for files named setup-0000i.dat, where i is the MPI rank. "
                          "For initializing the flow with values from a file. "
                          "To be set when apply_initial_condition_method is read_values_from_file_and_project.");

        prm.enter_subsection("output_velocity_field");
        {
            prm.declare_entry("output_velocity_field_at_fixed_times", "false",
                              dealii::Patterns::Bool(),
                              "Output velocity field (at equidistant nodes) at fixed times. False by default.");

            prm.declare_entry("output_velocity_field_times_string", " ",
                              dealii::Patterns::FileName(dealii::Patterns::FileName::FileType::input),
                              "String of the times at which to output the velocity field. "
                              "Example: '0.0 1.0 2.0 3.0 ' or '0.0 1.0 2.0 3.0'");

            prm.declare_entry("output_vorticity_magnitude_field_in_addition_to_velocity", "false",
                              dealii::Patterns::Bool(),
                              "Output vorticity magnitude field in addition to velocity field. False by default.");

            prm.declare_entry("output_density_field_in_addition_to_velocity", "false",
                              dealii::Patterns::Bool(),
                              "Output density field in addition to velocity field. False by default.");

            prm.declare_entry("output_viscosity_field_in_addition_to_velocity", "false",
                              dealii::Patterns::Bool(),
                              "Output viscosity field in addition to velocity field. False by default.");

            prm.declare_entry("output_flow_field_files_directory_name", ".",
                              dealii::Patterns::FileName(dealii::Patterns::FileName::FileType::input),
                              "Name of directory for writing flow field files. Current directory by default.");

            prm.declare_entry("output_velocity_number_of_subvisions","2",
                              dealii::Patterns::Integer(1, dealii::Patterns::Integer::max_int_value),
                              "Number of subdivisions to apply when writting the velocity field at equidistant nodes.");
        }
        prm.leave_subsection();

        prm.declare_entry("end_exactly_at_final_time", "true",
                          dealii::Patterns::Bool(),
                          "Flag to adjust the last timestep such that the simulation "
                          "ends exactly at final_time. True by default.");

        prm.declare_entry("do_compute_unsteady_data_and_write_to_table", "true",
                          dealii::Patterns::Bool(),
                          "Flag for computing unsteady data and writting to table. True by default.");
    }
    prm.leave_subsection();
}

void FlowSolverParam::parse_parameters(dealii::ParameterHandler &prm)
{   
    const int mpi_rank = dealii::Utilities::MPI::this_mpi_process(MPI_COMM_WORLD);
    dealii::ConditionalOStream pcout(std::cout, mpi_rank==0);
    prm.enter_subsection("flow_solver");
    {
        const std::string flow_case_type_string = prm.get("flow_case_type");
        if      (flow_case_type_string == "taylor_green_vortex")        {flow_case_type = taylor_green_vortex;}
        else if (flow_case_type_string == "decaying_homogeneous_isotropic_turbulence") 
                                                                        {flow_case_type = decaying_homogeneous_isotropic_turbulence;}
        else if (flow_case_type_string == "burgers_viscous_snapshot")   {flow_case_type = burgers_viscous_snapshot;}
        else if (flow_case_type_string == "burgers_rewienski_snapshot") {flow_case_type = burgers_rewienski_snapshot;}
        else if (flow_case_type_string == "naca0012")                   {flow_case_type = naca0012;}
        else if (flow_case_type_string == "burgers_inviscid")           {flow_case_type = burgers_inviscid;}
        else if (flow_case_type_string == "convection_diffusion")       {flow_case_type = convection_diffusion;}
        else if (flow_case_type_string == "advection")                  {flow_case_type = advection;}
        else if (flow_case_type_string == "periodic_1D_unsteady")       {flow_case_type = periodic_1D_unsteady;}
        else if (flow_case_type_string == "gaussian_bump")              {flow_case_type = gaussian_bump;}
        else if (flow_case_type_string == "channel_flow")               {flow_case_type = channel_flow;}
        else if (flow_case_type_string == "isentropic_vortex")          {flow_case_type = isentropic_vortex;}
        else if (flow_case_type_string == "kelvin_helmholtz_instability")   
                                                                        {flow_case_type = kelvin_helmholtz_instability;}
        else if (flow_case_type_string == "non_periodic_cube_flow")     {flow_case_type = non_periodic_cube_flow;}
<<<<<<< HEAD
        else if (flow_case_type_string == "sod_shock_tube")             {flow_case_type = sod_shock_tube;}
        else if (flow_case_type_string == "low_density_2d")             {flow_case_type = low_density_2d;}
        else if (flow_case_type_string == "leblanc_shock_tube")         {flow_case_type = leblanc_shock_tube;}
        else if (flow_case_type_string == "shu_osher_problem")          {flow_case_type = shu_osher_problem;}
        else if (flow_case_type_string == "advection_limiter")          {flow_case_type = advection_limiter;}
        else if (flow_case_type_string == "burgers_limiter")            {flow_case_type = burgers_limiter;}
        
=======
        else if (flow_case_type_string == "dipole_wall_collision_normal")     
                                                                        {flow_case_type = dipole_wall_collision_normal;}
        else if (flow_case_type_string == "dipole_wall_collision_oblique")
                                                                        {flow_case_type = dipole_wall_collision_oblique;}

>>>>>>> 5b5e4eb9
        poly_degree = prm.get_integer("poly_degree");
        
        // get max poly degree for adaptation
        max_poly_degree_for_adaptation = prm.get_integer("max_poly_degree_for_adaptation");
        // -- set value to poly_degree if it is the default value
        if(max_poly_degree_for_adaptation == 0) max_poly_degree_for_adaptation = poly_degree;
        
        final_time = prm.get_double("final_time");
        constant_time_step = prm.get_double("constant_time_step");
        courant_friedrichs_lewy_number = prm.get_double("courant_friedrichs_lewy_number");
        unsteady_data_table_filename = prm.get("unsteady_data_table_filename");
        steady_state = prm.get_bool("steady_state");
        steady_state_polynomial_ramping = prm.get_bool("steady_state_polynomial_ramping");
        adaptive_time_step = prm.get_bool("adaptive_time_step");
        sensitivity_table_filename = prm.get("sensitivity_table_filename");
        restart_computation_from_file = prm.get_bool("restart_computation_from_file");
        output_restart_files = prm.get_bool("output_restart_files");
        restart_files_directory_name = prm.get("restart_files_directory_name");
        // Check if directory exists - see https://stackoverflow.com/a/18101042
        struct stat info_restart;
        if( stat( restart_files_directory_name.c_str(), &info_restart ) != 0 ){
            pcout << "Error: No restart files directory named " << restart_files_directory_name << " exists." << std::endl
                      << "Please create the directory and restart. Aborting..." << std::endl;
            std::abort();
        }
        restart_file_index = prm.get_integer("restart_file_index");
        output_restart_files_every_x_steps = prm.get_integer("output_restart_files_every_x_steps");
        output_restart_files_every_dt_time_intervals = prm.get_double("output_restart_files_every_dt_time_intervals");
        write_unsteady_data_table_file_every_dt_time_intervals = prm.get_double("write_unsteady_data_table_file_every_dt_time_intervals");

        prm.enter_subsection("grid");
        {
            input_mesh_filename = prm.get("input_mesh_filename");
            grid_degree = prm.get_integer("grid_degree");
            grid_left_bound = prm.get_double("grid_left_bound");
            grid_right_bound = prm.get_double("grid_right_bound");
            number_of_grid_elements_per_dimension = prm.get_integer("number_of_grid_elements_per_dimension");
            number_of_mesh_refinements = prm.get_integer("number_of_mesh_refinements");
            use_gmsh_mesh = prm.get_bool("use_gmsh_mesh");
            mesh_reader_verbose_output = prm.get_bool("mesh_reader_verbose_output");

            prm.enter_subsection("gmsh_boundary_IDs");
            {
                use_periodic_BC_in_x = prm.get_bool("use_periodic_BC_in_x");
                use_periodic_BC_in_y = prm.get_bool("use_periodic_BC_in_y");
                use_periodic_BC_in_z = prm.get_bool("use_periodic_BC_in_z");
                x_periodic_id_face_1 = prm.get_integer("x_periodic_id_face_1");
                x_periodic_id_face_2 = prm.get_integer("x_periodic_id_face_2");
                y_periodic_id_face_1 = prm.get_integer("y_periodic_id_face_1");
                y_periodic_id_face_2 = prm.get_integer("y_periodic_id_face_2");
                z_periodic_id_face_1 = prm.get_integer("z_periodic_id_face_1");
                z_periodic_id_face_2 = prm.get_integer("z_periodic_id_face_2");
            }
            prm.leave_subsection();

            prm.enter_subsection("gaussian_bump");
            {
                number_of_subdivisions_in_x_direction = prm.get_integer("number_of_subdivisions_in_x_direction");
                number_of_subdivisions_in_y_direction = prm.get_integer("number_of_subdivisions_in_y_direction");
                number_of_subdivisions_in_z_direction = prm.get_integer("number_of_subdivisions_in_z_direction");
                channel_length = prm.get_double("channel_length");
                channel_height = prm.get_double("channel_height");
                bump_height = prm.get_double("bump_height");
            }
            prm.leave_subsection();
        }       
        prm.leave_subsection();

        prm.enter_subsection("taylor_green_vortex");
        {
            expected_kinetic_energy_at_final_time = prm.get_double("expected_kinetic_energy_at_final_time");
            expected_theoretical_dissipation_rate_at_final_time = prm.get_double("expected_theoretical_dissipation_rate_at_final_time");

            const std::string density_initial_condition_type_string = prm.get("density_initial_condition_type");
            if      (density_initial_condition_type_string == "uniform")    {density_initial_condition_type = uniform;}
            else if (density_initial_condition_type_string == "isothermal") {density_initial_condition_type = isothermal;}
            do_calculate_numerical_entropy = prm.get_bool("do_calculate_numerical_entropy");
            check_nonphysical_flow_case_behavior = prm.get_bool("check_nonphysical_flow_case_behavior");
        }
        prm.leave_subsection();

        prm.enter_subsection("channel_flow");
        {
            turbulent_channel_friction_velocity_reynolds_number = prm.get_double("channel_friction_velocity_reynolds_number");
            turbulent_channel_number_of_cells_x_direction = prm.get_integer("turbulent_channel_number_of_cells_x_direction");
            turbulent_channel_number_of_cells_y_direction = prm.get_integer("turbulent_channel_number_of_cells_y_direction");
            turbulent_channel_number_of_cells_z_direction = prm.get_integer("turbulent_channel_number_of_cells_z_direction");
            turbulent_channel_domain_length_x_direction = prm.get_double("turbulent_channel_domain_length_x_direction");
            turbulent_channel_domain_length_y_direction = prm.get_double("turbulent_channel_domain_length_y_direction");
            turbulent_channel_domain_length_z_direction = prm.get_double("turbulent_channel_domain_length_z_direction");
            const std::string turbulent_channel_mesh_stretching_function_type_string = prm.get("turbulent_channel_mesh_stretching_function_type");
            if      (turbulent_channel_mesh_stretching_function_type_string == "gullbrand")             {turbulent_channel_mesh_stretching_function_type = gullbrand;}
            else if (turbulent_channel_mesh_stretching_function_type_string == "hopw")                  {turbulent_channel_mesh_stretching_function_type = hopw;}
            else if (turbulent_channel_mesh_stretching_function_type_string == "carton_de_wiart_et_al") {turbulent_channel_mesh_stretching_function_type = carton_de_wiart_et_al;}
            else if (turbulent_channel_mesh_stretching_function_type_string == "uniform_mesh_no_stretching") 
                                                                                                        {turbulent_channel_mesh_stretching_function_type = uniform_mesh_no_stretching;}
            const std::string xvelocity_initial_condition_type_string = prm.get("xvelocity_initial_condition_type");
            if      (xvelocity_initial_condition_type_string == "laminar")      {xvelocity_initial_condition_type = laminar;}
            else if (xvelocity_initial_condition_type_string == "turbulent")    {xvelocity_initial_condition_type = turbulent;}
            else if (xvelocity_initial_condition_type_string == "manufactured") {xvelocity_initial_condition_type = manufactured;}
            relaxation_coefficient_for_turbulent_channel_flow_source_term = prm.get_double("relaxation_coefficient_for_turbulent_channel_flow_source_term");
        }
        prm.leave_subsection();

        prm.enter_subsection("dipole_wall_collision");
        {
            do_use_stretched_mesh = prm.get_bool("do_use_stretched_mesh");
            do_compute_angular_momentum = prm.get_bool("do_compute_angular_momentum");
        }
        prm.leave_subsection();

        prm.enter_subsection("kelvin_helmholtz_instability");
        {
            atwood_number = prm.get_double("atwood_number");
        }
        prm.leave_subsection();

        const std::string apply_initial_condition_method_string = prm.get("apply_initial_condition_method");
        if      (apply_initial_condition_method_string == "interpolate_initial_condition_function") {apply_initial_condition_method = interpolate_initial_condition_function;}
        else if (apply_initial_condition_method_string == "project_initial_condition_function")     {apply_initial_condition_method = project_initial_condition_function;}
        else if (apply_initial_condition_method_string == "read_values_from_file_and_project")      {apply_initial_condition_method = read_values_from_file_and_project;}
        
        input_flow_setup_filename_prefix = prm.get("input_flow_setup_filename_prefix");

        prm.enter_subsection("output_velocity_field");
        {
          output_velocity_field_at_fixed_times = prm.get_bool("output_velocity_field_at_fixed_times");
          output_velocity_field_times_string = prm.get("output_velocity_field_times_string");
          number_of_times_to_output_velocity_field = get_number_of_values_in_string(output_velocity_field_times_string);
          output_vorticity_magnitude_field_in_addition_to_velocity = prm.get_bool("output_vorticity_magnitude_field_in_addition_to_velocity");
          output_density_field_in_addition_to_velocity = prm.get_bool("output_density_field_in_addition_to_velocity");
          output_viscosity_field_in_addition_to_velocity = prm.get_bool("output_viscosity_field_in_addition_to_velocity");
          output_flow_field_files_directory_name = prm.get("output_flow_field_files_directory_name");
<<<<<<< HEAD
            // Check if directory exists - see https://stackoverflow.com/a/18101042
            struct stat info_flow;
            if( stat( output_flow_field_files_directory_name.c_str(), &info_flow ) != 0 ){
                pcout << "Error: No flow field files directory named " << output_flow_field_files_directory_name << " exists." << std::endl
                          << "Please create the directory and restart. Aborting..." << std::endl;
                std::abort();
            }
=======
          output_velocity_number_of_subvisions = prm.get_integer("output_velocity_number_of_subvisions");
>>>>>>> 5b5e4eb9
        }
        prm.leave_subsection();

        end_exactly_at_final_time = prm.get_bool("end_exactly_at_final_time");
        do_compute_unsteady_data_and_write_to_table = prm.get_bool("do_compute_unsteady_data_and_write_to_table");
    }
    prm.leave_subsection();
}

} // Parameters namespace
} // PHiLiP namespace<|MERGE_RESOLUTION|>--- conflicted
+++ resolved
@@ -33,7 +33,8 @@
                           " channel_flow | "
                           " isentropic_vortex | "
                           " kelvin_helmholtz_instability | "
-<<<<<<< HEAD
+                          " dipole_wall_collision_normal | "
+                          " dipole_wall_collision_oblique | "
                           " non_periodic_cube_flow | "
                           " sod_shock_tube | "
                           " low_density_2d | "
@@ -41,11 +42,6 @@
                           " shu_osher_problem | "
                           " advection_limiter | "
                           " burgers_limiter "),
-=======
-                          " dipole_wall_collision_normal | "
-                          " dipole_wall_collision_oblique | "
-                          " non_periodic_cube_flow "),
->>>>>>> 5b5e4eb9
                           "The type of flow we want to simulate. "
                           "Choices are "
                           " <taylor_green_vortex | "
@@ -61,7 +57,8 @@
                           " channel_flow | "
                           " isentropic_vortex | "
                           " kelvin_helmholtz_instability | "
-<<<<<<< HEAD
+                          " dipole_wall_collision_normal | "
+                          " dipole_wall_collision_oblique | "
                           " non_periodic_cube_flow | "
                           " sod_shock_tube | "
                           " low_density_2d | "
@@ -69,11 +66,6 @@
                           " shu_osher_problem | "
                           " advection_limiter | "
                           " burgers_limiter >. ");
-=======
-                          " dipole_wall_collision_normal | "
-                          " dipole_wall_collision_oblique | "
-                          " non_periodic_cube_flow>. ");
->>>>>>> 5b5e4eb9
 
         prm.declare_entry("poly_degree", "1",
                           dealii::Patterns::Integer(0, dealii::Patterns::Integer::max_int_value),
@@ -444,21 +436,17 @@
         else if (flow_case_type_string == "kelvin_helmholtz_instability")   
                                                                         {flow_case_type = kelvin_helmholtz_instability;}
         else if (flow_case_type_string == "non_periodic_cube_flow")     {flow_case_type = non_periodic_cube_flow;}
-<<<<<<< HEAD
         else if (flow_case_type_string == "sod_shock_tube")             {flow_case_type = sod_shock_tube;}
         else if (flow_case_type_string == "low_density_2d")             {flow_case_type = low_density_2d;}
         else if (flow_case_type_string == "leblanc_shock_tube")         {flow_case_type = leblanc_shock_tube;}
         else if (flow_case_type_string == "shu_osher_problem")          {flow_case_type = shu_osher_problem;}
         else if (flow_case_type_string == "advection_limiter")          {flow_case_type = advection_limiter;}
         else if (flow_case_type_string == "burgers_limiter")            {flow_case_type = burgers_limiter;}
-        
-=======
         else if (flow_case_type_string == "dipole_wall_collision_normal")     
                                                                         {flow_case_type = dipole_wall_collision_normal;}
         else if (flow_case_type_string == "dipole_wall_collision_oblique")
                                                                         {flow_case_type = dipole_wall_collision_oblique;}
 
->>>>>>> 5b5e4eb9
         poly_degree = prm.get_integer("poly_degree");
         
         // get max poly degree for adaptation
@@ -592,17 +580,14 @@
           output_density_field_in_addition_to_velocity = prm.get_bool("output_density_field_in_addition_to_velocity");
           output_viscosity_field_in_addition_to_velocity = prm.get_bool("output_viscosity_field_in_addition_to_velocity");
           output_flow_field_files_directory_name = prm.get("output_flow_field_files_directory_name");
-<<<<<<< HEAD
-            // Check if directory exists - see https://stackoverflow.com/a/18101042
-            struct stat info_flow;
-            if( stat( output_flow_field_files_directory_name.c_str(), &info_flow ) != 0 ){
-                pcout << "Error: No flow field files directory named " << output_flow_field_files_directory_name << " exists." << std::endl
-                          << "Please create the directory and restart. Aborting..." << std::endl;
-                std::abort();
-            }
-=======
+          // Check if directory exists - see https://stackoverflow.com/a/18101042
+          struct stat info_flow;
+          if( stat( output_flow_field_files_directory_name.c_str(), &info_flow ) != 0 ){
+              pcout << "Error: No flow field files directory named " << output_flow_field_files_directory_name << " exists." << std::endl
+                        << "Please create the directory and restart. Aborting..." << std::endl;
+              std::abort();
+          }
           output_velocity_number_of_subvisions = prm.get_integer("output_velocity_number_of_subvisions");
->>>>>>> 5b5e4eb9
         }
         prm.leave_subsection();
 
