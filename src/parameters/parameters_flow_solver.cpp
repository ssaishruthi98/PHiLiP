--- conflicted
+++ resolved
@@ -279,16 +279,7 @@
             prm.declare_entry("output_velocity_field_times_string", " ",
                               dealii::Patterns::FileName(dealii::Patterns::FileName::FileType::input),
                               "String of the times at which to output the velocity field. "
-<<<<<<< HEAD
-                              "Example: '0.0 1.0 2.0 3.0 '");
-
-            prm.declare_entry("number_of_times_to_output_velocity_field", "0",
-                              dealii::Patterns::Integer(0, dealii::Patterns::Integer::max_int_value),
-                              "Number of fixed times to output the velocity field. "
-                              "Must correspond to output_velocity_field_times_string.");
-=======
                               "Example: '0.0 1.0 2.0 3.0 ' or '0.0 1.0 2.0 3.0'");
->>>>>>> e8d41f3d
 
             prm.declare_entry("output_vorticity_magnitude_field_in_addition_to_velocity", "false",
                               dealii::Patterns::Bool(),
