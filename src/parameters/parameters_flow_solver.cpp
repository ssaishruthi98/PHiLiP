#include <deal.II/base/mpi.h>
#include <deal.II/base/utilities.h>
#include <deal.II/base/conditional_ostream.h>

#include "parameters_flow_solver.h"

#include <string>

//for checking output directories
#include <sys/types.h>
#include <sys/stat.h>

namespace PHiLiP {

namespace Parameters {

void FlowSolverParam::declare_parameters(dealii::ParameterHandler &prm)
{
    prm.enter_subsection("flow_solver");
    {
        prm.declare_entry("flow_case_type","taylor_green_vortex",
                          dealii::Patterns::Selection(
                          " taylor_green_vortex | "
                          " decaying_homogeneous_isotropic_turbulence | "
                          " burgers_viscous_snapshot | "
                          " naca0012 | "
                          " burgers_rewienski_snapshot | "
                          " burgers_inviscid | "
                          " convection_diffusion | "
                          " advection | "
                          " periodic_1D_unsteady | "
                          " gaussian_bump | "
                          " channel_flow | "
                          " isentropic_vortex | "
                          " kelvin_helmholtz_instability | "
<<<<<<< HEAD
                          " dipole_wall_collision_normal | "
                          " dipole_wall_collision_oblique | "
=======
>>>>>>> 23861875
                          " non_periodic_cube_flow | "
                          " sod_shock_tube | "
                          " low_density_2d | "
                          " leblanc_shock_tube | "
                          " shu_osher_problem | "
                          " advection_limiter | "
<<<<<<< HEAD
                          " burgers_limiter "),
=======
                          " burgers_limiter | "
                          " double_mach_reflection | "
                          " sedov_blast_wave | "
                          " mach_3_wind_tunnel | "
                          " shock_diffraction | "
                          " explosion_problem | "
                          " astrophysical_jet "),
>>>>>>> 23861875
                          "The type of flow we want to simulate. "
                          "Choices are "
                          " <taylor_green_vortex | "
                          " decaying_homogeneous_isotropic_turbulence | "
                          " burgers_viscous_snapshot | "
                          " naca0012 | "
                          " burgers_rewienski_snapshot | "
                          " burgers_inviscid | "
                          " convection_diffusion | "
                          " advection | "
                          " periodic_1D_unsteady | "
                          " gaussian_bump | "
                          " channel_flow | "
                          " isentropic_vortex | "
                          " kelvin_helmholtz_instability | "
<<<<<<< HEAD
                          " dipole_wall_collision_normal | "
                          " dipole_wall_collision_oblique | "
=======
>>>>>>> 23861875
                          " non_periodic_cube_flow | "
                          " sod_shock_tube | "
                          " low_density_2d | "
                          " leblanc_shock_tube | "
                          " shu_osher_problem | "
                          " advection_limiter | "
<<<<<<< HEAD
                          " burgers_limiter >. ");
=======
                          " burgers_limiter | "
                          " double_mach_reflection | "
                          " sedov_blast_wave | "
                          " mach_3_wind_tunnel | "
                          " shock_diffraction | "
                          " explosion_problem | "
                          " astrophysical_jet >. ");
>>>>>>> 23861875

        prm.declare_entry("poly_degree", "1",
                          dealii::Patterns::Integer(0, dealii::Patterns::Integer::max_int_value),
                          "Polynomial order (P) of the basis functions for DG.");

        prm.declare_entry("max_poly_degree_for_adaptation", "0",
                          dealii::Patterns::Integer(0, dealii::Patterns::Integer::max_int_value),
                          "Maxiumum possible polynomial order (P) of the basis functions for DG "
                          "when doing adaptive simulations. Default is 0 which actually sets "
                          "the value to poly_degree in the code, indicating no adaptation.");

        prm.declare_entry("final_time", "1",
                          dealii::Patterns::Double(0, dealii::Patterns::Double::max_double_value),
                          "Final solution time.");

        prm.declare_entry("constant_time_step", "0",
                          dealii::Patterns::Double(0, dealii::Patterns::Double::max_double_value),
                          "Constant time step.");

        prm.declare_entry("courant_friedrichs_lewy_number", "1",
                          dealii::Patterns::Double(0, dealii::Patterns::Double::max_double_value),
                          "Courant-Friedrich-Lewy (CFL) number for constant time step.");

        prm.declare_entry("unsteady_data_table_filename", "unsteady_data_table",
                          dealii::Patterns::FileName(dealii::Patterns::FileName::FileType::input),
                          "Filename of the unsteady data table output file: unsteady_data_table_filename.txt.");

        prm.declare_entry("steady_state", "false",
                          dealii::Patterns::Bool(),
                          "Solve steady-state solution. False by default (i.e. unsteady by default).");

        prm.declare_entry("adaptive_time_step", "false",
                          dealii::Patterns::Bool(),
                          "Adapt the time step on the fly for unsteady flow simulations. False by default (i.e. constant time step by default).");

        prm.declare_entry("steady_state_polynomial_ramping", "false",
                          dealii::Patterns::Bool(),
                          "For steady-state cases, does polynomial ramping if set to true. False by default.");

        prm.declare_entry("sensitivity_table_filename", "sensitivity_table",
                          dealii::Patterns::FileName(dealii::Patterns::FileName::FileType::input),
                          "Filename for the sensitivity data table output file: sensitivity_table_filename.txt.");

        prm.declare_entry("restart_computation_from_file", "false",
                          dealii::Patterns::Bool(),
                          "Restarts the computation from the restart file. False by default.");

        prm.declare_entry("output_restart_files", "false",
                          dealii::Patterns::Bool(),
                          "Output restart files for restarting the computation. False by default.");

        prm.declare_entry("restart_files_directory_name", ".",
                          dealii::Patterns::FileName(dealii::Patterns::FileName::FileType::input),
                          "Name of directory for writing and reading restart files. Current directory by default.");

        prm.declare_entry("restart_file_index", "1",
                          dealii::Patterns::Integer(1, dealii::Patterns::Integer::max_int_value),
                          "Index of restart file from which the computation will be restarted from. 1 by default.");

        prm.declare_entry("output_restart_files_every_x_steps", "1",
                          dealii::Patterns::Integer(1,dealii::Patterns::Integer::max_int_value),
                          "Outputs the restart files every x steps.");

        prm.declare_entry("output_restart_files_every_dt_time_intervals", "0.0",
                          dealii::Patterns::Double(0,dealii::Patterns::Double::max_double_value),
                          "Outputs the restart files at time intervals of dt.");
        
        prm.declare_entry("write_unsteady_data_table_file_every_dt_time_intervals", "0.0",
                          dealii::Patterns::Double(0,dealii::Patterns::Double::max_double_value),
                          "Writes the unsteady data table file at time intervals of dt. "
                          "If set to zero, it outputs at every time step.");

        prm.enter_subsection("grid");
        {
            prm.declare_entry("input_mesh_filename", "",
                              dealii::Patterns::FileName(dealii::Patterns::FileName::FileType::input),
                              "Filename of the input mesh: input_mesh_filename.msh. For cases that import a mesh file.");

            prm.declare_entry("grid_degree", "1",
                              dealii::Patterns::Integer(1, dealii::Patterns::Integer::max_int_value),
                              "Polynomial degree of the grid. Curvilinear grid if set greater than 1; default is 1.");

            prm.declare_entry("grid_left_bound", "0.0",
                              dealii::Patterns::Double(-dealii::Patterns::Double::max_double_value, dealii::Patterns::Double::max_double_value),
                              "Left bound of domain for hyper_cube mesh based cases.");

            prm.declare_entry("grid_right_bound", "1.0",
                              dealii::Patterns::Double(-dealii::Patterns::Double::max_double_value, dealii::Patterns::Double::max_double_value),
                              "Right bound of domain for hyper_cube mesh based cases.");

            prm.declare_entry("number_of_grid_elements_per_dimension", "4",
                              dealii::Patterns::Integer(1, dealii::Patterns::Integer::max_int_value),
                              "Number of grid elements per dimension for hyper_cube mesh based cases.");

            prm.declare_entry("number_of_mesh_refinements", "0",
                              dealii::Patterns::Integer(0, dealii::Patterns::Integer::max_int_value),
                              "Number of mesh refinements for Gaussian bump and naca0012 based cases.");

            prm.declare_entry("use_gmsh_mesh", "false",
                              dealii::Patterns::Bool(),
                              "Use the input .msh file which calls read_gmsh. False by default.");

            prm.declare_entry("mesh_reader_verbose_output", "false",
                              dealii::Patterns::Bool(),
                              "Flag for verbose (true) or quiet (false) mesh reader output.");

            prm.enter_subsection("gmsh_boundary_IDs");
            {

                prm.declare_entry("use_periodic_BC_in_x", "false",
                                  dealii::Patterns::Bool(),
                                  "Use periodic boundary condition in the x-direction. False by default.");

                prm.declare_entry("use_periodic_BC_in_y", "false",
                                  dealii::Patterns::Bool(),
                                  "Use periodic boundary condition in the y-direction. False by default.");

                prm.declare_entry("use_periodic_BC_in_z", "false",
                                  dealii::Patterns::Bool(),
                                  "Use periodic boundary condition in the z-direction. False by default.");

                prm.declare_entry("x_periodic_id_face_1", "2001",
                                  dealii::Patterns::Integer(1, dealii::Patterns::Integer::max_int_value),
                                  "Boundary ID for the first periodic boundary face in the x-direction.");

                prm.declare_entry("x_periodic_id_face_2", "2002",
                                  dealii::Patterns::Integer(1, dealii::Patterns::Integer::max_int_value),
                                  "Boundary ID for the second periodic boundary face in the x-direction.");

                prm.declare_entry("y_periodic_id_face_1", "2003",
                                  dealii::Patterns::Integer(1, dealii::Patterns::Integer::max_int_value),
                                  "Boundary ID for the first periodic boundary face in the y-direction.");

                prm.declare_entry("y_periodic_id_face_2", "2004",
                                  dealii::Patterns::Integer(1, dealii::Patterns::Integer::max_int_value),
                                  "Boundary ID for the second periodic boundary face in the y-direction.");

                prm.declare_entry("z_periodic_id_face_1", "2005",
                                  dealii::Patterns::Integer(1, dealii::Patterns::Integer::max_int_value),
                                  "Boundary ID for the first periodic boundary face in the z-direction.");

                prm.declare_entry("z_periodic_id_face_2", "2006",
                                  dealii::Patterns::Integer(1, dealii::Patterns::Integer::max_int_value),
                                  "Boundary ID for the second periodic boundary face in the z-direction.");
            }
            prm.leave_subsection();

            prm.enter_subsection("gaussian_bump");
            {
                prm.declare_entry("channel_length", "3.0",
                                  dealii::Patterns::Double(0, dealii::Patterns::Double::max_double_value),
                                  "Lenght of channel for gaussian bump meshes.");

                prm.declare_entry("channel_height", "0.8",
                                  dealii::Patterns::Double(0, dealii::Patterns::Double::max_double_value),
                                  "Height of channel for gaussian bump meshes.");

                prm.declare_entry("bump_height", "0.0625", 
                                  dealii::Patterns::Double(0, dealii::Patterns::Double::max_double_value),
                                  "Height of the bump for gaussian bump meshes.");

                prm.declare_entry("number_of_subdivisions_in_x_direction", "0",
                                  dealii::Patterns::Integer(0, dealii::Patterns::Integer::max_int_value),
                                  "Number of subdivisions in the x direction for gaussian bump meshes.");

                prm.declare_entry("number_of_subdivisions_in_y_direction", "0",
                                  dealii::Patterns::Integer(0, dealii::Patterns::Integer::max_int_value),
                                  "Number of subdivisions in the y direction for gaussian bump meshes.");

                prm.declare_entry("number_of_subdivisions_in_z_direction", "0",
                                  dealii::Patterns::Integer(0, dealii::Patterns::Integer::max_int_value),
                                  "Number of subdivisions in the z direction for gaussian bump meshes.");
            }
            prm.leave_subsection();

          prm.enter_subsection("positivity_preserving_tests");
          {
              prm.declare_entry("grid_xmin", "0.0",
                            dealii::Patterns::Double(-dealii::Patterns::Double::max_double_value, dealii::Patterns::Double::max_double_value),
                            "Left bound of domain for hyper_cube mesh based cases.");

              prm.declare_entry("grid_xmax", "0.0",
                                dealii::Patterns::Double(-dealii::Patterns::Double::max_double_value, dealii::Patterns::Double::max_double_value),
                                "Right bound of domain for hyper_cube mesh based cases.");

              prm.declare_entry("grid_ymin", "0.0",
                                dealii::Patterns::Double(-dealii::Patterns::Double::max_double_value, dealii::Patterns::Double::max_double_value),
                                "Left bound of domain for hyper_cube mesh based cases.");

              prm.declare_entry("grid_ymax", "0.0",
                                dealii::Patterns::Double(-dealii::Patterns::Double::max_double_value, dealii::Patterns::Double::max_double_value),
                                "Right bound of domain for hyper_cube mesh based cases.");

              prm.declare_entry("grid_zmin", "0.0",
                                dealii::Patterns::Double(-dealii::Patterns::Double::max_double_value, dealii::Patterns::Double::max_double_value),
                                "Left bound of domain for hyper_cube mesh based cases.");

              prm.declare_entry("grid_zmax", "0.0",
                                dealii::Patterns::Double(-dealii::Patterns::Double::max_double_value, dealii::Patterns::Double::max_double_value),
                                "Right bound of domain for hyper_cube mesh based cases.");

              prm.declare_entry("number_of_grid_elements_x", "1",
                                dealii::Patterns::Integer(1, dealii::Patterns::Integer::max_int_value),
                                "Number of grid elements in the x-direction for 2/3D positivity-preserving limiter cases.");

              prm.declare_entry("number_of_grid_elements_y", "1",
                                dealii::Patterns::Integer(1, dealii::Patterns::Integer::max_int_value),
                                "Number of grid elements in the y-direction for 2/3D positivity-preserving limiter cases.");

              prm.declare_entry("number_of_grid_elements_z", "1",
                                dealii::Patterns::Integer(1, dealii::Patterns::Integer::max_int_value),
                                "Number of grid elements in the z-direction for 2/3D positivity-preserving limiter cases.");
          }
          prm.leave_subsection();

        }
        prm.leave_subsection();

        prm.enter_subsection("taylor_green_vortex");
        {
            prm.declare_entry("expected_kinetic_energy_at_final_time", "1",
                              dealii::Patterns::Double(0, dealii::Patterns::Double::max_double_value),
                              "For integration test purposes, expected kinetic energy at final time.");

            prm.declare_entry("expected_theoretical_dissipation_rate_at_final_time", "1",
                              dealii::Patterns::Double(0, dealii::Patterns::Double::max_double_value),
                              "For integration test purposes, expected theoretical kinetic energy dissipation rate at final time.");

            prm.declare_entry("density_initial_condition_type", "uniform",
                              dealii::Patterns::Selection(
                              " uniform | "
                              " isothermal "),
                              "The type of density initialization. "
                              "Choices are "
                              " <uniform | "
                              " isothermal>.");
            
            prm.declare_entry("do_calculate_numerical_entropy", "false",
                              dealii::Patterns::Bool(),
                              "Flag to calculate numerical entropy and write to file. By default, do not calculate.");

            prm.declare_entry("check_nonphysical_flow_case_behavior", "false",
                              dealii::Patterns::Bool(),
                              "Flag to check if non-physical case dependant behaviour is encounted. By default, false.");
        }
        prm.leave_subsection();

        prm.enter_subsection("channel_flow");
        {
            prm.declare_entry("channel_friction_velocity_reynolds_number", "590",
                              dealii::Patterns::Double(0, dealii::Patterns::Double::max_double_value),
                              "Channel Reynolds number based on wall friction velocity. Default is 590.");

            prm.declare_entry("turbulent_channel_number_of_cells_x_direction","4",
                              dealii::Patterns::Integer(0, dealii::Patterns::Integer::max_int_value),
                              "Number of cells in the x-direction for channel flow case.");

            prm.declare_entry("turbulent_channel_number_of_cells_y_direction","16",
                              dealii::Patterns::Integer(0, dealii::Patterns::Integer::max_int_value),
                              "Number of cells in the y-direction for channel flow case.");

            prm.declare_entry("turbulent_channel_number_of_cells_z_direction","2",
                              dealii::Patterns::Integer(0, dealii::Patterns::Integer::max_int_value),
                              "Number of cells in the z-direction for channel flow case.");

            prm.declare_entry("turbulent_channel_domain_length_x_direction", "6.283185307179586476",
                              dealii::Patterns::Double(0, dealii::Patterns::Double::max_double_value),
                              "Channel domain length for x-direction. Default is 2*PI.");

            prm.declare_entry("turbulent_channel_domain_length_y_direction", "2.0",
                              dealii::Patterns::Double(0, dealii::Patterns::Double::max_double_value),
                              "Channel domain length for y-direction. Default is 2.0.");

            prm.declare_entry("turbulent_channel_domain_length_z_direction", "3.141592653589793238",
                              dealii::Patterns::Double(0, dealii::Patterns::Double::max_double_value),
                              "Channel domain length for x-direction. Default is PI.");

            prm.declare_entry("turbulent_channel_mesh_stretching_function_type", "gullbrand",
                              dealii::Patterns::Selection(
                              " gullbrand | "
                              " carton_de_wiart_et_al | "
                              " uniform_mesh_no_stretching | "
                              " hopw "),
                              "The type of mesh stretching function for channel flow case. "
                              "Choices are "
                              " <gullbrand | "
                              " carton_de_wiart_et_al | "
                              " uniform_mesh_no_stretching | "
                              " hopw>.");
            prm.declare_entry("xvelocity_initial_condition_type", "laminar",
                              dealii::Patterns::Selection(
                              " laminar | "
                              " manufactured | "
                              " turbulent "),
                              "The type of x-velocity initialization. "
                              "Choices are "
                              " <laminar | "
                              " manufactured | "
                              " turbulent>.");
            prm.declare_entry("relaxation_coefficient_for_turbulent_channel_flow_source_term", "0.0",
                              dealii::Patterns::Double(-dealii::Patterns::Double::max_double_value, dealii::Patterns::Double::max_double_value),
                              "Relaxation coefficient for the turbulent channel flow source term. Default is 0.");
        }
        prm.leave_subsection();

        prm.enter_subsection("dipole_wall_collision");
        {
            prm.declare_entry("do_use_stretched_mesh", "false",
                              dealii::Patterns::Bool(),
                              "Flag to use stretched mesh. By default, false (i.e. use uniform mesh).");
            prm.declare_entry("do_compute_angular_momentum", "false",
                              dealii::Patterns::Bool(),
                              "Flag to compute the angular momentum. By default, false.");
        }
        prm.leave_subsection();

        prm.enter_subsection("kelvin_helmholtz_instability");
        {
            prm.declare_entry("atwood_number", "0.5",
                              dealii::Patterns::Double(0.0, 1.0),
                              "Atwood number, which characterizes the density difference "
                              "between the layers of fluid.");
        }
        prm.leave_subsection();

        prm.declare_entry("apply_initial_condition_method", "interpolate_initial_condition_function",
                          dealii::Patterns::Selection(
                          " interpolate_initial_condition_function | "
                          " project_initial_condition_function | "
                          " read_values_from_file_and_project "),
                          "The method used for applying the initial condition. "
                          "Choices are "
                          " <interpolate_initial_condition_function | "
                          " project_initial_condition_function | " 
                          " read_values_from_file_and_project>.");

        prm.declare_entry("input_flow_setup_filename_prefix", "setup",
                          dealii::Patterns::FileName(dealii::Patterns::FileName::FileType::input),
                          "Filename prefix of the input flow setup file. "
                          "Example: 'setup' for files named setup-0000i.dat, where i is the MPI rank. "
                          "For initializing the flow with values from a file. "
                          "To be set when apply_initial_condition_method is read_values_from_file_and_project.");

        prm.enter_subsection("output_velocity_field");
        {
            prm.declare_entry("output_velocity_field_at_fixed_times", "false",
                              dealii::Patterns::Bool(),
                              "Output velocity field (at equidistant nodes) at fixed times. False by default.");

            prm.declare_entry("output_velocity_field_times_string", " ",
                              dealii::Patterns::FileName(dealii::Patterns::FileName::FileType::input),
                              "String of the times at which to output the velocity field. "
                              "Example: '0.0 1.0 2.0 3.0 ' or '0.0 1.0 2.0 3.0'");

            prm.declare_entry("output_vorticity_magnitude_field_in_addition_to_velocity", "false",
                              dealii::Patterns::Bool(),
                              "Output vorticity magnitude field in addition to velocity field. False by default.");

            prm.declare_entry("output_density_field_in_addition_to_velocity", "false",
                              dealii::Patterns::Bool(),
                              "Output density field in addition to velocity field. False by default.");

            prm.declare_entry("output_viscosity_field_in_addition_to_velocity", "false",
                              dealii::Patterns::Bool(),
                              "Output viscosity field in addition to velocity field. False by default.");

            prm.declare_entry("output_flow_field_files_directory_name", ".",
                              dealii::Patterns::FileName(dealii::Patterns::FileName::FileType::input),
                              "Name of directory for writing flow field files. Current directory by default.");

<<<<<<< HEAD
            prm.declare_entry("output_velocity_number_of_subvisions","2",
                              dealii::Patterns::Integer(1, dealii::Patterns::Integer::max_int_value),
                              "Number of subdivisions to apply when writting the velocity field at equidistant nodes.");
=======
            prm.declare_entry("output_mach_number_field_in_place_of_velocity_field", "false",
                              dealii::Patterns::Bool(),
                              "Output Mach number field in instead of the velocity field. False by default.");
>>>>>>> 23861875
        }
        prm.leave_subsection();

        prm.declare_entry("end_exactly_at_final_time", "true",
                          dealii::Patterns::Bool(),
                          "Flag to adjust the last timestep such that the simulation "
                          "ends exactly at final_time. True by default.");

        prm.declare_entry("do_compute_unsteady_data_and_write_to_table", "true",
                          dealii::Patterns::Bool(),
                          "Flag for computing unsteady data and writting to table. True by default.");
    }
    prm.leave_subsection();
}

void FlowSolverParam::parse_parameters(dealii::ParameterHandler &prm)
{   
    const int mpi_rank = dealii::Utilities::MPI::this_mpi_process(MPI_COMM_WORLD);
    dealii::ConditionalOStream pcout(std::cout, mpi_rank==0);
    prm.enter_subsection("flow_solver");
    {
        const std::string flow_case_type_string = prm.get("flow_case_type");
        if      (flow_case_type_string == "taylor_green_vortex")        {flow_case_type = taylor_green_vortex;}
        else if (flow_case_type_string == "decaying_homogeneous_isotropic_turbulence") 
                                                                        {flow_case_type = decaying_homogeneous_isotropic_turbulence;}
        else if (flow_case_type_string == "burgers_viscous_snapshot")   {flow_case_type = burgers_viscous_snapshot;}
        else if (flow_case_type_string == "burgers_rewienski_snapshot") {flow_case_type = burgers_rewienski_snapshot;}
        else if (flow_case_type_string == "naca0012")                   {flow_case_type = naca0012;}
        else if (flow_case_type_string == "burgers_inviscid")           {flow_case_type = burgers_inviscid;}
        else if (flow_case_type_string == "convection_diffusion")       {flow_case_type = convection_diffusion;}
        else if (flow_case_type_string == "advection")                  {flow_case_type = advection;}
        else if (flow_case_type_string == "periodic_1D_unsteady")       {flow_case_type = periodic_1D_unsteady;}
        else if (flow_case_type_string == "gaussian_bump")              {flow_case_type = gaussian_bump;}
        else if (flow_case_type_string == "channel_flow")               {flow_case_type = channel_flow;}
        else if (flow_case_type_string == "isentropic_vortex")          {flow_case_type = isentropic_vortex;}
        else if (flow_case_type_string == "kelvin_helmholtz_instability")   
                                                                        {flow_case_type = kelvin_helmholtz_instability;}
        else if (flow_case_type_string == "non_periodic_cube_flow")     {flow_case_type = non_periodic_cube_flow;}
<<<<<<< HEAD
=======
        // Positivity Preserving Tests
>>>>>>> 23861875
        else if (flow_case_type_string == "sod_shock_tube")             {flow_case_type = sod_shock_tube;}
        else if (flow_case_type_string == "low_density_2d")             {flow_case_type = low_density_2d;}
        else if (flow_case_type_string == "leblanc_shock_tube")         {flow_case_type = leblanc_shock_tube;}
        else if (flow_case_type_string == "shu_osher_problem")          {flow_case_type = shu_osher_problem;}
        else if (flow_case_type_string == "advection_limiter")          {flow_case_type = advection_limiter;}
        else if (flow_case_type_string == "burgers_limiter")            {flow_case_type = burgers_limiter;}
<<<<<<< HEAD
        else if (flow_case_type_string == "dipole_wall_collision_normal")     
                                                                        {flow_case_type = dipole_wall_collision_normal;}
        else if (flow_case_type_string == "dipole_wall_collision_oblique")
                                                                        {flow_case_type = dipole_wall_collision_oblique;}

=======
        else if (flow_case_type_string == "double_mach_reflection")     {flow_case_type = double_mach_reflection;}
        else if (flow_case_type_string == "sedov_blast_wave")           {flow_case_type = sedov_blast_wave;}
        else if (flow_case_type_string == "mach_3_wind_tunnel")         {flow_case_type = mach_3_wind_tunnel;}
        else if (flow_case_type_string == "shock_diffraction")          {flow_case_type = shock_diffraction;}
        else if (flow_case_type_string == "explosion_problem")          {flow_case_type = explosion_problem;}
        else if (flow_case_type_string == "astrophysical_jet")          {flow_case_type = astrophysical_jet;}
        
>>>>>>> 23861875
        poly_degree = prm.get_integer("poly_degree");
        
        // get max poly degree for adaptation
        max_poly_degree_for_adaptation = prm.get_integer("max_poly_degree_for_adaptation");
        // -- set value to poly_degree if it is the default value
        if(max_poly_degree_for_adaptation == 0) max_poly_degree_for_adaptation = poly_degree;
        
        final_time = prm.get_double("final_time");
        constant_time_step = prm.get_double("constant_time_step");
        courant_friedrichs_lewy_number = prm.get_double("courant_friedrichs_lewy_number");
        unsteady_data_table_filename = prm.get("unsteady_data_table_filename");
        steady_state = prm.get_bool("steady_state");
        steady_state_polynomial_ramping = prm.get_bool("steady_state_polynomial_ramping");
        adaptive_time_step = prm.get_bool("adaptive_time_step");
        sensitivity_table_filename = prm.get("sensitivity_table_filename");
        restart_computation_from_file = prm.get_bool("restart_computation_from_file");
        output_restart_files = prm.get_bool("output_restart_files");
        restart_files_directory_name = prm.get("restart_files_directory_name");
<<<<<<< HEAD
        if(output_restart_files){
          // Check if directory exists - see https://stackoverflow.com/a/18101042
          struct stat info_restart;
          if( stat( restart_files_directory_name.c_str(), &info_restart ) != 0 ){
              pcout << "Error: No restart files directory named " << restart_files_directory_name << " exists." << std::endl
                        << "Please create the directory and restart. Aborting..." << std::endl;
              std::abort();
          }
=======
        // Check if directory exists - see https://stackoverflow.com/a/18101042
        struct stat info_restart;
        if( stat( restart_files_directory_name.c_str(), &info_restart ) != 0 ){
            pcout << "Error: No restart files directory named " << restart_files_directory_name << " exists." << std::endl
                      << "Please create the directory and restart. Aborting..." << std::endl;
            std::abort();
>>>>>>> 23861875
        }
        restart_file_index = prm.get_integer("restart_file_index");
        output_restart_files_every_x_steps = prm.get_integer("output_restart_files_every_x_steps");
        output_restart_files_every_dt_time_intervals = prm.get_double("output_restart_files_every_dt_time_intervals");
        write_unsteady_data_table_file_every_dt_time_intervals = prm.get_double("write_unsteady_data_table_file_every_dt_time_intervals");

        prm.enter_subsection("grid");
        {
            input_mesh_filename = prm.get("input_mesh_filename");
            grid_degree = prm.get_integer("grid_degree");
            grid_left_bound = prm.get_double("grid_left_bound");
            grid_right_bound = prm.get_double("grid_right_bound");
            number_of_grid_elements_per_dimension = prm.get_integer("number_of_grid_elements_per_dimension");
            number_of_mesh_refinements = prm.get_integer("number_of_mesh_refinements");
            use_gmsh_mesh = prm.get_bool("use_gmsh_mesh");
            mesh_reader_verbose_output = prm.get_bool("mesh_reader_verbose_output");

            prm.enter_subsection("gmsh_boundary_IDs");
            {
                use_periodic_BC_in_x = prm.get_bool("use_periodic_BC_in_x");
                use_periodic_BC_in_y = prm.get_bool("use_periodic_BC_in_y");
                use_periodic_BC_in_z = prm.get_bool("use_periodic_BC_in_z");
                x_periodic_id_face_1 = prm.get_integer("x_periodic_id_face_1");
                x_periodic_id_face_2 = prm.get_integer("x_periodic_id_face_2");
                y_periodic_id_face_1 = prm.get_integer("y_periodic_id_face_1");
                y_periodic_id_face_2 = prm.get_integer("y_periodic_id_face_2");
                z_periodic_id_face_1 = prm.get_integer("z_periodic_id_face_1");
                z_periodic_id_face_2 = prm.get_integer("z_periodic_id_face_2");
            }
            prm.leave_subsection();

            prm.enter_subsection("gaussian_bump");
            {
                number_of_subdivisions_in_x_direction = prm.get_integer("number_of_subdivisions_in_x_direction");
                number_of_subdivisions_in_y_direction = prm.get_integer("number_of_subdivisions_in_y_direction");
                number_of_subdivisions_in_z_direction = prm.get_integer("number_of_subdivisions_in_z_direction");
                channel_length = prm.get_double("channel_length");
                channel_height = prm.get_double("channel_height");
                bump_height = prm.get_double("bump_height");
            }
            prm.leave_subsection();

            prm.enter_subsection("positivity_preserving_tests");
            {
                grid_xmax = prm.get_double("grid_xmax");
                grid_xmin = prm.get_double("grid_xmin");
                grid_ymax = prm.get_double("grid_ymax");
                grid_ymin = prm.get_double("grid_ymin");
                grid_zmax = prm.get_double("grid_zmax");
                grid_zmin = prm.get_double("grid_zmin");

                number_of_grid_elements_x = prm.get_integer("number_of_grid_elements_x");
                number_of_grid_elements_y = prm.get_integer("number_of_grid_elements_y");
                number_of_grid_elements_z = prm.get_integer("number_of_grid_elements_z");
            }
            prm.leave_subsection();
        }       
        prm.leave_subsection();

        prm.enter_subsection("taylor_green_vortex");
        {
            expected_kinetic_energy_at_final_time = prm.get_double("expected_kinetic_energy_at_final_time");
            expected_theoretical_dissipation_rate_at_final_time = prm.get_double("expected_theoretical_dissipation_rate_at_final_time");

            const std::string density_initial_condition_type_string = prm.get("density_initial_condition_type");
            if      (density_initial_condition_type_string == "uniform")    {density_initial_condition_type = uniform;}
            else if (density_initial_condition_type_string == "isothermal") {density_initial_condition_type = isothermal;}
            do_calculate_numerical_entropy = prm.get_bool("do_calculate_numerical_entropy");
            check_nonphysical_flow_case_behavior = prm.get_bool("check_nonphysical_flow_case_behavior");
        }
        prm.leave_subsection();

        prm.enter_subsection("channel_flow");
        {
            turbulent_channel_friction_velocity_reynolds_number = prm.get_double("channel_friction_velocity_reynolds_number");
            turbulent_channel_number_of_cells_x_direction = prm.get_integer("turbulent_channel_number_of_cells_x_direction");
            turbulent_channel_number_of_cells_y_direction = prm.get_integer("turbulent_channel_number_of_cells_y_direction");
            turbulent_channel_number_of_cells_z_direction = prm.get_integer("turbulent_channel_number_of_cells_z_direction");
            turbulent_channel_domain_length_x_direction = prm.get_double("turbulent_channel_domain_length_x_direction");
            turbulent_channel_domain_length_y_direction = prm.get_double("turbulent_channel_domain_length_y_direction");
            turbulent_channel_domain_length_z_direction = prm.get_double("turbulent_channel_domain_length_z_direction");
            const std::string turbulent_channel_mesh_stretching_function_type_string = prm.get("turbulent_channel_mesh_stretching_function_type");
            if      (turbulent_channel_mesh_stretching_function_type_string == "gullbrand")             {turbulent_channel_mesh_stretching_function_type = gullbrand;}
            else if (turbulent_channel_mesh_stretching_function_type_string == "hopw")                  {turbulent_channel_mesh_stretching_function_type = hopw;}
            else if (turbulent_channel_mesh_stretching_function_type_string == "carton_de_wiart_et_al") {turbulent_channel_mesh_stretching_function_type = carton_de_wiart_et_al;}
            else if (turbulent_channel_mesh_stretching_function_type_string == "uniform_mesh_no_stretching") 
                                                                                                        {turbulent_channel_mesh_stretching_function_type = uniform_mesh_no_stretching;}
            const std::string xvelocity_initial_condition_type_string = prm.get("xvelocity_initial_condition_type");
            if      (xvelocity_initial_condition_type_string == "laminar")      {xvelocity_initial_condition_type = laminar;}
            else if (xvelocity_initial_condition_type_string == "turbulent")    {xvelocity_initial_condition_type = turbulent;}
            else if (xvelocity_initial_condition_type_string == "manufactured") {xvelocity_initial_condition_type = manufactured;}
            relaxation_coefficient_for_turbulent_channel_flow_source_term = prm.get_double("relaxation_coefficient_for_turbulent_channel_flow_source_term");
        }
        prm.leave_subsection();

        prm.enter_subsection("dipole_wall_collision");
        {
            do_use_stretched_mesh = prm.get_bool("do_use_stretched_mesh");
            do_compute_angular_momentum = prm.get_bool("do_compute_angular_momentum");
        }
        prm.leave_subsection();

        prm.enter_subsection("kelvin_helmholtz_instability");
        {
            atwood_number = prm.get_double("atwood_number");
        }
        prm.leave_subsection();

        const std::string apply_initial_condition_method_string = prm.get("apply_initial_condition_method");
        if      (apply_initial_condition_method_string == "interpolate_initial_condition_function") {apply_initial_condition_method = interpolate_initial_condition_function;}
        else if (apply_initial_condition_method_string == "project_initial_condition_function")     {apply_initial_condition_method = project_initial_condition_function;}
        else if (apply_initial_condition_method_string == "read_values_from_file_and_project")      {apply_initial_condition_method = read_values_from_file_and_project;}
        
        input_flow_setup_filename_prefix = prm.get("input_flow_setup_filename_prefix");

        prm.enter_subsection("output_velocity_field");
        {
          output_velocity_field_at_fixed_times = prm.get_bool("output_velocity_field_at_fixed_times");
          output_velocity_field_times_string = prm.get("output_velocity_field_times_string");
          number_of_times_to_output_velocity_field = get_number_of_values_in_string(output_velocity_field_times_string);
          output_vorticity_magnitude_field_in_addition_to_velocity = prm.get_bool("output_vorticity_magnitude_field_in_addition_to_velocity");
          output_density_field_in_addition_to_velocity = prm.get_bool("output_density_field_in_addition_to_velocity");
          output_viscosity_field_in_addition_to_velocity = prm.get_bool("output_viscosity_field_in_addition_to_velocity");
          output_flow_field_files_directory_name = prm.get("output_flow_field_files_directory_name");
<<<<<<< HEAD
          if(output_velocity_field_at_fixed_times && (number_of_times_to_output_velocity_field > 0)){
=======
>>>>>>> 23861875
            // Check if directory exists - see https://stackoverflow.com/a/18101042
            struct stat info_flow;
            if( stat( output_flow_field_files_directory_name.c_str(), &info_flow ) != 0 ){
                pcout << "Error: No flow field files directory named " << output_flow_field_files_directory_name << " exists." << std::endl
                          << "Please create the directory and restart. Aborting..." << std::endl;
                std::abort();
            }
<<<<<<< HEAD
          }
          output_velocity_number_of_subvisions = prm.get_integer("output_velocity_number_of_subvisions");
=======
          output_mach_number_field_in_place_of_velocity_field = prm.get_bool("output_mach_number_field_in_place_of_velocity_field");
>>>>>>> 23861875
        }
        prm.leave_subsection();

        end_exactly_at_final_time = prm.get_bool("end_exactly_at_final_time");
        do_compute_unsteady_data_and_write_to_table = prm.get_bool("do_compute_unsteady_data_and_write_to_table");
    }
    prm.leave_subsection();
}

} // Parameters namespace
} // PHiLiP namespace<|MERGE_RESOLUTION|>--- conflicted
+++ resolved
@@ -33,20 +33,14 @@
                           " channel_flow | "
                           " isentropic_vortex | "
                           " kelvin_helmholtz_instability | "
-<<<<<<< HEAD
                           " dipole_wall_collision_normal | "
                           " dipole_wall_collision_oblique | "
-=======
->>>>>>> 23861875
                           " non_periodic_cube_flow | "
                           " sod_shock_tube | "
                           " low_density_2d | "
                           " leblanc_shock_tube | "
                           " shu_osher_problem | "
                           " advection_limiter | "
-<<<<<<< HEAD
-                          " burgers_limiter "),
-=======
                           " burgers_limiter | "
                           " double_mach_reflection | "
                           " sedov_blast_wave | "
@@ -54,7 +48,6 @@
                           " shock_diffraction | "
                           " explosion_problem | "
                           " astrophysical_jet "),
->>>>>>> 23861875
                           "The type of flow we want to simulate. "
                           "Choices are "
                           " <taylor_green_vortex | "
@@ -70,20 +63,14 @@
                           " channel_flow | "
                           " isentropic_vortex | "
                           " kelvin_helmholtz_instability | "
-<<<<<<< HEAD
                           " dipole_wall_collision_normal | "
                           " dipole_wall_collision_oblique | "
-=======
->>>>>>> 23861875
                           " non_periodic_cube_flow | "
                           " sod_shock_tube | "
                           " low_density_2d | "
                           " leblanc_shock_tube | "
                           " shu_osher_problem | "
                           " advection_limiter | "
-<<<<<<< HEAD
-                          " burgers_limiter >. ");
-=======
                           " burgers_limiter | "
                           " double_mach_reflection | "
                           " sedov_blast_wave | "
@@ -91,7 +78,6 @@
                           " shock_diffraction | "
                           " explosion_problem | "
                           " astrophysical_jet >. ");
->>>>>>> 23861875
 
         prm.declare_entry("poly_degree", "1",
                           dealii::Patterns::Integer(0, dealii::Patterns::Integer::max_int_value),
@@ -462,15 +448,13 @@
                               dealii::Patterns::FileName(dealii::Patterns::FileName::FileType::input),
                               "Name of directory for writing flow field files. Current directory by default.");
 
-<<<<<<< HEAD
+            prm.declare_entry("output_mach_number_field_in_place_of_velocity_field", "false",
+                              dealii::Patterns::Bool(),
+                              "Output Mach number field in instead of the velocity field. False by default.");
+
             prm.declare_entry("output_velocity_number_of_subvisions","2",
                               dealii::Patterns::Integer(1, dealii::Patterns::Integer::max_int_value),
                               "Number of subdivisions to apply when writting the velocity field at equidistant nodes.");
-=======
-            prm.declare_entry("output_mach_number_field_in_place_of_velocity_field", "false",
-                              dealii::Patterns::Bool(),
-                              "Output Mach number field in instead of the velocity field. False by default.");
->>>>>>> 23861875
         }
         prm.leave_subsection();
 
@@ -509,31 +493,24 @@
         else if (flow_case_type_string == "kelvin_helmholtz_instability")   
                                                                         {flow_case_type = kelvin_helmholtz_instability;}
         else if (flow_case_type_string == "non_periodic_cube_flow")     {flow_case_type = non_periodic_cube_flow;}
-<<<<<<< HEAD
-=======
         // Positivity Preserving Tests
->>>>>>> 23861875
         else if (flow_case_type_string == "sod_shock_tube")             {flow_case_type = sod_shock_tube;}
         else if (flow_case_type_string == "low_density_2d")             {flow_case_type = low_density_2d;}
         else if (flow_case_type_string == "leblanc_shock_tube")         {flow_case_type = leblanc_shock_tube;}
         else if (flow_case_type_string == "shu_osher_problem")          {flow_case_type = shu_osher_problem;}
         else if (flow_case_type_string == "advection_limiter")          {flow_case_type = advection_limiter;}
         else if (flow_case_type_string == "burgers_limiter")            {flow_case_type = burgers_limiter;}
-<<<<<<< HEAD
-        else if (flow_case_type_string == "dipole_wall_collision_normal")     
-                                                                        {flow_case_type = dipole_wall_collision_normal;}
-        else if (flow_case_type_string == "dipole_wall_collision_oblique")
-                                                                        {flow_case_type = dipole_wall_collision_oblique;}
-
-=======
         else if (flow_case_type_string == "double_mach_reflection")     {flow_case_type = double_mach_reflection;}
         else if (flow_case_type_string == "sedov_blast_wave")           {flow_case_type = sedov_blast_wave;}
         else if (flow_case_type_string == "mach_3_wind_tunnel")         {flow_case_type = mach_3_wind_tunnel;}
         else if (flow_case_type_string == "shock_diffraction")          {flow_case_type = shock_diffraction;}
         else if (flow_case_type_string == "explosion_problem")          {flow_case_type = explosion_problem;}
         else if (flow_case_type_string == "astrophysical_jet")          {flow_case_type = astrophysical_jet;}
+        else if (flow_case_type_string == "dipole_wall_collision_normal")     
+                                                                        {flow_case_type = dipole_wall_collision_normal;}
+        else if (flow_case_type_string == "dipole_wall_collision_oblique")
+                                                                        {flow_case_type = dipole_wall_collision_oblique;}
         
->>>>>>> 23861875
         poly_degree = prm.get_integer("poly_degree");
         
         // get max poly degree for adaptation
@@ -552,7 +529,6 @@
         restart_computation_from_file = prm.get_bool("restart_computation_from_file");
         output_restart_files = prm.get_bool("output_restart_files");
         restart_files_directory_name = prm.get("restart_files_directory_name");
-<<<<<<< HEAD
         if(output_restart_files){
           // Check if directory exists - see https://stackoverflow.com/a/18101042
           struct stat info_restart;
@@ -561,14 +537,6 @@
                         << "Please create the directory and restart. Aborting..." << std::endl;
               std::abort();
           }
-=======
-        // Check if directory exists - see https://stackoverflow.com/a/18101042
-        struct stat info_restart;
-        if( stat( restart_files_directory_name.c_str(), &info_restart ) != 0 ){
-            pcout << "Error: No restart files directory named " << restart_files_directory_name << " exists." << std::endl
-                      << "Please create the directory and restart. Aborting..." << std::endl;
-            std::abort();
->>>>>>> 23861875
         }
         restart_file_index = prm.get_integer("restart_file_index");
         output_restart_files_every_x_steps = prm.get_integer("output_restart_files_every_x_steps");
@@ -693,10 +661,7 @@
           output_density_field_in_addition_to_velocity = prm.get_bool("output_density_field_in_addition_to_velocity");
           output_viscosity_field_in_addition_to_velocity = prm.get_bool("output_viscosity_field_in_addition_to_velocity");
           output_flow_field_files_directory_name = prm.get("output_flow_field_files_directory_name");
-<<<<<<< HEAD
           if(output_velocity_field_at_fixed_times && (number_of_times_to_output_velocity_field > 0)){
-=======
->>>>>>> 23861875
             // Check if directory exists - see https://stackoverflow.com/a/18101042
             struct stat info_flow;
             if( stat( output_flow_field_files_directory_name.c_str(), &info_flow ) != 0 ){
@@ -704,12 +669,9 @@
                           << "Please create the directory and restart. Aborting..." << std::endl;
                 std::abort();
             }
-<<<<<<< HEAD
           }
           output_velocity_number_of_subvisions = prm.get_integer("output_velocity_number_of_subvisions");
-=======
           output_mach_number_field_in_place_of_velocity_field = prm.get_bool("output_mach_number_field_in_place_of_velocity_field");
->>>>>>> 23861875
         }
         prm.leave_subsection();
 
