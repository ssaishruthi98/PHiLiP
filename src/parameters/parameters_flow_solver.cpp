#include "parameters_flow_solver.h"

#include <string>

namespace PHiLiP {

namespace Parameters {

// Flow Solver inputs
FlowSolverParam::FlowSolverParam() {}

void FlowSolverParam::declare_parameters(dealii::ParameterHandler &prm)
{
    prm.enter_subsection("flow_solver");
    {
        prm.declare_entry("flow_case_type","taylor_green_vortex",
                          dealii::Patterns::Selection(
                          " taylor_green_vortex | "
                          " decaying_homogeneous_isotropic_turbulence | "
                          " burgers_viscous_snapshot | "
                          " naca0012 | "
                          " burgers_rewienski_snapshot | "
                          " burgers_inviscid | "
                          " convection_diffusion | "
                          " advection | "
                          " periodic_1D_unsteady | "
                          " gaussian_bump | "
                          " sshock "),
                          "The type of flow we want to simulate. "
                          "Choices are "
                          " <taylor_green_vortex | "
                          " decaying_homogeneous_isotropic_turbulence | "
                          " burgers_viscous_snapshot | "
                          " naca0012 | "
                          " burgers_rewienski_snapshot | "
                          " burgers_inviscid | "
                          " convection_diffusion | "
                          " advection | "
                          " periodic_1D_unsteady | "
                          " gaussian_bump | "
                          " sshock>. ");

        prm.declare_entry("poly_degree", "1",
                          dealii::Patterns::Integer(0, dealii::Patterns::Integer::max_int_value),
                          "Polynomial order (P) of the basis functions for DG.");

        prm.declare_entry("max_poly_degree_for_adaptation", "0",
                          dealii::Patterns::Integer(0, dealii::Patterns::Integer::max_int_value),
                          "Maxiumum possible polynomial order (P) of the basis functions for DG "
                          "when doing adaptive simulations. Default is 0 which actually sets "
                          "the value to poly_degree in the code, indicating no adaptation.");

        prm.declare_entry("final_time", "1",
                          dealii::Patterns::Double(0, dealii::Patterns::Double::max_double_value),
                          "Final solution time.");

        prm.declare_entry("constant_time_step", "0",
                          dealii::Patterns::Double(0, dealii::Patterns::Double::max_double_value),
                          "Constant time step.");

        prm.declare_entry("courant_friedrich_lewy_number", "1",
                          dealii::Patterns::Double(0, dealii::Patterns::Double::max_double_value),
                          "Courant-Friedrich-Lewy (CFL) number for constant time step.");

        prm.declare_entry("unsteady_data_table_filename", "unsteady_data_table",
                          dealii::Patterns::FileName(dealii::Patterns::FileName::FileType::input),
                          "Filename of the unsteady data table output file: unsteady_data_table_filename.txt.");

        prm.declare_entry("steady_state", "false",
                          dealii::Patterns::Bool(),
                          "Solve steady-state solution. False by default (i.e. unsteady by default).");

        prm.declare_entry("adaptive_time_step", "false",
                          dealii::Patterns::Bool(),
                          "Adapt the time step on the fly for unsteady flow simulations. False by default (i.e. constant time step by default).");

        prm.declare_entry("steady_state_polynomial_ramping", "false",
                          dealii::Patterns::Bool(),
                          "For steady-state cases, does polynomial ramping if set to true. False by default.");

        prm.declare_entry("sensitivity_table_filename", "sensitivity_table",
                          dealii::Patterns::FileName(dealii::Patterns::FileName::FileType::input),
                          "Filename for the sensitivity data table output file: sensitivity_table_filename.txt.");

        prm.declare_entry("restart_computation_from_file", "false",
                          dealii::Patterns::Bool(),
                          "Restarts the computation from the restart file. False by default.");

        prm.declare_entry("output_restart_files", "false",
                          dealii::Patterns::Bool(),
                          "Output restart files for restarting the computation. False by default.");

        prm.declare_entry("restart_files_directory_name", ".",
                          dealii::Patterns::FileName(dealii::Patterns::FileName::FileType::input),
                          "Name of directory for writing and reading restart files. Current directory by default.");

        prm.declare_entry("restart_file_index", "1",
                          dealii::Patterns::Integer(1, dealii::Patterns::Integer::max_int_value),
                          "Index of restart file from which the computation will be restarted from. 1 by default.");

        prm.declare_entry("output_restart_files_every_x_steps", "1",
                          dealii::Patterns::Integer(1,dealii::Patterns::Integer::max_int_value),
                          "Outputs the restart files every x steps.");

        prm.declare_entry("output_restart_files_every_dt_time_intervals", "0.0",
                          dealii::Patterns::Double(0,dealii::Patterns::Double::max_double_value),
                          "Outputs the restart files at time intervals of dt.");

        prm.enter_subsection("grid");
        {
            prm.declare_entry("input_mesh_filename", "naca0012",
                              dealii::Patterns::FileName(dealii::Patterns::FileName::FileType::input),
                              "Filename of the input mesh: input_mesh_filename.msh. For cases that import a mesh file.");

            prm.declare_entry("grid_degree", "1",
                              dealii::Patterns::Integer(1, dealii::Patterns::Integer::max_int_value),
                              "Polynomial degree of the grid. Curvilinear grid if set greater than 1; default is 1.");

            prm.declare_entry("grid_left_bound", "0.0",
                              dealii::Patterns::Double(-dealii::Patterns::Double::max_double_value, dealii::Patterns::Double::max_double_value),
                              "Left bound of domain for hyper_cube mesh based cases.");

            prm.declare_entry("grid_right_bound", "1.0",
                              dealii::Patterns::Double(-dealii::Patterns::Double::max_double_value, dealii::Patterns::Double::max_double_value),
                              "Right bound of domain for hyper_cube mesh based cases.");

            prm.declare_entry("number_of_grid_elements_per_dimension", "4",
                              dealii::Patterns::Integer(1, dealii::Patterns::Integer::max_int_value),
                              "Number of grid elements per dimension for hyper_cube mesh based cases.");

            prm.declare_entry("number_of_mesh_refinements", "0",
                              dealii::Patterns::Integer(0, dealii::Patterns::Integer::max_int_value),
                              "Number of mesh refinements for Gaussian bump and naca0012 based cases.");

            prm.enter_subsection("gaussian_bump");
            {
                prm.declare_entry("channel_length", "3.0",
                                  dealii::Patterns::Double(0, dealii::Patterns::Double::max_double_value),
                                  "Lenght of channel for gaussian bump meshes.");

                prm.declare_entry("channel_height", "0.8",
                                  dealii::Patterns::Double(0, dealii::Patterns::Double::max_double_value),
                                  "Height of channel for gaussian bump meshes.");

                prm.declare_entry("bump_height", "0.0625", 
                                  dealii::Patterns::Double(0, dealii::Patterns::Double::max_double_value),
                                  "Height of the bump for gaussian bump meshes.");

                prm.declare_entry("number_of_subdivisions_in_x_direction", "0",
                                  dealii::Patterns::Integer(0, dealii::Patterns::Integer::max_int_value),
                                  "Number of subdivisions in the x direction for gaussian bump meshes.");

                prm.declare_entry("number_of_subdivisions_in_y_direction", "0",
                                  dealii::Patterns::Integer(0, dealii::Patterns::Integer::max_int_value),
                                  "Number of subdivisions in the y direction for gaussian bump meshes.");

                prm.declare_entry("number_of_subdivisions_in_z_direction", "0",
                                  dealii::Patterns::Integer(0, dealii::Patterns::Integer::max_int_value),
                                  "Number of subdivisions in the z direction for gaussian bump meshes.");
            }
            prm.leave_subsection();
        }
        prm.leave_subsection();

        prm.enter_subsection("taylor_green_vortex");
        {
            prm.declare_entry("expected_kinetic_energy_at_final_time", "1",
                              dealii::Patterns::Double(0, dealii::Patterns::Double::max_double_value),
                              "For integration test purposes, expected kinetic energy at final time.");

            prm.declare_entry("expected_theoretical_dissipation_rate_at_final_time", "1",
                              dealii::Patterns::Double(0, dealii::Patterns::Double::max_double_value),
                              "For integration test purposes, expected theoretical kinetic energy dissipation rate at final time.");

            prm.declare_entry("density_initial_condition_type", "uniform",
                              dealii::Patterns::Selection(
                              " uniform | "
                              " isothermal "),
                              "The type of density initialization. "
                              "Choices are "
                              " <uniform | "
                              " isothermal>.");
            prm.declare_entry("do_calculate_numerical_entropy", "false",
                              dealii::Patterns::Bool(),
                              "Flag to calculate numerical entropy and write to file. By default, do not calculate.");

<<<<<<< HEAD
        }
        prm.leave_subsection();

        prm.declare_entry("apply_initial_condition_method", "interpolate_initial_condition_function",
                          dealii::Patterns::Selection(
                          " interpolate_initial_condition_function | "
                          " project_initial_condition_function | "
                          " read_values_from_file_and_project "),
                          "The method used for applying the initial condition. "
                          "Choices are "
                          " <interpolate_initial_condition_function | "
                          " project_initial_condition_function | " 
                          " read_values_from_file_and_project>.");

        prm.declare_entry("input_flow_setup_filename_prefix", "setup",
                          dealii::Patterns::FileName(dealii::Patterns::FileName::FileType::input),
                          "Filename prefix of the input flow setup file. "
                          "Example: 'setup' for files named setup-0000i.dat, where i is the MPI rank. "
                          "For initializing the flow with values from a file. "
                          "To be set when apply_initial_condition_method is read_values_from_file_and_project.");

        prm.enter_subsection("output_velocity_field");
        {
            prm.declare_entry("output_velocity_field_at_fixed_times", "false",
                              dealii::Patterns::Bool(),
                              "Output velocity field. False by default.");

            prm.declare_entry("output_velocity_field_times_string", " ",
                              dealii::Patterns::FileName(dealii::Patterns::FileName::FileType::input),
                              "String of the times at which to output the velocity field. "
                              "Example: '0.0 1.0 2.0 3.0 '");

            prm.declare_entry("number_of_times_to_output_velocity_field", "0",
                              dealii::Patterns::Integer(0, dealii::Patterns::Integer::max_int_value),
                              "Number of times to output the velocity field. "
                              "Must correspond to output_velocity_field_times_string.");

            prm.declare_entry("output_velocity_field_at_equidistant_nodes", "false",
                              dealii::Patterns::Bool(),
                              "Output velocity field at equidistant nodes. "
                              "Default is to output velocity field at solution nodes (e.g. Gauss-Lobatto).");

            prm.declare_entry("output_vorticity_magnitude_field_in_addition_to_velocity", "false",
                              dealii::Patterns::Bool(),
                              "Output vorticity magnitude field in addition to velocity field. False by default.");

            prm.declare_entry("output_flow_field_files_directory_name", ".",
                              dealii::Patterns::FileName(dealii::Patterns::FileName::FileType::input),
                              "Name of directory for writing flow field files. Current directory by default.");

            prm.declare_entry("output_solution_files_at_velocity_field_output_times", "false",
                              dealii::Patterns::Bool(),
                              "Output solution files (.vtu) at velocity field output times. False by default.");
=======
>>>>>>> ee3bdb4a
        }
        prm.leave_subsection();

        prm.declare_entry("interpolate_initial_condition", "true",
                          dealii::Patterns::Bool(),
                          "Interpolate the initial condition function onto the DG solution. If false, then it projects the physical value. True by default.");

    }
    prm.leave_subsection();
}

void FlowSolverParam::parse_parameters(dealii::ParameterHandler &prm)
{   
    prm.enter_subsection("flow_solver");
    {
        const std::string flow_case_type_string = prm.get("flow_case_type");
        if      (flow_case_type_string == "taylor_green_vortex")        {flow_case_type = taylor_green_vortex;}
<<<<<<< HEAD
        else if (flow_case_type_string == "decaying_homogeneous_isotropic_turbulence") 
                                                                        {flow_case_type = decaying_homogeneous_isotropic_turbulence;}
=======
>>>>>>> ee3bdb4a
        else if (flow_case_type_string == "burgers_viscous_snapshot")   {flow_case_type = burgers_viscous_snapshot;}
        else if (flow_case_type_string == "burgers_rewienski_snapshot") {flow_case_type = burgers_rewienski_snapshot;}
        else if (flow_case_type_string == "naca0012")                   {flow_case_type = naca0012;}
        else if (flow_case_type_string == "burgers_inviscid")           {flow_case_type = burgers_inviscid;}
        else if (flow_case_type_string == "convection_diffusion")       {flow_case_type = convection_diffusion;}
        else if (flow_case_type_string == "advection")                  {flow_case_type = advection;}
        else if (flow_case_type_string == "periodic_1D_unsteady")       {flow_case_type = periodic_1D_unsteady;}
        else if (flow_case_type_string == "gaussian_bump")              {flow_case_type = gaussian_bump;}
        else if (flow_case_type_string == "sshock")                             {flow_case_type = sshock;}

        poly_degree = prm.get_integer("poly_degree");
        
        // get max poly degree for adaptation
        max_poly_degree_for_adaptation = prm.get_integer("max_poly_degree_for_adaptation");
        // -- set value to poly_degree if it is the default value
        if(max_poly_degree_for_adaptation == 0) max_poly_degree_for_adaptation = poly_degree;
        
        final_time = prm.get_double("final_time");
        constant_time_step = prm.get_double("constant_time_step");
        courant_friedrich_lewy_number = prm.get_double("courant_friedrich_lewy_number");
        unsteady_data_table_filename = prm.get("unsteady_data_table_filename");
        steady_state = prm.get_bool("steady_state");
        steady_state_polynomial_ramping = prm.get_bool("steady_state_polynomial_ramping");
        adaptive_time_step = prm.get_bool("adaptive_time_step");
        sensitivity_table_filename = prm.get("sensitivity_table_filename");
        restart_computation_from_file = prm.get_bool("restart_computation_from_file");
        output_restart_files = prm.get_bool("output_restart_files");
        restart_files_directory_name = prm.get("restart_files_directory_name");
        restart_file_index = prm.get_integer("restart_file_index");
        output_restart_files_every_x_steps = prm.get_integer("output_restart_files_every_x_steps");
        output_restart_files_every_dt_time_intervals = prm.get_double("output_restart_files_every_dt_time_intervals");

        prm.enter_subsection("grid");
        {
            input_mesh_filename = prm.get("input_mesh_filename");
            grid_degree = prm.get_integer("grid_degree");
            grid_left_bound = prm.get_double("grid_left_bound");
            grid_right_bound = prm.get_double("grid_right_bound");
            number_of_grid_elements_per_dimension = prm.get_integer("number_of_grid_elements_per_dimension");
            number_of_mesh_refinements = prm.get_integer("number_of_mesh_refinements");

            prm.enter_subsection("gaussian_bump");
            {
                number_of_subdivisions_in_x_direction = prm.get_integer("number_of_subdivisions_in_x_direction");
                number_of_subdivisions_in_y_direction = prm.get_integer("number_of_subdivisions_in_y_direction");
                number_of_subdivisions_in_z_direction = prm.get_integer("number_of_subdivisions_in_z_direction");
                channel_length = prm.get_double("channel_length");
                channel_height = prm.get_double("channel_height");
                bump_height = prm.get_double("bump_height");
            }
            prm.leave_subsection();
        }       
        prm.leave_subsection();

        prm.enter_subsection("taylor_green_vortex");
        {
            expected_kinetic_energy_at_final_time = prm.get_double("expected_kinetic_energy_at_final_time");
            expected_theoretical_dissipation_rate_at_final_time = prm.get_double("expected_theoretical_dissipation_rate_at_final_time");

            const std::string density_initial_condition_type_string = prm.get("density_initial_condition_type");
            if      (density_initial_condition_type_string == "uniform")    {density_initial_condition_type = uniform;}
            else if (density_initial_condition_type_string == "isothermal") {density_initial_condition_type = isothermal;}
            do_calculate_numerical_entropy = prm.get_bool("do_calculate_numerical_entropy");
<<<<<<< HEAD
        }
        prm.leave_subsection();

        const std::string apply_initial_condition_method_string = prm.get("apply_initial_condition_method");
        if      (apply_initial_condition_method_string == "interpolate_initial_condition_function") {apply_initial_condition_method = interpolate_initial_condition_function;}
        else if (apply_initial_condition_method_string == "project_initial_condition_function")     {apply_initial_condition_method = project_initial_condition_function;}
        else if (apply_initial_condition_method_string == "read_values_from_file_and_project")      {apply_initial_condition_method = read_values_from_file_and_project;}
        
        input_flow_setup_filename_prefix = prm.get("input_flow_setup_filename_prefix");

        prm.enter_subsection("output_velocity_field");
        {
          output_velocity_field_at_fixed_times = prm.get_bool("output_velocity_field_at_fixed_times");
          output_velocity_field_times_string = prm.get("output_velocity_field_times_string");
          number_of_times_to_output_velocity_field = prm.get_integer("number_of_times_to_output_velocity_field");
          output_velocity_field_at_equidistant_nodes = prm.get_bool("output_velocity_field_at_equidistant_nodes");
          output_vorticity_magnitude_field_in_addition_to_velocity = prm.get_bool("output_vorticity_magnitude_field_in_addition_to_velocity");
          output_flow_field_files_directory_name = prm.get("output_flow_field_files_directory_name");
          output_solution_files_at_velocity_field_output_times = prm.get_bool("output_solution_files_at_velocity_field_output_times");
=======
>>>>>>> ee3bdb4a
        }
        prm.leave_subsection();

        interpolate_initial_condition = prm.get_bool("interpolate_initial_condition");
        
    }
    prm.leave_subsection();
}

} // Parameters namespace
} // PHiLiP namespace<|MERGE_RESOLUTION|>--- conflicted
+++ resolved
@@ -183,8 +183,6 @@
             prm.declare_entry("do_calculate_numerical_entropy", "false",
                               dealii::Patterns::Bool(),
                               "Flag to calculate numerical entropy and write to file. By default, do not calculate.");
-
-<<<<<<< HEAD
         }
         prm.leave_subsection();
 
@@ -238,8 +236,6 @@
             prm.declare_entry("output_solution_files_at_velocity_field_output_times", "false",
                               dealii::Patterns::Bool(),
                               "Output solution files (.vtu) at velocity field output times. False by default.");
-=======
->>>>>>> ee3bdb4a
         }
         prm.leave_subsection();
 
@@ -257,11 +253,8 @@
     {
         const std::string flow_case_type_string = prm.get("flow_case_type");
         if      (flow_case_type_string == "taylor_green_vortex")        {flow_case_type = taylor_green_vortex;}
-<<<<<<< HEAD
         else if (flow_case_type_string == "decaying_homogeneous_isotropic_turbulence") 
                                                                         {flow_case_type = decaying_homogeneous_isotropic_turbulence;}
-=======
->>>>>>> ee3bdb4a
         else if (flow_case_type_string == "burgers_viscous_snapshot")   {flow_case_type = burgers_viscous_snapshot;}
         else if (flow_case_type_string == "burgers_rewienski_snapshot") {flow_case_type = burgers_rewienski_snapshot;}
         else if (flow_case_type_string == "naca0012")                   {flow_case_type = naca0012;}
@@ -270,7 +263,7 @@
         else if (flow_case_type_string == "advection")                  {flow_case_type = advection;}
         else if (flow_case_type_string == "periodic_1D_unsteady")       {flow_case_type = periodic_1D_unsteady;}
         else if (flow_case_type_string == "gaussian_bump")              {flow_case_type = gaussian_bump;}
-        else if (flow_case_type_string == "sshock")                             {flow_case_type = sshock;}
+        else if (flow_case_type_string == "sshock")                     {flow_case_type = sshock;}
 
         poly_degree = prm.get_integer("poly_degree");
         
@@ -325,7 +318,6 @@
             if      (density_initial_condition_type_string == "uniform")    {density_initial_condition_type = uniform;}
             else if (density_initial_condition_type_string == "isothermal") {density_initial_condition_type = isothermal;}
             do_calculate_numerical_entropy = prm.get_bool("do_calculate_numerical_entropy");
-<<<<<<< HEAD
         }
         prm.leave_subsection();
 
@@ -345,8 +337,6 @@
           output_vorticity_magnitude_field_in_addition_to_velocity = prm.get_bool("output_vorticity_magnitude_field_in_addition_to_velocity");
           output_flow_field_files_directory_name = prm.get("output_flow_field_files_directory_name");
           output_solution_files_at_velocity_field_output_times = prm.get_bool("output_solution_files_at_velocity_field_output_times");
-=======
->>>>>>> ee3bdb4a
         }
         prm.leave_subsection();
 
