--- conflicted
+++ resolved
@@ -42,10 +42,7 @@
                           " double_mach_reflection | "
                           " shock_diffraction | "
                           " astrophysical_jet | "
-<<<<<<< HEAD
                           " strong_vortex_shock_wave | "
-                          " acoustic_wave_air | "
-                          " acoustic_wave_species | "
                           " multi_species_acoustic_wave | "
                           " multi_species_vortex_advection| "
                           " multi_species_high_temperature_vortex_advection| "
@@ -59,9 +56,6 @@
                           " multi_species_mixture_taylor_green_vortex|"
                           " non_periodic_cube_flow|"
                           " flow_solver_zero "),
-=======
-                          " strong_vortex_shock_wave |"),
->>>>>>> 3f3e2850
                           "The type of flow we want to simulate. "
                           "Choices are "
                           " <taylor_green_vortex | "
@@ -86,10 +80,7 @@
                           " double_mach_reflection | "
                           " shock_diffraction | "
                           " astrophysical_jet | "
-<<<<<<< HEAD
                           " strong_vortex_shock_wave | "
-                          " acoustic_wave_air | "
-                          " acoustic_wave_species | "
                           " multi_species_acoustic_wave | "
                           " multi_species_vortex_advection| "
                           " multi_species_high_temperature_vortex_advection| "
@@ -103,9 +94,6 @@
                           " multi_species_mixture_taylor_green_vortex|"
                           " non_periodic_cube_flow|"
                           " flow_solver_zero>. ");
-=======
-                          " strong_vortex_shock_wave >. ");
->>>>>>> 3f3e2850
 
         prm.declare_entry("poly_degree", "1",
                           dealii::Patterns::Integer(0, dealii::Patterns::Integer::max_int_value),
@@ -284,31 +272,6 @@
             }
             prm.leave_subsection();
 
-<<<<<<< HEAD
-          prm.enter_subsection("positivity_preserving_tests");
-          {
-              prm.declare_entry("grid_xmin", "0.0",
-                                dealii::Patterns::Double(-dealii::Patterns::Double::max_double_value, dealii::Patterns::Double::max_double_value),
-                                "Left bound of domain for hyper_cube mesh based cases.");
-
-              prm.declare_entry("grid_xmax", "0.0",
-                                dealii::Patterns::Double(-dealii::Patterns::Double::max_double_value, dealii::Patterns::Double::max_double_value),
-                                "Right bound of domain for hyper_cube mesh based cases.");
-
-              prm.declare_entry("grid_ymin", "0.0",
-                                dealii::Patterns::Double(-dealii::Patterns::Double::max_double_value, dealii::Patterns::Double::max_double_value),
-                                "Left bound of domain for hyper_cube mesh based cases.");
-
-              prm.declare_entry("grid_ymax", "0.0",
-                                dealii::Patterns::Double(-dealii::Patterns::Double::max_double_value, dealii::Patterns::Double::max_double_value),
-                                "Right bound of domain for hyper_cube mesh based cases.");
-
-              prm.declare_entry("grid_zmin", "0.0",
-                                dealii::Patterns::Double(-dealii::Patterns::Double::max_double_value, dealii::Patterns::Double::max_double_value),
-                                "Left bound of domain for hyper_cube mesh based cases.");
-
-              prm.declare_entry("grid_zmax", "0.0",
-=======
           prm.enter_subsection("grid_rectangle");
           {
               prm.declare_entry("grid_top_bound", "0.0",
@@ -324,23 +287,11 @@
                                 "Left bound of domain for hyper_cube mesh based cases.");
 
               prm.declare_entry("grid_z_upper_bound", "0.0",
->>>>>>> 3f3e2850
                                 dealii::Patterns::Double(-dealii::Patterns::Double::max_double_value, dealii::Patterns::Double::max_double_value),
                                 "Right bound of domain for hyper_cube mesh based cases.");
 
               prm.declare_entry("number_of_grid_elements_x", "1",
                                 dealii::Patterns::Integer(1, dealii::Patterns::Integer::max_int_value),
-<<<<<<< HEAD
-                                "Number of grid elements in the x-direction for 2/3D positivity-preserving limiter cases.");
-
-              prm.declare_entry("number_of_grid_elements_y", "1",
-                                dealii::Patterns::Integer(1, dealii::Patterns::Integer::max_int_value),
-                                "Number of grid elements in the y-direction for 2/3D positivity-preserving limiter cases.");
-
-              prm.declare_entry("number_of_grid_elements_z", "1",
-                                dealii::Patterns::Integer(1, dealii::Patterns::Integer::max_int_value),
-                                "Number of grid elements in the z-direction for 2/3D positivity-preserving limiter cases.");
-=======
                                 "Number of grid elements in the x-direction.");
 
               prm.declare_entry("number_of_grid_elements_y", "1",
@@ -350,7 +301,6 @@
               prm.declare_entry("number_of_grid_elements_z", "1",
                                 dealii::Patterns::Integer(1, dealii::Patterns::Integer::max_int_value),
                                 "Number of grid elements in the z-direction.");
->>>>>>> 3f3e2850
           }
           prm.leave_subsection();
 
@@ -458,8 +408,6 @@
         else if (flow_case_type_string == "periodic_1D_unsteady")       {flow_case_type = periodic_1D_unsteady;}
         else if (flow_case_type_string == "gaussian_bump")              {flow_case_type = gaussian_bump;}
         else if (flow_case_type_string == "isentropic_vortex")          {flow_case_type = isentropic_vortex;}
-        else if (flow_case_type_string == "acoustic_wave_air")          {flow_case_type = acoustic_wave_air;}
-        else if (flow_case_type_string == "acoustic_wave_species")      {flow_case_type = acoustic_wave_species;}
         else if (flow_case_type_string == "multi_species_acoustic_wave"){flow_case_type = multi_species_acoustic_wave;}
         else if (flow_case_type_string == "multi_species_vortex_advection"){flow_case_type = multi_species_vortex_advection;}
         else if (flow_case_type_string == "multi_species_high_temperature_vortex_advection"){flow_case_type = multi_species_high_temperature_vortex_advection;}
@@ -485,13 +433,9 @@
         else if (flow_case_type_string == "shock_diffraction")          {flow_case_type = shock_diffraction;}
         else if (flow_case_type_string == "astrophysical_jet")          {flow_case_type = astrophysical_jet;}
         else if (flow_case_type_string == "strong_vortex_shock_wave")   {flow_case_type = strong_vortex_shock_wave;}
-<<<<<<< HEAD
         // Multi-species fallback for arbitrary species compilation
         else if (flow_case_type_string == "flow_solver_zero")   {flow_case_type = flow_solver_zero;}
 
-=======
-        
->>>>>>> 3f3e2850
         poly_degree = prm.get_integer("poly_degree");
         
         // get max poly degree for adaptation
@@ -558,23 +502,12 @@
             }
             prm.leave_subsection();
 
-<<<<<<< HEAD
-            prm.enter_subsection("positivity_preserving_tests");
-            {
-                grid_xmax = prm.get_double("grid_xmax");
-                grid_xmin = prm.get_double("grid_xmin");
-                grid_ymax = prm.get_double("grid_ymax");
-                grid_ymin = prm.get_double("grid_ymin");
-                grid_zmax = prm.get_double("grid_zmax");
-                grid_zmin = prm.get_double("grid_zmin");
-=======
             prm.enter_subsection("grid_rectangle");
             {
                 grid_top_bound = prm.get_double("grid_top_bound");
                 grid_bottom_bound = prm.get_double("grid_bottom_bound");
                 grid_z_upper_bound = prm.get_double("grid_z_upper_bound");
                 grid_z_lower_bound = prm.get_double("grid_z_lower_bound");
->>>>>>> 3f3e2850
 
                 number_of_grid_elements_x = prm.get_integer("number_of_grid_elements_x");
                 number_of_grid_elements_y = prm.get_integer("number_of_grid_elements_y");
