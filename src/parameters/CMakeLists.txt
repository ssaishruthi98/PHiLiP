--- conflicted
+++ resolved
@@ -9,14 +9,11 @@
     parameters_grid_refinement_study.cpp
     parameters_functional.cpp
     parameters_grid_refinement.cpp
-    parameters_flow_solver.cpp
     parameters_reduced_order.cpp
     parameters_artificial_dissipation.cpp
-<<<<<<< HEAD
+    parameters_flow_solver.cpp
+    parameters_mesh_adaptation.cpp
     all_parameters.cpp)
-=======
-    parameters_mesh_adaptation.cpp)
->>>>>>> 9771f4c3
 
 # Output library
 set(ParameterLib ParametersLibrary)
