--- conflicted
+++ resolved
@@ -176,6 +176,8 @@
         navier_stokes,
         physics_model,
     };
+    /// Store the PDE type to be solved
+    PartialDifferentialEquation pde_type;
 
     /// Types of models available.
     enum ModelType {
@@ -198,41 +200,25 @@
         manufactured,
     };
 
-<<<<<<< HEAD
     /// Possible convective numerical flux types
-=======
-    /// Store the PDE type to be solved
-    PartialDifferentialEquation pde_type;
-
-    /// Currently only Lax-Friedrichs, roe, and split_form can be used as an input parameter
->>>>>>> 07751fc2
     enum ConvectiveNumericalFlux { 
         lax_friedrichs, 
         roe, 
         l2roe, 
         split_form, 
         central_flux,
-<<<<<<< HEAD
         entropy_conserving_flux
     };
-=======
-        entropy_cons_flux};
-
->>>>>>> 07751fc2
     /// Store convective flux type
     ConvectiveNumericalFlux conv_num_flux_type;
 
-    /// Currently only symmetric internal penalty can be used as an input parameter
+    /// Possible dissipative numerical flux types
     enum DissipativeNumericalFlux { symm_internal_penalty, bassi_rebay_2 };
     /// Store diffusive flux type
     DissipativeNumericalFlux diss_num_flux_type;
 
     /// Type of correction in Flux Reconstruction
     enum Flux_Reconstruction {cDG, cSD, cHU, cNegative, cNegative2, cPlus, c10Thousand, cHULumped};
-<<<<<<< HEAD
-=======
-
->>>>>>> 07751fc2
     /// Store flux reconstruction type
     Flux_Reconstruction flux_reconstruction_type;
 
@@ -267,4 +253,3 @@
 } // PHiLiP namespace
 
 #endif
-
