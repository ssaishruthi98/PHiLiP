--- conflicted
+++ resolved
@@ -199,12 +199,8 @@
     /// Types of models available.
     enum ModelType {
         large_eddy_simulation,
-<<<<<<< HEAD
+        reynolds_averaged_navier_stokes,
         navier_stokes_model,
-        //reynolds_averaged_navier_stokes,
-=======
-        reynolds_averaged_navier_stokes,
->>>>>>> de1ad049
     };
     /// Store the model type
     ModelType model_type;
