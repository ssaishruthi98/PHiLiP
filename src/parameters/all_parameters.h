--- conflicted
+++ resolved
@@ -97,11 +97,7 @@
     bool use_split_form;
 
     /// Two point numerical flux type for split form
-<<<<<<< HEAD
-    enum TwoPointNumericalFlux { KG, IR };
-=======
     enum TwoPointNumericalFlux { KG, IR, CH, Ra };
->>>>>>> ee3bdb4a
     /// Store selected TwoPointNumericalFlux from the input file
     TwoPointNumericalFlux two_point_num_flux_type;
 
@@ -178,10 +174,7 @@
         time_refinement_study_reference,
         burgers_energy_conservation_rrk,
         euler_ismail_roe_entropy_check,
-<<<<<<< HEAD
         homogeneous_isotropic_turbulence_initialization_check,
-=======
->>>>>>> ee3bdb4a
     };
     /// Store selected TestType from the input file.
     TestType test_type;
@@ -259,12 +252,8 @@
     /// Flag for outputting the high-order grid vtk files
     bool output_high_order_grid;
 
-<<<<<<< HEAD
-=======
     /// Enable writing of higher-order vtk results
     bool enable_higher_order_vtk_output;
-
->>>>>>> ee3bdb4a
     /// Declare parameters that can be set as inputs and set up the default options
     /** This subroutine should call the sub-parameter classes static declare_parameters()
       * such that each sub-parameter class is responsible to declare their own parameters.
