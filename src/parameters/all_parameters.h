#ifndef __ALL_PARAMETERS_H__
#define __ALL_PARAMETERS_H__

#include <deal.II/base/conditional_ostream.h>
#include <deal.II/base/parameter_handler.h>

#include "parameters.h"
#include "parameters/parameters_ode_solver.h"
#include "parameters/parameters_linear_solver.h"
#include "parameters/parameters_manufactured_convergence_study.h"

#include "parameters/parameters_euler.h"
#include "parameters/parameters_navier_stokes.h"

#include "parameters/parameters_reduced_order.h"
#include "parameters/parameters_grid_refinement_study.h"
#include "parameters/parameters_grid_refinement.h"
#include "parameters/parameters_artificial_dissipation.h"
#include "parameters/parameters_flow_solver.h"
#include "parameters/parameters_mesh_adaptation.h"
#include "parameters/parameters_functional.h"

namespace PHiLiP {
namespace Parameters {

/// Main parameter class that contains the various other sub-parameter classes.
class AllParameters
{
public:
    /// Constructor
    AllParameters();

    /// Contains parameters for manufactured convergence study
    ManufacturedConvergenceStudyParam manufactured_convergence_study_param;
    /// Contains parameters for ODE solver
    ODESolverParam ode_solver_param;
    /// Contains parameters for linear solver
    LinearSolverParam linear_solver_param;
    /// Contains parameters for the Euler equations non-dimensionalization
    EulerParam euler_param;
    /// Contains parameters for the Navier-Stokes equations non-dimensionalization
    NavierStokesParam navier_stokes_param;
    /// Contains parameters for the Reduced-Order model
    ReducedOrderModelParam reduced_order_param;
    /// Contains the parameters for grid refinement study
    GridRefinementStudyParam grid_refinement_study_param;
    /// Contains parameters for artificial dissipation
    ArtificialDissipationParam artificial_dissipation_param;
    /// Contains the parameters for simulation cases (flow solver test)
    FlowSolverParam flow_solver_param;
    /// Constains parameters for mesh adaptation
    MeshAdaptationParam mesh_adaptation_param;
    /// Contains parameters for functional
    FunctionalParam functional_param;

    /// Number of dimensions. Note that it has to match the executable PHiLiP_xD
    unsigned int dimension;

    /// Mesh type to be used in defining the triangulation
    enum MeshType {
        default_triangulation,
        triangulation,
        parallel_shared_triangulation,
        parallel_distributed_triangulation,
        };
    MeshType mesh_type; ///< Selected MeshType from the input file

    /// Number of additional quadrature points to use.
    /** overintegration = 0 leads to number_quad_points = dg_solution_degree + 1
     */
    int overintegration;

    /// Flag to use weak or strong form of DG
    bool use_weak_form;

    /// Flag to use Gauss-Lobatto Nodes;
    bool use_collocated_nodes;

    /// Flag to use split form.
    bool use_split_form;

    /// Flag to use curvilinear metric split form.
    bool use_curvilinear_split_form;

    /// Flag to use weight-adjusted Mass Matrix for curvilinear elements.
    bool use_weight_adjusted_mass;

    /// Flag to use periodic BC.
    /** Not fully tested.
     */
    bool use_periodic_bc;

    ///Flag to use an energy monotonicity test
    bool use_energy;

    ///Flag to use an L2 energy monotonicity test (for FR)
    bool use_L2_norm;

    ///Flag to use a Classical ESFR scheme where only the surface is reconstructed
    //The default ESFR scheme is the Nonlinearly Stable FR where the volume is also reconstructed
    bool use_classical_FR;

    /// Scaling of Symmetric Interior Penalty term to ensure coercivity.
    double sipg_penalty_factor;

    /// Number of state variables. Will depend on PDE
    int nstate;

    ///For explicit timestep Runge-Kutta order.
    int rk_order;

    /// Currently allows to solve advection, diffusion, convection-diffusion
    enum TestType {
        run_control,
        grid_refinement_study,
        burgers_energy_stability,
        diffusion_exact_adjoint,
        euler_gaussian_bump,
        euler_gaussian_bump_enthalpy,
        euler_gaussian_bump_adjoint,
        euler_cylinder,
        euler_cylinder_adjoint,
        euler_vortex,
        euler_entropy_waves,
        euler_split_taylor_green,
        burgers_split_form,
        optimization_inverse_manufactured,
        euler_bump_optimization,
        euler_naca_optimization,
        shock_1d,
        euler_naca0012,
        reduced_order,
<<<<<<< HEAD
        burgers_rewienski_snapshot,
        convection_diffusion_periodicity,
=======
>>>>>>> 1747ea5f
        POD_adaptation,
        advection_periodicity,
        flow_solver,
        dual_weighted_residual_mesh_adaptation,
    };
    TestType test_type; ///< Selected TestType from the input file.

    /// Currently allows to solve advection, diffusion, convection-diffusion
    enum PartialDifferentialEquation {
        advection,
        diffusion,
        convection_diffusion,
        advection_vector,
        burgers_inviscid,
        burgers_rewienski,
        euler,
        mhd,
        navier_stokes,
    };

    /// Possible boundary types, NOT IMPLEMENTED YET
    enum BoundaryType {
        manufactured_dirichlet,
        manufactured_neumann,
        manufactured_inout_flow,
    };

    /// Possible source terms, NOT IMPLEMENTED YET
    enum SourceTerm {
        zero,
        manufactured,
    };

    /// Store the PDE type to be solved
    PartialDifferentialEquation pde_type;

    /// Currently only Lax-Friedrichs, roe, and split_form can be used as an input parameter
<<<<<<< HEAD
    enum ConvectiveNumericalFlux { 
        lax_friedrichs, 
        roe, 
        l2roe, 
        split_form, 
        central_flux,
        entropy_cons_flux};
=======
    enum ConvectiveNumericalFlux {
        lax_friedrichs,
        roe,
        l2roe,
        split_form
    };
>>>>>>> 1747ea5f

    /// Store convective flux type
    ConvectiveNumericalFlux conv_num_flux_type;

    /// Currently only symmetric internal penalty can be used as an input parameter
    enum DissipativeNumericalFlux { symm_internal_penalty, bassi_rebay_2 };
    /// Store diffusive flux type
    DissipativeNumericalFlux diss_num_flux_type;

    /// Type of correction in Flux Reconstruction
    enum Flux_Reconstruction {cDG, cSD, cHU, cNegative, cNegative2, cPlus, cPlus1D, c10Thousand, cHULumped};

    /// Store flux reconstruction type
    Flux_Reconstruction flux_reconstruction_type;

    /// Type of correction in Flux Reconstruction for the auxiliary variables
    enum Flux_Reconstruction_Aux {kDG, kSD, kHU, kNegative, kNegative2, kPlus, k10Thousand};

    /// Store flux reconstruction type
    Flux_Reconstruction_Aux flux_reconstruction_aux_type;

    /// Declare parameters that can be set as inputs and set up the default options
    /** This subroutine should call the sub-parameter classes static declare_parameters()
      * such that each sub-parameter class is responsible to declare their own parameters.
      */
    static void declare_parameters (dealii::ParameterHandler &prm);

    /// Retrieve parameters from dealii::ParameterHandler
    /** This subroutine should call the sub-parameter classes static parse_parameters()
      * such that each sub-parameter class is responsible to parse their own parameters.
      */
    void parse_parameters (dealii::ParameterHandler &prm);

    //FunctionParser<dim> initial_conditions;
    //BoundaryConditions  boundary_conditions[max_n_boundaries];
protected:
    dealii::ConditionalOStream pcout; ///< Parallel std::cout that only outputs on mpi_rank==0

};  

} // Parameters namespace
} // PHiLiP namespace

#endif

<|MERGE_RESOLUTION|>--- conflicted
+++ resolved
@@ -130,11 +130,8 @@
         shock_1d,
         euler_naca0012,
         reduced_order,
-<<<<<<< HEAD
-        burgers_rewienski_snapshot,
+//        burgers_rewienski_snapshot,
         convection_diffusion_periodicity,
-=======
->>>>>>> 1747ea5f
         POD_adaptation,
         advection_periodicity,
         flow_solver,
@@ -172,7 +169,6 @@
     PartialDifferentialEquation pde_type;
 
     /// Currently only Lax-Friedrichs, roe, and split_form can be used as an input parameter
-<<<<<<< HEAD
     enum ConvectiveNumericalFlux { 
         lax_friedrichs, 
         roe, 
@@ -180,14 +176,6 @@
         split_form, 
         central_flux,
         entropy_cons_flux};
-=======
-    enum ConvectiveNumericalFlux {
-        lax_friedrichs,
-        roe,
-        l2roe,
-        split_form
-    };
->>>>>>> 1747ea5f
 
     /// Store convective flux type
     ConvectiveNumericalFlux conv_num_flux_type;
