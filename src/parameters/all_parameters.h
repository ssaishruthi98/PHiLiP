--- conflicted
+++ resolved
@@ -38,7 +38,6 @@
     /// Number of dimensions. Note that it has to match the executable PHiLiP_xD
     unsigned int dimension;
 
-<<<<<<< HEAD
     /// Mesh type to be used in defining the triangulation
     enum MeshType {
         default_triangulation,
@@ -47,12 +46,11 @@
         parallel_distributed_triangulation,
         };
     MeshType mesh_type; //< Selected MeshType from the input file
-=======
+    
     /// Number of additional quadrature points to use.
     /** overintegration = 0 leads to number_quad_points = dg_solution_degree + 1
      */
     int overintegration;
->>>>>>> 06d5d24f
 
     /// Flag to use weak or strong form of DG
     bool use_weak_form;
