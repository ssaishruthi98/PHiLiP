#ifndef __PARAMETERS_FLOW_SOLVER_H__
#define __PARAMETERS_FLOW_SOLVER_H__

#include <deal.II/base/parameter_handler.h>
#include "parameters/parameters.h"

namespace PHiLiP {

namespace Parameters {

/// Parameters related to the flow solver
class FlowSolverParam
{
public:
    FlowSolverParam(); ///< Constructor

    /// Selects the flow case to be simulated
    enum FlowCaseType{
        taylor_green_vortex,
        burgers_viscous_snapshot,
        naca0012,
        burgers_rewienski_snapshot,
        advection_periodic,
        burgers_inviscid,
        convection_diffusion,
<<<<<<< HEAD
        advection
=======
        advection_periodic,
        gaussian_bump
>>>>>>> 64cfe81b
        };
    FlowCaseType flow_case_type; ///< Selected FlowCaseType from the input file

    unsigned int poly_degree; ///< Polynomial order (P) of the basis functions for DG.
    double final_time; ///< Final solution time
    double courant_friedrich_lewy_number; ///< Courant-Friedrich-Lewy (CFL) number for constant time step

    /** Name of the output file for writing the unsteady data;
     *  will be written to file: unsteady_data_table_filename.txt */
    std::string unsteady_data_table_filename;

    bool steady_state; ///<Flag for solving steady state solution
    bool steady_state_polynomial_ramping; ///< Flag for steady state polynomial ramping

    bool adaptive_time_step; ///< Flag for computing the time step on the fly

    /** Name of the output file for writing the sensitivity data;
     *   will be written to file: sensitivity_table_filename.txt */
    std::string sensitivity_table_filename;

    /** Name of the Gmsh file to be read if the flow_solver_case indeed reads a mesh;
     *  will read file: input_mesh_filename.msh */
    std::string input_mesh_filename;

    bool restart_computation_from_file; ///< Restart computation from restart file
    bool output_restart_files; ///< Output the restart files
    std::string restart_files_directory_name; ///< Name of directory for writing and reading restart files
    int restart_file_index; ///< Index of desired restart file for restarting the computation from
    int output_restart_files_every_x_steps; ///< Outputs the restart files every x steps
    double output_restart_files_every_dt_time_intervals; ///< Outputs the restart files at time intervals of dt

    /// Parameters related to mesh generation
    unsigned int grid_degree; ///< Polynomial degree of the grid
    double grid_left_bound; ///< Left bound of domain for hyper_cube mesh based cases
    double grid_right_bound; ///< Right bound of domain for hyper_cube mesh based cases
    unsigned int number_of_grid_elements_per_dimension; ///< Number of grid elements per dimension for hyper_cube mesh based cases
    int number_of_mesh_refinements; ///< Number of refinements for naca0012 and Gaussian bump based cases

    double channel_height; ///< Height of channel for gaussian bump case
    double channel_length; ///< Width of channel for gaussian bump case
    double bump_height; ///< Height of gaussian bump
    int number_of_subdivisions_in_x_direction; ///< Number of subdivisions in x direction for gaussian bump case
    int number_of_subdivisions_in_y_direction; ///< Number of subdivisions in y direction for gaussian bump case
    int number_of_subdivisions_in_z_direction; ///< Number of subdivisions in z direction for gaussian bump case

    /** For taylor green vortex integration tests, expected kinetic energy at final time. */
    double expected_kinetic_energy_at_final_time;

    /** For taylor green vortex integration tests,
     *  expected theoretical kinetic energy dissipation
     *  rate at final time. */
    double expected_theoretical_dissipation_rate_at_final_time;

    /// For taylor green vortex, selects the type of density initialization
    enum DensityInitialConditionType{
        uniform,
        isothermal,
        };
    /// Selected DensityInitialConditionType from the input file
    DensityInitialConditionType density_initial_condition_type;

    int number_of_times_to_solve; ///<For time refinement study, number of times to run the calculation
    double refinement_ratio; ///<For time refinement study, ratio of next timestep size to current one, 0<r<1

    /// Declares the possible variables and sets the defaults.
    static void declare_parameters (dealii::ParameterHandler &prm);

    /// Parses input file and sets the variables.
    void parse_parameters (dealii::ParameterHandler &prm);

    ///Interpolate or project the initial condition.
    bool interpolate_initial_condition;
};

} // Parameters namespace

} // PHiLiP namespace

#endif
<|MERGE_RESOLUTION|>--- conflicted
+++ resolved
@@ -20,15 +20,11 @@
         burgers_viscous_snapshot,
         naca0012,
         burgers_rewienski_snapshot,
-        advection_periodic,
         burgers_inviscid,
         convection_diffusion,
-<<<<<<< HEAD
-        advection
-=======
+        advection,
         advection_periodic,
         gaussian_bump
->>>>>>> 64cfe81b
         };
     FlowCaseType flow_case_type; ///< Selected FlowCaseType from the input file
 
@@ -66,7 +62,6 @@
     double grid_right_bound; ///< Right bound of domain for hyper_cube mesh based cases
     unsigned int number_of_grid_elements_per_dimension; ///< Number of grid elements per dimension for hyper_cube mesh based cases
     int number_of_mesh_refinements; ///< Number of refinements for naca0012 and Gaussian bump based cases
-
     double channel_height; ///< Height of channel for gaussian bump case
     double channel_length; ///< Width of channel for gaussian bump case
     double bump_height; ///< Height of gaussian bump
