--- conflicted
+++ resolved
@@ -28,28 +28,21 @@
         channel_flow,
         isentropic_vortex,
         kelvin_helmholtz_instability,
-<<<<<<< HEAD
-        dipole_wall_collision_normal,
-        dipole_wall_collision_oblique,
-=======
->>>>>>> 23861875
         non_periodic_cube_flow,
         sod_shock_tube,
         low_density_2d,
         leblanc_shock_tube,
         shu_osher_problem,
         advection_limiter,
-<<<<<<< HEAD
-        burgers_limiter
-=======
         burgers_limiter,
         double_mach_reflection,
         sedov_blast_wave,
         mach_3_wind_tunnel,
         shock_diffraction,
         explosion_problem,
-        astrophysical_jet
->>>>>>> 23861875
+        astrophysical_jet,
+        dipole_wall_collision_normal,
+        dipole_wall_collision_oblique,
         };
     FlowCaseType flow_case_type; ///< Selected FlowCaseType from the input file
 
@@ -208,11 +201,8 @@
     bool output_density_field_in_addition_to_velocity; ///< Flag for outputting density field in addition to velocity field
     bool output_viscosity_field_in_addition_to_velocity; ///< Flag for outputting viscosity field in addition to velocity field
     std::string output_flow_field_files_directory_name; ///< Name of directory for writing flow field files
-<<<<<<< HEAD
     unsigned int output_velocity_number_of_subvisions; ///< Number of subdivisions to apply when writting the velocity field at equidistant nodes
-=======
     bool output_mach_number_field_in_place_of_velocity_field; // Flag for outputting the Mach number field in place of the velocity field
->>>>>>> 23861875
 
     bool end_exactly_at_final_time; ///< Flag to adjust the last timestep such that the simulation ends exactly at final_time
     bool do_compute_unsteady_data_and_write_to_table;///< Flag for computing unsteady data and writting to table
