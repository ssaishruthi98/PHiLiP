--- conflicted
+++ resolved
@@ -206,30 +206,6 @@
     else if (mesh_type_string == "parallel_distributed_triangulation") { mesh_type = parallel_distributed_triangulation; }
 
     const std::string test_string = prm.get("test_type");
-<<<<<<< HEAD
-    if      (test_string == "run_control")                       { test_type = run_control; }
-    else if (test_string == "grid_refinement_study")             { test_type = grid_refinement_study; }
-    else if (test_string == "burgers_energy_stability")          { test_type = burgers_energy_stability; }
-    else if (test_string == "diffusion_exact_adjoint")           { test_type = diffusion_exact_adjoint; }
-    else if (test_string == "euler_gaussian_bump")               { test_type = euler_gaussian_bump; }
-    else if (test_string == "euler_gaussian_bump_enthalpy")      { test_type = euler_gaussian_bump_enthalpy; }
-    else if (test_string == "euler_gaussian_bump_adjoint")       { test_type = euler_gaussian_bump_adjoint; }
-    else if (test_string == "euler_cylinder")                    { test_type = euler_cylinder; }
-    else if (test_string == "euler_cylinder_adjoint")            { test_type = euler_cylinder_adjoint; }
-    else if (test_string == "euler_vortex")                      { test_type = euler_vortex; }
-    else if (test_string == "euler_entropy_waves")               { test_type = euler_entropy_waves; }
-    else if (test_string == "advection_periodicity")             { test_type = advection_periodicity; }
-    else if (test_string == "euler_split_taylor_green")          { test_type = euler_split_taylor_green; }
-    else if (test_string == "euler_bump_optimization")           { test_type = euler_bump_optimization; }
-    else if (test_string == "euler_naca_optimization")           { test_type = euler_naca_optimization; }
-    else if (test_string == "shock_1d")                          { test_type = shock_1d; }
-    else if (test_string == "reduced_order")                     { test_type = reduced_order; }
-    else if (test_string == "POD_adaptation")                    { test_type = POD_adaptation; }
-    else if (test_string == "finite_difference_sensitivity")     { test_type = finite_difference_sensitivity; }
-    else if (test_string == "euler_naca0012")                    { test_type = euler_naca0012; }
-    else if (test_string == "optimization_inverse_manufactured") { test_type = optimization_inverse_manufactured; }
-    else if (test_string == "flow_solver")                       { test_type = flow_solver; }
-=======
     if      (test_string == "run_control")                              { test_type = run_control; }
     else if (test_string == "grid_refinement_study")                    { test_type = grid_refinement_study; }
     else if (test_string == "burgers_energy_stability")                 { test_type = burgers_energy_stability; }
@@ -248,11 +224,11 @@
     else if (test_string == "shock_1d")                                 { test_type = shock_1d; }
     else if (test_string == "reduced_order")                            { test_type = reduced_order; }
     else if (test_string == "POD_adaptation")                           { test_type = POD_adaptation; }
+    else if (test_string == "finite_difference_sensitivity")            { test_type = finite_difference_sensitivity; }
     else if (test_string == "euler_naca0012")                           { test_type = euler_naca0012; }
     else if (test_string == "optimization_inverse_manufactured")        { test_type = optimization_inverse_manufactured; }
     else if (test_string == "flow_solver")                              { test_type = flow_solver; }
     else if (test_string == "dual_weighted_residual_mesh_adaptation")   { test_type = dual_weighted_residual_mesh_adaptation; }
->>>>>>> b9db96d0
     
     const std::string pde_string = prm.get("pde_type");
     if (pde_string == "advection") {
