#include <deal.II/base/mpi.h>
#include <deal.II/base/utilities.h>

#include "parameters/all_parameters.h"

namespace PHiLiP {
namespace Parameters {

AllParameters::AllParameters ()
    : manufactured_convergence_study_param(ManufacturedConvergenceStudyParam())
    , ode_solver_param(ODESolverParam())
    , linear_solver_param(LinearSolverParam())
    , euler_param(EulerParam())
    , navier_stokes_param(NavierStokesParam())
    , reduced_order_param(ReducedOrderModelParam())
    , burgers_param(BurgersParam())
    , physics_model_param(PhysicsModelParam())
    , grid_refinement_study_param(GridRefinementStudyParam())
    , artificial_dissipation_param(ArtificialDissipationParam())
    , flow_solver_param(FlowSolverParam())
    , mesh_adaptation_param(MeshAdaptationParam())
    , functional_param(FunctionalParam())
    , time_refinement_study_param(TimeRefinementStudyParam())
    , pcout(std::cout, dealii::Utilities::MPI::this_mpi_process(MPI_COMM_WORLD)==0)
{ }

void AllParameters::declare_parameters (dealii::ParameterHandler &prm)
{
    const int mpi_rank = dealii::Utilities::MPI::this_mpi_process(MPI_COMM_WORLD);
    dealii::ConditionalOStream pcout(std::cout, mpi_rank==0);
    pcout << "Declaring inputs." << std::endl;
    prm.declare_entry("dimension", "-1",
                      dealii::Patterns::Integer(),
                      "Number of dimensions");

    prm.declare_entry("run_type", "integration_test",
                      dealii::Patterns::Selection(
                      " integration_test | "
                      " flow_simulation"),
                      "Type of run (default is integration_test). "
                      "Choices are  <integration_test | flow_simulation>.");

    prm.declare_entry("mesh_type", "default_triangulation",
                      dealii::Patterns::Selection(
                      " default_triangulation | "
                      " triangulation | "
                      " parallel_shared_triangulation | "
                      " parallel_distributed_triangulation"),
                      "Type of triangulation to be used."
                      "Note: parralel_distributed_triangulation not availible int 1D."
                      " <default_triangulation | "
                      "  triangulation | "
                      "  parallel_shared_triangulation |"
                      "  parallel_distributed_triangulation>.");
                      
    prm.declare_entry("overintegration", "0",
                      dealii::Patterns::Integer(),
                      "Number of extra quadrature points to use."
                      "If overintegration=0, then we use n_quad = soln_degree + 1.");

    prm.declare_entry("use_weak_form", "true",
                      dealii::Patterns::Bool(),
                      "Use weak form by default. If false, use strong form.");

    prm.declare_entry("flux_nodes_type", "GL",
                      dealii::Patterns::Selection(
                      "GL | GLL"),
                      "Flux nodes type, default is GL for uncollocated. NOTE: Solution nodes are type GLL."
                      "Choices are <GL | GLL>.");

    prm.declare_entry("use_split_form", "false",
                      dealii::Patterns::Bool(),
                      "Use original form by defualt. Otherwise, split the fluxes.");

    prm.declare_entry("two_point_num_flux_type", "KG",
                      dealii::Patterns::Selection(
                      "KG | IR | CH | Ra"),
                      "Two point flux type. "
                      "Choices are <KG | IR | CH | Ra>.");

    prm.declare_entry("use_curvilinear_split_form", "false",
                      dealii::Patterns::Bool(),
                      "Use original form by defualt. Otherwise, split the curvilinear fluxes.");

    prm.declare_entry("store_residual_cpu_time", "false",
                      dealii::Patterns::Bool(),
                      "Do not store the residual local processor cpu time by default. Store the residual cpu time if true.");

    prm.declare_entry("use_weight_adjusted_mass", "false",
                      dealii::Patterns::Bool(),
                      "Use original form by defualt. Otherwise, use the weight adjusted low storage mass matrix for curvilinear.");

    prm.declare_entry("use_periodic_bc", "false",
                      dealii::Patterns::Bool(),
                      "Use other boundary conditions by default. Otherwise use periodic (for 1d burgers only");

    prm.declare_entry("use_curvilinear_grid", "false",
                      dealii::Patterns::Bool(),
                      "Use straight grid by default. Curvilinear is true. Only used in taylor_green_scaling test.");

    prm.declare_entry("use_energy", "false",
                      dealii::Patterns::Bool(),
                      "Not calculate energy by default. Otherwise, get energy per iteration.");

    prm.declare_entry("use_L2_norm", "false",
                      dealii::Patterns::Bool(),
                      "Not calculate L2 norm by default (M+K). Otherwise, get L2 norm per iteration.");

    prm.declare_entry("use_classical_FR", "false",
                      dealii::Patterns::Bool(),
                      "Not use Classical Flux Reconstruction by default. Otherwise, use Classical Flux Reconstruction.");

    prm.declare_entry("flux_reconstruction", "cDG",
                      dealii::Patterns::Selection(
                      "cDG | cSD | cHU | cNegative | cNegative2 | cPlus | c10Thousand | cHULumped | user_specified_value"),
                      "Flux Reconstruction. "
                      "Choices are "
                      " <cDG | cSD | cHU | cNegative | cNegative2 | cPlus | c10Thousand | cHULumped | user_specified_value>.");

    prm.declare_entry("FR_user_specified_correction_parameter_value", "0.0",
                      dealii::Patterns::Double(-dealii::Patterns::Double::max_double_value, dealii::Patterns::Double::max_double_value),
                      "User specified flux recontruction correction parameter value. Default value is 0.0. ");

    prm.declare_entry("flux_reconstruction_aux", "kDG",
                      dealii::Patterns::Selection(
                      "kDG | kSD | kHU | kNegative | kNegative2 | kPlus | k10Thousand"),
                      "Flux Reconstruction for Auxiliary Equation. "
                      "Choices are <kDG | kSD | kHU | kNegative | kNegative2 | kPlus | k10Thousand>.");

    prm.declare_entry("number_ESFR_parameter_values", "1",
                      dealii::Patterns::Integer(),
                      "Number of tested ESFR parameter values");

    prm.declare_entry("ESFR_parameter_values_start", "1e-3",
                      dealii::Patterns::Double(0.0, dealii::Patterns::Double::max_double_value),
                      "Minimum ESFR parameter values >0 since logspace vector");

    prm.declare_entry("ESFR_parameter_values_end", "1e-3",
                      dealii::Patterns::Double(0.0, dealii::Patterns::Double::max_double_value),
                      "Maximum ESFR parameter values >0 since logspace vector");

    prm.declare_entry("sipg_penalty_factor", "1.0",
                      dealii::Patterns::Double(1.0,1e200),
                      "Scaling of Symmetric Interior Penalty term to ensure coercivity.");

    prm.declare_entry("use_invariant_curl_form", "false",
                      dealii::Patterns::Bool(),
                      "Use conservative curl form for metric cofactor by default. If true, then use invariant curl form.");

    prm.declare_entry("use_inverse_mass_on_the_fly", "false",
                      dealii::Patterns::Bool(),
                      "Build global mass inverse matrix and apply it. Otherwise, use inverse mass on-the-fly by default for explicit timestepping.");

    prm.declare_entry("check_valid_metric_Jacobian", "true",
                      dealii::Patterns::Bool(),
                      "Check validty of metric Jacobian when high-order grid is constructed by default. Do not check if false. Not checking is useful if the metric terms are built on the fly with operators, it reduces the memory cost for high polynomial grids. The metric Jacobian is never checked for strong form, regardless of the user input.");

    prm.declare_entry("energy_file", "energy_file",
                      dealii::Patterns::FileName(dealii::Patterns::FileName::FileType::input),
                      "Input file for energy test.");

    prm.declare_entry("test_type", "run_control",
                      dealii::Patterns::Selection(
                      " run_control | "
                      " grid_refinement_study | "
                      " burgers_energy_stability | "
                      " diffusion_exact_adjoint | "
                      " optimization_inverse_manufactured | "
                      " euler_gaussian_bump | "
                      " euler_gaussian_bump_enthalpy | "
                      " euler_gaussian_bump_adjoint | "
                      " euler_cylinder | "
                      " euler_cylinder_adjoint | "
                      " euler_vortex | "
                      " euler_entropy_waves | "
                      " euler_split_taylor_green | "
                      " taylor_green_scaling | "
                      " euler_bump_optimization | "
                      " euler_naca_optimization | "
                      " shock_1d | "
                      " euler_naca0012 | "
                      " reduced_order | "
                      " convection_diffusion_periodicity |"
                      " POD_adaptation | "
                      " POD_adaptive_sampling | "
                      " adaptive_sampling_testing | "
                      " finite_difference_sensitivity | "
                      " advection_periodicity | "
                      " dual_weighted_residual_mesh_adaptation | "
                      " anisotropic_mesh_adaptation | "
                      " taylor_green_vortex_energy_check | "
                      " taylor_green_vortex_restart_check | "
                      " homogeneous_isotropic_turbulence_initialization_check | "
                      " time_refinement_study | "
                      " time_refinement_study_reference | "
                      " burgers_energy_conservation_rrk | "
                      " euler_entropy_conserving_split_forms_check | "
                      " h_refinement_study_isentropic_vortex | "
                      " khi_robustness"),
                      "The type of test we want to solve. "
                      "Choices are " 
                      " <run_control | " 
                      "  grid_refinement_study | "
                      "  burgers_energy_stability | "
                      "  diffusion_exact_adjoint | "
                      "  optimization_inverse_manufactured | "
                      "  euler_gaussian_bump | "
                      "  euler_gaussian_bump_enthalpy | "
                      "  euler_gaussian_bump_adjoint | "
                      "  euler_cylinder | "
                      "  euler_cylinder_adjoint | "
                      "  euler_vortex | "
                      "  euler_entropy_waves | "
                      "  euler_split_taylor_green |"
                      " taylor_green_scaling | "
                      "  euler_bump_optimization | "
                      "  euler_naca_optimization | "
                      "  shock_1d | "
                      "  euler_naca0012 | "
                      "  convection_diffusion_periodicity |"
                      "  reduced_order | "
                      "  POD_adaptation | "
                      "  POD_adaptive_sampling | "
                      "  adaptive_sampling_testing | "
                      "  finite_difference_sensitivity | "
                      "  advection_periodicity | "
                      "  dual_weighted_residual_mesh_adaptation | "
                      "  anisotropic_mesh_adaptation | "
                      "  taylor_green_vortex_energy_check | "
                      "  taylor_green_vortex_restart_check | "
                      "  homogeneous_isotropic_turbulence_initialization_check | "
                      "  time_refinement_study | "
                      "  time_refinement_study_reference | "
                      "  burgers_energy_conservation_rrk | "
                      "  euler_entropy_conserving_split_forms_check | "
                      "  h_refinement_study_isentropic_vortex | "
                      "  khi_robustness>.");

    prm.declare_entry("pde_type", "advection",
                      dealii::Patterns::Selection(
                      " advection | "
                      " diffusion | "
                      " convection_diffusion | "
                      " advection_vector | "
                      " burgers_inviscid | "
                      " burgers_viscous | "
                      " burgers_rewienski | "
                      " euler |"
                      " mhd |"
                      " navier_stokes |"
                      " physics_model"),
                      "The PDE we want to solve. "
                      "Choices are " 
                      " <advection | " 
                      "  diffusion | "
                      "  convection_diffusion | "
                      "  advection_vector | "
                      "  burgers_inviscid | "
                      "  burgers_viscous | "
                      "  burgers_rewienski | "
                      "  euler | "
                      "  mhd |"
                      "  navier_stokes |"
                      "  physics_model>.");

    prm.declare_entry("model_type", "large_eddy_simulation",
                      dealii::Patterns::Selection(
                      "large_eddy_simulation | reynolds_averaged_navier_stokes"),
                      "Enum of physics models "
                      "(i.e. model equations and/or terms additional to Navier-Stokes or a chosen underlying baseline physics)."
                      "Choices are "
                      " <large_eddy_simulation | reynolds_averaged_navier_stokes>.");

    prm.declare_entry("conv_num_flux", "lax_friedrichs",
                      dealii::Patterns::Selection(
                      " lax_friedrichs | "
                      " roe | "
                      " l2roe | "
                      " central_flux | "
                      " two_point_flux | "
                      " two_point_flux_with_lax_friedrichs_dissipation | "
                      " two_point_flux_with_roe_dissipation | "
                      " two_point_flux_with_l2roe_dissipation"),
                      "Convective numerical flux. "
                      "Choices are "
                      " <lax_friedrichs | "
                      " roe | "
                      " l2roe | "
                      " central_flux | "
                      " two_point_flux | "
                      " two_point_flux_with_lax_friedrichs_dissipation | "
                      " two_point_flux_with_roe_dissipation | "
                      " two_point_flux_with_l2roe_dissipation>.");

    prm.declare_entry("diss_num_flux", "symm_internal_penalty",
                      dealii::Patterns::Selection("symm_internal_penalty | bassi_rebay_2 | central_visc_flux"),
                      "Dissipative numerical flux. "
                      "Choices are <symm_internal_penalty | bassi_rebay_2 | central_visc_flux>.");

    prm.declare_entry("non_physical_behavior", "return_big_number",
                      dealii::Patterns::Selection("return_big_number | abort_run | print_warning"),
                      "Behavior when a nonphysical result is detected in physics, "
                      "For example negative density or NaN. "
                      "return_big_number will set the quantity to BIG_NUMBER without any warnings "
                      "abort_run will std::abort() "
                      "print_warning will return BIG_NUMBER and print a warning to console. "
                      "Choices are <return_big_number | abort_run | print_warning>.");

    prm.declare_entry("solution_vtk_files_directory_name", ".",
                      dealii::Patterns::FileName(dealii::Patterns::FileName::FileType::input),
                      "Name of directory for writing solution vtk files. Current directory by default.");

    prm.declare_entry("output_high_order_grid", "false",
                      dealii::Patterns::Bool(),
                      "Outputs the high-order mesh vtu files. False by default");

    prm.declare_entry("enable_higher_order_vtk_output", "true",
                      dealii::Patterns::Bool(),
                      "Enable writing of higher-order vtk files. True by default; "
                      "number of subdivisions is chosen according to the max of grid_degree and poly_degree.");

    prm.declare_entry("output_face_results_vtk", "false",
                      dealii::Patterns::Bool(),
                      "Outputs the surface solution vtk files. False by default");

<<<<<<< HEAD
=======
    prm.declare_entry("do_renumber_dofs", "true",
                      dealii::Patterns::Bool(),
                      "Flag for renumbering DOFs using Cuthill-McKee renumbering. True by default. Set to false if doing 3D unsteady flow simulations.");

    prm.declare_entry("renumber_dofs_type", "CuthillMckee",
                      dealii::Patterns::Selection(
                      "CuthillMckee"),
                      "Renumber the dof handler type. Currently the only choice is Cuthill-Mckee.");

    prm.declare_entry("matching_surface_jac_det_tolerance", "1.3e-11",
                      dealii::Patterns::Double(0, dealii::Patterns::Double::max_double_value),
                      "Tolerance for checking that the determinant of surface jacobians at element faces matches. "
                      "Note: Currently only used in weak dg.");
>>>>>>> 0f63a6a4

    Parameters::LinearSolverParam::declare_parameters (prm);
    Parameters::ManufacturedConvergenceStudyParam::declare_parameters (prm);
    Parameters::ODESolverParam::declare_parameters (prm);
    Parameters::EulerParam::declare_parameters (prm);
    Parameters::NavierStokesParam::declare_parameters (prm);
    Parameters::PhysicsModelParam::declare_parameters (prm);
    Parameters::ReducedOrderModelParam::declare_parameters (prm);
    Parameters::BurgersParam::declare_parameters (prm);
    Parameters::GridRefinementStudyParam::declare_parameters (prm);
    Parameters::ArtificialDissipationParam::declare_parameters (prm);
    Parameters::MeshAdaptationParam::declare_parameters (prm);
    Parameters::FlowSolverParam::declare_parameters (prm);
    Parameters::FunctionalParam::declare_parameters (prm);
    Parameters::TimeRefinementStudyParam::declare_parameters (prm);

    pcout << "Done declaring inputs." << std::endl;
}

void AllParameters::parse_parameters (dealii::ParameterHandler &prm)
{
    pcout << "Parsing main input..." << std::endl;

    dimension = prm.get_integer("dimension");

    const std::string run_type_string = prm.get("run_type");
    if      (run_type_string == "integration_test") { run_type = integration_test; }
    else if (run_type_string == "flow_simulation")  { run_type = flow_simulation; }

    const std::string mesh_type_string = prm.get("mesh_type");
    if      (mesh_type_string == "default_triangulation")              { mesh_type = default_triangulation; }
    else if (mesh_type_string == "triangulation")                      { mesh_type = triangulation; }
    else if (mesh_type_string == "parallel_shared_triangulation")      { mesh_type = parallel_shared_triangulation; }
    else if (mesh_type_string == "parallel_distributed_triangulation") { mesh_type = parallel_distributed_triangulation; }

    const std::string test_string = prm.get("test_type");
    if      (test_string == "run_control")                              { test_type = run_control; }
    else if (test_string == "grid_refinement_study")                    { test_type = grid_refinement_study; }
    else if (test_string == "burgers_energy_stability")                 { test_type = burgers_energy_stability; }
    else if (test_string == "diffusion_exact_adjoint")                  { test_type = diffusion_exact_adjoint; }
    else if (test_string == "euler_gaussian_bump")                      { test_type = euler_gaussian_bump; }
    else if (test_string == "euler_gaussian_bump_enthalpy")             { test_type = euler_gaussian_bump_enthalpy; }
    else if (test_string == "euler_gaussian_bump_adjoint")              { test_type = euler_gaussian_bump_adjoint; }
    else if (test_string == "euler_cylinder")                           { test_type = euler_cylinder; }
    else if (test_string == "euler_cylinder_adjoint")                   { test_type = euler_cylinder_adjoint; }
    else if (test_string == "euler_vortex")                             { test_type = euler_vortex; }
    else if (test_string == "euler_entropy_waves")                      { test_type = euler_entropy_waves; }
    else if (test_string == "advection_periodicity")                    { test_type = advection_periodicity; }
    else if (test_string == "convection_diffusion_periodicity")         { test_type = convection_diffusion_periodicity; }
    else if (test_string == "euler_split_taylor_green")                 { test_type = euler_split_taylor_green; }
    else if (test_string == "taylor_green_scaling")                     { test_type = taylor_green_scaling; }
    else if (test_string == "euler_bump_optimization")                  { test_type = euler_bump_optimization; }
    else if (test_string == "euler_naca_optimization")                  { test_type = euler_naca_optimization; }
    else if (test_string == "shock_1d")                                 { test_type = shock_1d; }
    else if (test_string == "reduced_order")                            { test_type = reduced_order; }
    else if (test_string == "POD_adaptation")                           { test_type = POD_adaptation; }
    else if (test_string == "POD_adaptive_sampling")                    { test_type = POD_adaptive_sampling; }
    else if (test_string == "adaptive_sampling_testing")                { test_type = adaptive_sampling_testing; }
    else if (test_string == "finite_difference_sensitivity")            { test_type = finite_difference_sensitivity; }
    else if (test_string == "euler_naca0012")                           { test_type = euler_naca0012; }
    else if (test_string == "optimization_inverse_manufactured")        { test_type = optimization_inverse_manufactured; }
    else if (test_string == "dual_weighted_residual_mesh_adaptation")   { test_type = dual_weighted_residual_mesh_adaptation; }
    else if (test_string == "anisotropic_mesh_adaptation")              { test_type = anisotropic_mesh_adaptation; }
    else if (test_string == "taylor_green_vortex_energy_check")         { test_type = taylor_green_vortex_energy_check; }
    else if (test_string == "taylor_green_vortex_restart_check")        { test_type = taylor_green_vortex_restart_check; }
    else if (test_string == "homogeneous_isotropic_turbulence_initialization_check")
                                                                        { test_type = homogeneous_isotropic_turbulence_initialization_check; }
    else if (test_string == "time_refinement_study")                    { test_type = time_refinement_study; }
    else if (test_string == "time_refinement_study_reference")          { test_type = time_refinement_study_reference; }
    else if (test_string == "burgers_energy_conservation_rrk")          { test_type = burgers_energy_conservation_rrk; }
    else if (test_string == "euler_entropy_conserving_split_forms_check") 
                                                                        { test_type = euler_entropy_conserving_split_forms_check; }
    else if (test_string == "h_refinement_study_isentropic_vortex")     { test_type = h_refinement_study_isentropic_vortex; }
    else if (test_string == "khi_robustness")                           { test_type = khi_robustness; }
    
    overintegration = prm.get_integer("overintegration");

    use_weak_form = prm.get_bool("use_weak_form");
    
    const std::string flux_nodes_string = prm.get("flux_nodes_type");
    if (flux_nodes_string == "GL") { flux_nodes_type = FluxNodes::GL; }
    if (flux_nodes_string == "GLL") { flux_nodes_type = FluxNodes::GLL; }

    use_collocated_nodes = (flux_nodes_type==FluxNodes::GLL) && (overintegration==0);

    use_split_form = prm.get_bool("use_split_form");

    const std::string two_point_num_flux_string = prm.get("two_point_num_flux_type");
    if (two_point_num_flux_string == "KG") { two_point_num_flux_type = TwoPointNumericalFlux::KG; }
    if (two_point_num_flux_string == "IR") { two_point_num_flux_type = TwoPointNumericalFlux::IR; }
    if (two_point_num_flux_string == "CH") { two_point_num_flux_type = TwoPointNumericalFlux::CH; }
    if (two_point_num_flux_string == "Ra") { two_point_num_flux_type = TwoPointNumericalFlux::Ra; }

    use_curvilinear_split_form = prm.get_bool("use_curvilinear_split_form");
    use_curvilinear_grid = prm.get_bool("use_curvilinear_grid");
    store_residual_cpu_time = prm.get_bool("store_residual_cpu_time");
    use_weight_adjusted_mass = prm.get_bool("use_weight_adjusted_mass");
    use_periodic_bc = prm.get_bool("use_periodic_bc");
    use_energy = prm.get_bool("use_energy");
    use_L2_norm = prm.get_bool("use_L2_norm");
    use_classical_FR = prm.get_bool("use_classical_FR");
    sipg_penalty_factor = prm.get_double("sipg_penalty_factor");
    use_invariant_curl_form = prm.get_bool("use_invariant_curl_form");
    use_inverse_mass_on_the_fly = prm.get_bool("use_inverse_mass_on_the_fly");
    check_valid_metric_Jacobian = prm.get_bool("check_valid_metric_Jacobian");
    if(!use_weak_form){
        check_valid_metric_Jacobian = false;
    }

    energy_file = prm.get("energy_file");

    const std::string conv_num_flux_string = prm.get("conv_num_flux");
    if (conv_num_flux_string == "lax_friedrichs")                                          { conv_num_flux_type = ConvectiveNumericalFlux::lax_friedrichs; }
    if (conv_num_flux_string == "roe")                                                     { conv_num_flux_type = ConvectiveNumericalFlux::roe; }
    if (conv_num_flux_string == "l2roe")                                                   { conv_num_flux_type = ConvectiveNumericalFlux::l2roe; }
    if (conv_num_flux_string == "central_flux")                                            { conv_num_flux_type = ConvectiveNumericalFlux::central_flux; }
    if (conv_num_flux_string == "two_point_flux")                                 { conv_num_flux_type = ConvectiveNumericalFlux::two_point_flux; }
    if (conv_num_flux_string == "two_point_flux_with_lax_friedrichs_dissipation") { conv_num_flux_type = ConvectiveNumericalFlux::two_point_flux_with_lax_friedrichs_dissipation; }
    if (conv_num_flux_string == "two_point_flux_with_roe_dissipation")            { conv_num_flux_type = ConvectiveNumericalFlux::two_point_flux_with_roe_dissipation; }
    if (conv_num_flux_string == "two_point_flux_with_l2roe_dissipation")          { conv_num_flux_type = ConvectiveNumericalFlux::two_point_flux_with_l2roe_dissipation; }

    const std::string diss_num_flux_string = prm.get("diss_num_flux");
    if (diss_num_flux_string == "symm_internal_penalty") { diss_num_flux_type = symm_internal_penalty; }
    if (diss_num_flux_string == "bassi_rebay_2") {
        diss_num_flux_type = bassi_rebay_2;
        sipg_penalty_factor = 0.0;
    }
    if (diss_num_flux_string == "central_visc_flux") diss_num_flux_type = central_visc_flux;

    const std::string flux_reconstruction_string = prm.get("flux_reconstruction");
    if (flux_reconstruction_string == "cDG")         { flux_reconstruction_type = cDG; }
    if (flux_reconstruction_string == "cSD")         { flux_reconstruction_type = cSD; }
    if (flux_reconstruction_string == "cHU")         { flux_reconstruction_type = cHU; }
    if (flux_reconstruction_string == "cNegative")   { flux_reconstruction_type = cNegative; }
    if (flux_reconstruction_string == "cNegative2")  { flux_reconstruction_type = cNegative2; }
    if (flux_reconstruction_string == "cPlus")       { flux_reconstruction_type = cPlus; }
    if (flux_reconstruction_string == "c10Thousand") { flux_reconstruction_type = c10Thousand; }
    if (flux_reconstruction_string == "cHULumped")   { flux_reconstruction_type = cHULumped; }
    if (flux_reconstruction_string == "user_specified_value") 
                                                     { flux_reconstruction_type = user_specified_value; }

    FR_user_specified_correction_parameter_value = prm.get_double("FR_user_specified_correction_parameter_value");
    number_ESFR_parameter_values = prm.get_integer("number_ESFR_parameter_values");
    ESFR_parameter_values_start = prm.get_double("ESFR_parameter_values_start");
    ESFR_parameter_values_end = prm.get_double("ESFR_parameter_values_end");

    const std::string flux_reconstruction_aux_string = prm.get("flux_reconstruction_aux");
    if (flux_reconstruction_aux_string == "kDG")         { flux_reconstruction_aux_type = kDG; }
    if (flux_reconstruction_aux_string == "kSD")         { flux_reconstruction_aux_type = kSD; }
    if (flux_reconstruction_aux_string == "kHU")         { flux_reconstruction_aux_type = kHU; }
    if (flux_reconstruction_aux_string == "kNegative")   { flux_reconstruction_aux_type = kNegative; }
    if (flux_reconstruction_aux_string == "kNegative2")  { flux_reconstruction_aux_type = kNegative2; }
    if (flux_reconstruction_aux_string == "kPlus")       { flux_reconstruction_aux_type = kPlus; }
    if (flux_reconstruction_aux_string == "k10Thousand") { flux_reconstruction_aux_type = k10Thousand; }

    const std::string non_physical_behavior_string = prm.get("non_physical_behavior");
    if (non_physical_behavior_string == "return_big_number") { non_physical_behavior_type = NonPhysicalBehaviorEnum::return_big_number;}
    if (non_physical_behavior_string == "abort_run")         { non_physical_behavior_type = NonPhysicalBehaviorEnum::abort_run;}
    if (non_physical_behavior_string == "print_warning")     { non_physical_behavior_type = NonPhysicalBehaviorEnum::print_warning;}

    solution_vtk_files_directory_name = prm.get("solution_vtk_files_directory_name");
    output_high_order_grid = prm.get_bool("output_high_order_grid");
    enable_higher_order_vtk_output = prm.get_bool("enable_higher_order_vtk_output");
    output_face_results_vtk = prm.get_bool("output_face_results_vtk");
    do_renumber_dofs = prm.get_bool("do_renumber_dofs");

    const std::string renumber_dofs_type_string = prm.get("renumber_dofs_type");
    if (renumber_dofs_type_string == "CuthillMckee") { renumber_dofs_type = RenumberDofsType::CuthillMckee; }

    matching_surface_jac_det_tolerance = prm.get_double("matching_surface_jac_det_tolerance");

    pcout << "Parsing linear solver subsection..." << std::endl;
    linear_solver_param.parse_parameters (prm);

    pcout << "Parsing ODE solver subsection..." << std::endl;
    ode_solver_param.parse_parameters (prm);

    pcout << "Parsing manufactured convergence study subsection..." << std::endl;
    manufactured_convergence_study_param.parse_parameters (prm);

    pcout << "Parsing euler subsection..." << std::endl;
    euler_param.parse_parameters (prm);

    pcout << "Parsing navier stokes subsection..." << std::endl;
    navier_stokes_param.parse_parameters (prm);

    pcout << "Parsing reduced order subsection..." << std::endl;
    reduced_order_param.parse_parameters (prm);

    pcout << "Parsing Burgers subsection..." << std::endl;
    burgers_param.parse_parameters (prm);

    pcout << "Parsing physics model subsection..." << std::endl;
    physics_model_param.parse_parameters (prm);

    pcout << "Parsing grid refinement study subsection..." << std::endl;
    grid_refinement_study_param.parse_parameters (prm);

    pcout << "Parsing artificial dissipation subsection..." << std::endl;
    artificial_dissipation_param.parse_parameters (prm);
    
    pcout << "Parsing flow solver subsection..." << std::endl;
    flow_solver_param.parse_parameters (prm);

    pcout << "Parsing mesh adaptation subsection..." << std::endl;
    mesh_adaptation_param.parse_parameters (prm);
    
    pcout << "Parsing functional subsection..." << std::endl;
    functional_param.parse_parameters (prm);

    // WARNING: Must assign model_type before pde_type
    const std::string model_string = prm.get("model_type");
    if (model_string == "large_eddy_simulation") { model_type = large_eddy_simulation; }
    else if (model_string == "reynolds_averaged_navier_stokes") { model_type = reynolds_averaged_navier_stokes; }

    const std::string pde_string = prm.get("pde_type");
    if (pde_string == "advection") {
        pde_type = advection;
        nstate = 1;
    } else if (pde_string == "advection_vector") {
        pde_type = advection_vector;
        nstate = 2;
    } else if (pde_string == "diffusion") {
        pde_type = diffusion;
        nstate = 1;
    } else if (pde_string == "convection_diffusion") {
        pde_type = convection_diffusion;
        nstate = 1;
    } else if (pde_string == "burgers_inviscid") {
        pde_type = burgers_inviscid;
        nstate = dimension;
    } else if (pde_string == "burgers_viscous") {
        pde_type = burgers_viscous;
        nstate = dimension;
    } else if (pde_string == "burgers_rewienski") {
        pde_type = burgers_rewienski;
        nstate = dimension;
    } else if (pde_string == "euler") {
        pde_type = euler;
        nstate = dimension+2;
    }
    else if (pde_string == "navier_stokes") {
        pde_type = navier_stokes;
        nstate = dimension+2;
    }
    else if (pde_string == "physics_model") {
        pde_type = physics_model;
        if (model_type == large_eddy_simulation)
        {
            nstate = dimension+2;
        }
        else if (model_type == reynolds_averaged_navier_stokes)
        {
            if(physics_model_param.RANS_model_type == Parameters::PhysicsModelParam::ReynoldsAveragedNavierStokesModel::SA_negative)
              nstate = dimension+3;
        }
    }
    
    pcout << "Parsing time refinement study subsection..." << std::endl;
    time_refinement_study_param.parse_parameters (prm);
    
    pcout << "Done parsing." << std::endl;
}

} // Parameters namespace
} // PHiLiP namespace<|MERGE_RESOLUTION|>--- conflicted
+++ resolved
@@ -323,8 +323,6 @@
                       dealii::Patterns::Bool(),
                       "Outputs the surface solution vtk files. False by default");
 
-<<<<<<< HEAD
-=======
     prm.declare_entry("do_renumber_dofs", "true",
                       dealii::Patterns::Bool(),
                       "Flag for renumbering DOFs using Cuthill-McKee renumbering. True by default. Set to false if doing 3D unsteady flow simulations.");
@@ -338,7 +336,6 @@
                       dealii::Patterns::Double(0, dealii::Patterns::Double::max_double_value),
                       "Tolerance for checking that the determinant of surface jacobians at element faces matches. "
                       "Note: Currently only used in weak dg.");
->>>>>>> 0f63a6a4
 
     Parameters::LinearSolverParam::declare_parameters (prm);
     Parameters::ManufacturedConvergenceStudyParam::declare_parameters (prm);
