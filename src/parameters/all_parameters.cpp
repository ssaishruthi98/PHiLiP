--- conflicted
+++ resolved
@@ -122,13 +122,10 @@
                       " shock_1d | "
                       " euler_naca0012 | "
                       " reduced_order | "
-<<<<<<< HEAD
 //                      " burgers_rewienski_snapshot |"
                       " convection_diffusion_periodicity |"
-=======
                       " POD_adaptation |"
                       " finite_difference_sensitivity | "
->>>>>>> 0c902aba
                       " advection_periodicity | "
                       " POD_adaptation |"
                       " flow_solver | "
@@ -153,13 +150,10 @@
                       "  shock_1d | "
                       "  euler_naca0012 | "
                       "  reduced_order |"
-<<<<<<< HEAD
                       "  burgers_rewienski_snapshot |"
                       " convection_diffusion_periodicity |"
-=======
                       "  POD_adaptation |"
                       "  finite_difference_sensitivity | "
->>>>>>> 0c902aba
                       "  advection_periodicity | "
                       "  POD_adaptation |"
                       "  flow_solver | "
@@ -255,15 +249,11 @@
     else if (test_string == "shock_1d")                          { test_type = shock_1d; }
     else if (test_string == "reduced_order")                     { test_type = reduced_order; }
     else if (test_string == "POD_adaptation")                           { test_type = POD_adaptation; }
-<<<<<<< HEAD
 //    else if (test_string == "burgers_rewienski_snapshot")        { test_type = burgers_rewienski_snapshot; }
-    else if (test_string == "euler_naca0012")                    { test_type = euler_naca0012; }
     else if (test_string == "optimization_inverse_manufactured") {test_type = optimization_inverse_manufactured; }
-=======
     else if (test_string == "finite_difference_sensitivity")            { test_type = finite_difference_sensitivity; }
     else if (test_string == "euler_naca0012")                           { test_type = euler_naca0012; }
     else if (test_string == "optimization_inverse_manufactured")        { test_type = optimization_inverse_manufactured; }
->>>>>>> 0c902aba
     else if (test_string == "flow_solver")                              { test_type = flow_solver; }
     else if (test_string == "dual_weighted_residual_mesh_adaptation")   { test_type = dual_weighted_residual_mesh_adaptation; }
     
