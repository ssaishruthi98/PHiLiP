--- conflicted
+++ resolved
@@ -340,14 +340,11 @@
                       "CuthillMckee"),
                       "Renumber the dof handler type. Currently the only choice is Cuthill-Mckee.");
 
-<<<<<<< HEAD
-=======
     prm.declare_entry("matching_surface_jac_det_tolerance", "1.3e-11",
                       dealii::Patterns::Double(0, dealii::Patterns::Double::max_double_value),
                       "Tolerance for checking that the determinant of surface jacobians at element faces matches. "
                       "Note: Currently only used in weak dg.");
 
->>>>>>> 47253214
     Parameters::LinearSolverParam::declare_parameters (prm);
     Parameters::ManufacturedConvergenceStudyParam::declare_parameters (prm);
     Parameters::ODESolverParam::declare_parameters (prm);
@@ -574,11 +571,7 @@
     const std::string renumber_dofs_type_string = prm.get("renumber_dofs_type");
     if (renumber_dofs_type_string == "CuthillMckee") { renumber_dofs_type = RenumberDofsType::CuthillMckee; }
 
-<<<<<<< HEAD
-    output_high_order_grid = prm.get_bool("output_high_order_grid");
-=======
     matching_surface_jac_det_tolerance = prm.get_double("matching_surface_jac_det_tolerance");
->>>>>>> 47253214
 
     pcout << "Parsing linear solver subsection..." << std::endl;
     linear_solver_param.parse_parameters (prm);
@@ -647,7 +640,17 @@
       euler_param.ref_length = flow_solver_param.turbulent_channel_domain_length_y_direction/2.0; // corresponds to half channel height
       
       pcout << "done." << std::endl;
+    } 
+    else if((pde_type == PartialDifferentialEquation::navier_stokes || 
+             (pde_type == PartialDifferentialEquation::physics_model || pde_type == PartialDifferentialEquation::physics_model_filtered)) && 
+              (flow_solver_param.flow_case_type == flow_solver_param.FlowCaseType::taylor_green_vortex || 
+                flow_solver_param.flow_case_type == flow_solver_param.FlowCaseType::decaying_homogeneous_isotropic_turbulence)) {
+      pcout << "Setting non_physical_behavior_type = NonPhysicalBehaviorEnum::abort_run... " << std::flush;
+      non_physical_behavior_type = NonPhysicalBehaviorEnum::abort_run;
+      pcout << "done." << std::endl;
     }
+
+    
 }
 
 } // Parameters namespace
