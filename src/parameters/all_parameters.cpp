--- conflicted
+++ resolved
@@ -72,15 +72,9 @@
 
     prm.declare_entry("two_point_num_flux_type", "KG",
                       dealii::Patterns::Selection(
-<<<<<<< HEAD
-                      "KG | IR"),
-                      "Two point flux type. "
-                      "Choices are <KG | IR>.");
-=======
                       "KG | IR | CH | Ra"),
                       "Two point flux type. "
                       "Choices are <KG | IR | CH | Ra>.");
->>>>>>> ee3bdb4a
 
     prm.declare_entry("use_curvilinear_split_form", "false",
                       dealii::Patterns::Bool(),
@@ -273,17 +267,11 @@
                       dealii::Patterns::Bool(),
                       "Outputs the high-order mesh vtu files. False by default");
 
-<<<<<<< HEAD
-=======
     prm.declare_entry("enable_higher_order_vtk_output", "false",
                       dealii::Patterns::Bool(),
-                      "Enable writing of higher-order vtk files."
-                      "False by default. If modified to true,"
-                      "number of subdivisions will be chosen"
-                      "according to the max of grid_degree"
-                      "and poly_degree.");
-
->>>>>>> ee3bdb4a
+                      "Enable writing of higher-order vtk files. False by default. If modified to true,"
+                      "number of subdivisions will be chosen according to the max of grid_degree and poly_degree.");
+
     Parameters::LinearSolverParam::declare_parameters (prm);
     Parameters::ManufacturedConvergenceStudyParam::declare_parameters (prm);
     Parameters::ODESolverParam::declare_parameters (prm);
@@ -409,11 +397,8 @@
     const std::string two_point_num_flux_string = prm.get("two_point_num_flux_type");
     if (two_point_num_flux_string == "KG") { two_point_num_flux_type = TwoPointNumericalFlux::KG; }
     if (two_point_num_flux_string == "IR") { two_point_num_flux_type = TwoPointNumericalFlux::IR; }
-<<<<<<< HEAD
-=======
     if (two_point_num_flux_string == "CH") { two_point_num_flux_type = TwoPointNumericalFlux::CH; }
     if (two_point_num_flux_string == "Ra") { two_point_num_flux_type = TwoPointNumericalFlux::Ra; }
->>>>>>> ee3bdb4a
 
     use_curvilinear_split_form = prm.get_bool("use_curvilinear_split_form");
     use_weight_adjusted_mass = prm.get_bool("use_weight_adjusted_mass");
