--- conflicted
+++ resolved
@@ -346,16 +346,19 @@
                       "CuthillMckee"),
                       "Renumber the dof handler type. Currently the only choice is Cuthill-Mckee.");
 
-<<<<<<< HEAD
     prm.declare_entry("matching_surface_jac_det_tolerance", "1.3e-11",
                       dealii::Patterns::Double(0, dealii::Patterns::Double::max_double_value),
                       "Tolerance for checking that the determinant of surface jacobians at element faces matches. "
                       "Note: Currently only used in weak dg.");
-=======
+
     prm.declare_entry("wall_model_input_from_second_element", "false",// TO DO: change to true for final PR
                       dealii::Patterns::Bool(),
                       "Flag for using second element as wall model input. If false, uses buffer (i.e. wall-adjacent) element.");
->>>>>>> 5b5e4eb9
+
+    prm.declare_entry("use_projected_entropy_variables_for_nsfr_boundary_term", "false",
+                      dealii::Patterns::Bool(),
+                      "Flag for using projected entropy variables for NSFR boundary term. "
+                      "Default is false since boundary condition was verified using conservative solution.");
 
     Parameters::LinearSolverParam::declare_parameters (prm);
     Parameters::ManufacturedConvergenceStudyParam::declare_parameters (prm);
@@ -594,13 +597,9 @@
     const std::string renumber_dofs_type_string = prm.get("renumber_dofs_type");
     if (renumber_dofs_type_string == "CuthillMckee") { renumber_dofs_type = RenumberDofsType::CuthillMckee; }
 
-<<<<<<< HEAD
     matching_surface_jac_det_tolerance = prm.get_double("matching_surface_jac_det_tolerance");
-=======
     wall_model_input_from_second_element = prm.get_bool("wall_model_input_from_second_element");
-
-    output_high_order_grid = prm.get_bool("output_high_order_grid");
->>>>>>> 5b5e4eb9
+    use_projected_entropy_variables_for_nsfr_boundary_term = prm.get_bool("use_projected_entropy_variables_for_nsfr_boundary_term");
 
     pcout << "Parsing linear solver subsection..." << std::endl;
     linear_solver_param.parse_parameters (prm);
@@ -678,8 +677,6 @@
       non_physical_behavior_type = NonPhysicalBehaviorEnum::abort_run;
       pcout << "done." << std::endl;
     }
-
-    
 }
 
 } // Parameters namespace
