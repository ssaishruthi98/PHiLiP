#include <deal.II/grid/grid_generator.h>
#include <deal.II/grid/grid_tools.h>

#include <Sacado.hpp>
#include "curved_periodic_grid.hpp"

namespace PHiLiP {
namespace Grids {

template<int dim, typename TriangulationType>
void curved_periodic_sine_grid(
    TriangulationType &grid,
    const std::vector<unsigned int> n_subdivisions)
{
    dealii::Point<dim> p1;
    dealii::Point<dim> p2;
    for (int d=0; d<dim; ++d) {
        p1[d] = 0.0;
        p2[d] = 1.0;
    }
    const bool colorize = true;
    dealii::GridGenerator::subdivided_hyper_rectangle (grid, n_subdivisions, p1, p2, colorize);

    std::vector<dealii::GridTools::PeriodicFacePair<typename TriangulationType::cell_iterator> > matched_pairs;
    if (dim>=1) {
        matched_pairs.clear();
        dealii::GridTools::collect_periodic_faces(grid,0,1,0,matched_pairs);
        grid.add_periodicity(matched_pairs);
    }
    if (dim>=2) {
        matched_pairs.clear();
        dealii::GridTools::collect_periodic_faces(grid,2,3,1,matched_pairs);
        grid.add_periodicity(matched_pairs);
    }
    if (dim>=3) {
        matched_pairs.clear();
        dealii::GridTools::collect_periodic_faces(grid,4,5,2,matched_pairs);
        grid.add_periodicity(matched_pairs);
    }

    const PeriodicSineManifold<dim,dim,dim> periodic_sine_manifold;

    dealii::GridTools::transform (
        [&periodic_sine_manifold](const dealii::Point<dim> &chart_point) {
          return periodic_sine_manifold.push_forward(chart_point);}, grid);
    
    // Assign a manifold to have curved geometry
    unsigned int manifold_id=0; // top face, see GridGenerator::hyper_rectangle, colorize=true
    grid.reset_all_manifolds();
    grid.set_all_manifold_ids(manifold_id);
    grid.set_manifold ( manifold_id, periodic_sine_manifold );

    //grid.reset_all_manifolds();
    //for (auto cell = grid.begin_active(); cell != grid.end(); ++cell) {
    //    // Set a dummy boundary ID
    //    cell->set_material_id(9002);
    //    for (unsigned int face=0; face<dealii::GeometryInfo<dim>::faces_per_cell; ++face) {
    //        if (cell->face(face)->at_boundary()) cell->face(face)->set_boundary_id (1000);
    //    }
    //}
}

template<int dim,int spacedim,int chartdim>
template<typename real>
dealii::Point<spacedim,real> PeriodicSineManifold<dim,spacedim,chartdim>::mapping(const dealii::Point<chartdim,real> &chart_point) const 
{
    dealii::Point<spacedim,real> phys_point;

    phys_point[0] = chart_point[0];
    if constexpr (dim >= 2) {
<<<<<<< HEAD
		const double amplitude = 0.2;
=======
        const double amplitude = 0.2;
>>>>>>> 284cf4cb
        phys_point[0] = chart_point[0];
        phys_point[0] += amplitude*sin(pi*chart_point[1]);;
        phys_point[1] = chart_point[1];
        phys_point[1] += amplitude*sin(pi*chart_point[0]);
    }
    if constexpr (dim >= 3) {
<<<<<<< HEAD
		const double amplitude = 0.2;
=======
        const double amplitude = 0.2;
>>>>>>> 284cf4cb
        phys_point[0] = chart_point[0];
        phys_point[0] += amplitude*sin(pi*chart_point[1]);
        phys_point[1] = chart_point[1];
        phys_point[1] += amplitude*sin(pi*chart_point[2]);
        phys_point[2] = chart_point[2];
        phys_point[2] += amplitude*sin(pi*chart_point[0]);
    }
    //phys_point[sd] += chart_point[cd]+sin(pi*chart_point[cd]);
    //for (int sd=0; sd<spacedim; ++sd) {
    //    phys_point[sd] = 0.0;
    //    for (int cd=0; cd<chartdim; ++cd) {
    //        if (cd != sd) {
    //            phys_point[sd] += sin(pi*chart_point[cd]);
    //        }
    //    }
    //    phys_point[sd] *= 0.1;
    //}
    return phys_point;
}

template<int dim,int spacedim,int chartdim>
dealii::Point<chartdim> PeriodicSineManifold<dim,spacedim,chartdim>::pull_back(const dealii::Point<spacedim> &space_point) const {

    using FadType = Sacado::Fad::DFad<double>;
    dealii::Point<chartdim,FadType> chart_point_ad;
    for (int d=0; d<chartdim; ++d) {
        chart_point_ad[d] = space_point[d];
    }
    for (int i=0; i<200; i++) {
        for (int d=0; d<chartdim; ++d) {
            chart_point_ad[d].diff(d,chartdim);
        }
        dealii::Point<spacedim,FadType> new_point = mapping<FadType>(chart_point_ad);

        dealii::Tensor<1,dim,double> fun;
        for (int d=0; d<chartdim; ++d) {
            fun[d] = new_point[d].val() - space_point[d];
        }
        double l2_norm = fun.norm();
        if(l2_norm < 1e-15) break;

        dealii::Tensor<2,dim,double> derivative;
        for (int sd=0; sd<spacedim; ++sd) {
            for (int cd=0; cd<chartdim; ++cd) {
                derivative[sd][cd] = new_point[sd].dx(cd);
            }
        }
        dealii::Tensor<2,dim,double> inv_jac = dealii::invert(derivative);
        dealii::Tensor<1,dim,double> dx = - inv_jac * fun;

        for (int d=0; d<chartdim; ++d) {
            chart_point_ad[d] = chart_point_ad[d].val() + dx[d];
        }
    }


    dealii::Point<dim,double> chart_point;
    for (int d=0; d<chartdim; ++d) {
        chart_point[d] = chart_point_ad[d].val();
    }
    dealii::Point<spacedim,double> new_point = mapping<double>(chart_point);
    dealii::Tensor<1,dim,double> fun = new_point - space_point;

    const double error = fun.norm();
    if (error > 1e-13) {
        std::cout << "Large error " << error << std::endl;
        std::cout << "Input space_point: " << space_point
                  << " Output space_point " << new_point << std::endl;
    }

    return chart_point;
}

template<int dim,int spacedim,int chartdim>
dealii::Point<spacedim> PeriodicSineManifold<dim,spacedim,chartdim>::push_forward(const dealii::Point<chartdim> &chart_point) const 
{
    return mapping<double>(chart_point);
}

template<int dim,int spacedim,int chartdim>
dealii::DerivativeForm<1,chartdim,spacedim> PeriodicSineManifold<dim,spacedim,chartdim>::push_forward_gradient(const dealii::Point<chartdim> &chart_point) const
{
    using FadType = Sacado::Fad::DFad<double>;
    dealii::Point<chartdim,FadType> chart_point_ad;
    for (int d=0; d<chartdim; ++d) {
        chart_point_ad[d] = chart_point[d];
    }
    for (int d=0; d<chartdim; ++d) {
        chart_point_ad[d].diff(d,chartdim);
    }
    dealii::Point<spacedim,FadType> new_point = mapping<FadType>(chart_point_ad);

    dealii::DerivativeForm<1, chartdim, spacedim> dphys_dref;
    for (int sd=0; sd<spacedim; ++sd) {
        for (int cd=0; cd<chartdim; ++cd) {
            dphys_dref[sd][cd] = new_point[sd].dx(cd);
        }
    }
    return dphys_dref;
}

template<int dim,int spacedim,int chartdim>
std::unique_ptr<dealii::Manifold<dim,spacedim> > PeriodicSineManifold<dim,spacedim,chartdim>::clone() const
{
    return std::make_unique<PeriodicSineManifold<dim,spacedim,chartdim>>();
}

template void curved_periodic_sine_grid<1, dealii::Triangulation<1> >                       (dealii::Triangulation<1> &grid, const std::vector<unsigned int> n_subdivisions);
template void curved_periodic_sine_grid<2, dealii::parallel::distributed::Triangulation<2>> (dealii::parallel::distributed::Triangulation<2> &grid, const std::vector<unsigned int> n_subdivisions);
template void curved_periodic_sine_grid<3, dealii::parallel::distributed::Triangulation<3>> (dealii::parallel::distributed::Triangulation<3> &grid, const std::vector<unsigned int> n_subdivisions);

} // namespace Grids
} // namespace PHiLiP
<|MERGE_RESOLUTION|>--- conflicted
+++ resolved
@@ -68,22 +68,14 @@
 
     phys_point[0] = chart_point[0];
     if constexpr (dim >= 2) {
-<<<<<<< HEAD
-		const double amplitude = 0.2;
-=======
         const double amplitude = 0.2;
->>>>>>> 284cf4cb
         phys_point[0] = chart_point[0];
         phys_point[0] += amplitude*sin(pi*chart_point[1]);;
         phys_point[1] = chart_point[1];
         phys_point[1] += amplitude*sin(pi*chart_point[0]);
     }
     if constexpr (dim >= 3) {
-<<<<<<< HEAD
-		const double amplitude = 0.2;
-=======
         const double amplitude = 0.2;
->>>>>>> 284cf4cb
         phys_point[0] = chart_point[0];
         phys_point[0] += amplitude*sin(pi*chart_point[1]);
         phys_point[1] = chart_point[1];
