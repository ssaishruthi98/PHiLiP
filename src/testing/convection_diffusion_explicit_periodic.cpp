#include <deal.II/base/tensor.h>
#include <deal.II/base/function.h>
#include <deal.II/numerics/data_out.h>
#include <deal.II/numerics/vector_tools.h>
#include <deal.II/numerics/solution_transfer.h>
#include <deal.II/base/numbers.h>
#include <deal.II/base/function_parser.h>
#include <deal.II/grid/grid_generator.h>
#include <deal.II/grid/grid_refinement.h>
#include <deal.II/grid/grid_tools.h>
#include <deal.II/grid/grid_out.h>
#include <deal.II/grid/grid_in.h>
#include <deal.II/base/convergence_table.h>

#include "convection_diffusion_explicit_periodic.h"
#include "parameters/all_parameters.h"
#include "parameters/parameters.h"
#include "dg/dg.h"
#include "dg/dg_factory.hpp"
#include "ode_solver/ode_solver_base.h"
#include <fstream>
#include "ode_solver/ode_solver_factory.h"
#include "physics/initial_conditions/set_initial_condition.h"
#include "physics/initial_conditions/initial_condition_function.h"


namespace PHiLiP {
namespace Tests {

template <int dim, int nstate>
ConvectionDiffusionPeriodic<dim, nstate>::ConvectionDiffusionPeriodic(const PHiLiP::Parameters::AllParameters *const parameters_input)
    : TestsBase::TestsBase(parameters_input)
{}

template<int dim, int nstate>
double ConvectionDiffusionPeriodic<dim, nstate>::compute_energy_derivative_norm(std::shared_ptr < PHiLiP::DGBase<dim, double> > &dg) const
{
	double energy = 0.0;
<<<<<<< HEAD
    dealii::LinearAlgebra::distributed::Vector<double> mass_matrix_times_solution(dg->right_hand_side);
    if(dg->all_parameters->use_inverse_mass_on_the_fly)
        dg->apply_global_mass_matrix(dg->solution,mass_matrix_times_solution);
    else
        dg->global_mass_matrix.vmult(mass_matrix_times_solution, dg->solution);
    //Since we normalize the energy later, don't bother scaling by 0.5
    //Energy \f$ = 0.5 * \int u^2 d\Omega_m \f$
    energy = dg->solution * mass_matrix_times_solution;

    //diffusion contribution
    const double diff_coeff = Parameters::ManufacturedSolutionParam::get_default_diffusion_coefficient();
    for(int idim=0; idim<dim; idim++){
        dealii::LinearAlgebra::distributed::Vector<double> mass_matrix_times_auxiliary_variable(dg->right_hand_side);
        if(dg->all_parameters->use_inverse_mass_on_the_fly)
            dg->apply_global_mass_matrix(dg->auxiliary_solution[idim], mass_matrix_times_auxiliary_variable,true);
        else
            dg->global_mass_matrix_auxiliary.vmult(mass_matrix_times_auxiliary_variable, dg->auxiliary_solution[idim]);
        double temp_energy = dg->auxiliary_solution[idim] * mass_matrix_times_auxiliary_variable;
        energy += diff_coeff * temp_energy;
    }
        
    return energy;
=======
        dg->assemble_residual();
        energy = dg->solution * dg->right_hand_side;

        //diffusion contribution
        const double diff_coeff = dg->all_parameters->manufactured_convergence_study_param.manufactured_solution_param.diffusion_coefficient;
        const dealii::Tensor<2,3,double> diff_tensor = Parameters::ManufacturedSolutionParam::get_default_diffusion_tensor();
        for(int idim=0; idim<dim; idim++){
            for(int jdim=0; jdim<dim; jdim++){
                double temp_energy = dg->auxiliary_solution[jdim] * dg->auxiliary_RHS[idim] * diff_tensor[idim][jdim];
                energy += diff_coeff * temp_energy;
            }
        }

	return energy;
>>>>>>> b7f0bbe2
}

template<int dim, int nstate>
double ConvectionDiffusionPeriodic<dim, nstate>::compute_conservation(std::shared_ptr < PHiLiP::DGBase<dim, double> > &dg, const double poly_degree) const
{
    // Conservation \f$ =  \int 1 * u d\Omega_m \f$
    double conservation = 0.0;
    dealii::LinearAlgebra::distributed::Vector<double> mass_matrix_times_solution(dg->right_hand_side);
    if(dg->all_parameters->use_inverse_mass_on_the_fly)
        dg->apply_global_mass_matrix(dg->solution,mass_matrix_times_solution);
    else
        dg->global_mass_matrix.vmult(mass_matrix_times_solution, dg->solution);

    const unsigned int n_dofs_cell = dg->fe_collection[poly_degree].dofs_per_cell;
    const unsigned int n_quad_pts = dg->volume_quadrature_collection[poly_degree].size();
    std::vector<double> ones(n_quad_pts);
    for(unsigned int iquad=0; iquad<n_quad_pts; iquad++){
        ones[iquad] = 1.0;
    }
    // Projected vector of ones. That is, the interpolation of ones_hat to the volume nodes is 1.
    std::vector<double> ones_hat(n_dofs_cell);
    // We have to project the vector of ones because the mass matrix has an interpolation from solution nodes built into it.
    OPERATOR::vol_projection_operator<dim,2*dim> vol_projection(dg->nstate, poly_degree, dg->max_grid_degree);
    vol_projection.build_1D_volume_operator(dg->oneD_fe_collection[poly_degree], dg->oneD_quadrature_collection[poly_degree]);
    vol_projection.matrix_vector_mult_1D(ones, ones_hat, vol_projection.oneD_vol_operator);

    dealii::LinearAlgebra::distributed::Vector<double> ones_hat_global(dg->right_hand_side);
    std::vector<dealii::types::global_dof_index> dofs_indices (n_dofs_cell);
    for (auto cell = dg->dof_handler.begin_active(); cell!=dg->dof_handler.end(); ++cell) {
        if (!cell->is_locally_owned()) continue;
        cell->get_dof_indices (dofs_indices);
        for(unsigned int idof=0;idof<n_dofs_cell; idof++){
            ones_hat_global[dofs_indices[idof]] = ones_hat[idof];
        }
    }

<<<<<<< HEAD
    conservation = ones_hat_global * mass_matrix_times_solution;

    // diffussive contribution to conservation
    const double diff_coeff = Parameters::ManufacturedSolutionParam::get_default_diffusion_coefficient();
    for(int idim=0; idim<dim; idim++){
        dealii::LinearAlgebra::distributed::Vector<double> mass_matrix_times_auxiliary_variable(dg->right_hand_side);
        if(dg->all_parameters->use_inverse_mass_on_the_fly)
            dg->apply_global_mass_matrix(dg->auxiliary_solution[idim], mass_matrix_times_auxiliary_variable, true);
        else
            dg->global_mass_matrix_auxiliary.vmult(mass_matrix_times_auxiliary_variable, dg->auxiliary_solution[idim]);
        double temp_conservation = ones_hat_global * mass_matrix_times_auxiliary_variable;
        conservation += diff_coeff * temp_conservation;
    }
=======
        conservation = ones_hat_global * mass_matrix_times_solution;

        //diffussive contribution to conservation
        const double diff_coeff = Parameters::ManufacturedSolutionParam::get_default_diffusion_coefficient();
 //       const double diff_coeff = 1.0;
        const dealii::Tensor<2,3,double> diff_tensor = Parameters::ManufacturedSolutionParam::get_default_diffusion_tensor();
        for(int idim=0; idim<dim; idim++){
            dealii::LinearAlgebra::distributed::Vector<double> mass_matrix_times_auxiliary_variable(dg->right_hand_side);
            if(dg->all_parameters->use_inverse_mass_on_the_fly)
                dg->apply_global_mass_matrix(dg->auxiliary_solution[idim], mass_matrix_times_auxiliary_variable,true);
            else
                dg->global_mass_matrix_auxiliary.vmult( mass_matrix_times_auxiliary_variable, dg->auxiliary_solution[idim]);
            for(int jdim=0; jdim<dim; jdim++){
                double temp_cons = ones_hat_global * mass_matrix_times_auxiliary_variable * diff_tensor[idim][jdim];
                conservation += diff_coeff * temp_cons;
            }
//            double temp_conservation = ones_hat_global * mass_matrix_times_auxiliary_variable;
//            conservation += diff_coeff * temp_conservation;
        }
>>>>>>> b7f0bbe2

    return conservation;
}


template <int dim, int nstate>
int ConvectionDiffusionPeriodic<dim, nstate>::run_test() const
{
    this->pcout << " Running Convection Diffusion Periodicity test. " << std::endl;

    PHiLiP::Parameters::AllParameters all_parameters_new = *all_parameters;  
    double left = 0.0;
    double right = 2.0;
    const unsigned int n_grids = (all_parameters_new.use_energy) ? 4 : 5;
    std::vector<double> grid_size(n_grids);
    std::vector<double> soln_error(n_grids);
    unsigned int poly_degree = 3;
    dealii::ConvergenceTable convergence_table;
    const unsigned int igrid_start = (all_parameters_new.use_energy) ? 3 : 3;
    const unsigned int grid_degree = 1;

    for(unsigned int igrid = igrid_start; igrid<n_grids; igrid++) {

#if PHILIP_DIM==1 // dealii::parallel::distributed::Triangulation<dim> does not work for 1D
        using Triangulation = dealii::Triangulation<dim>;
        std::shared_ptr<Triangulation> grid = std::make_shared<Triangulation>(
            typename dealii::Triangulation<dim>::MeshSmoothing(
                dealii::Triangulation<dim>::smoothing_on_refinement |
                dealii::Triangulation<dim>::smoothing_on_coarsening));
#else
        using Triangulation = dealii::parallel::distributed::Triangulation<dim>;
        std::shared_ptr<Triangulation> grid = std::make_shared<Triangulation>(
            MPI_COMM_WORLD,
            typename dealii::Triangulation<dim>::MeshSmoothing(
                dealii::Triangulation<dim>::smoothing_on_refinement |
                dealii::Triangulation<dim>::smoothing_on_coarsening));
#endif
<<<<<<< HEAD
        // straight grid
        dealii::GridGenerator::hyper_cube(*grid, left, right, true);
#if PHILIP_DIM!=1
        std::vector<dealii::GridTools::PeriodicFacePair<typename dealii::parallel::distributed::Triangulation<PHILIP_DIM>::cell_iterator> > matched_pairs;
        dealii::GridTools::collect_periodic_faces(*grid,0,1,0,matched_pairs);
        if(dim==2) dealii::GridTools::collect_periodic_faces(*grid,2,3,1,matched_pairs);
        if(dim==3) dealii::GridTools::collect_periodic_faces(*grid,4,5,2,matched_pairs);
        grid->add_periodicity(matched_pairs);
#endif
        grid->refine_global(igrid);
        this->pcout << "Grid generated and refined" << std::endl;
        // CFL number
        const unsigned int n_global_active_cells2 = grid->n_global_active_cells();
        double n_dofs_cfl = pow(n_global_active_cells2,dim) * pow(poly_degree+1.0, dim);
        double delta_x = (right-left)/pow(n_dofs_cfl,(1.0/dim)); 
        const double diff_coeff2 = 0.1*atan(1)*4.0/exp(1) * 20; 
        all_parameters_new.ode_solver_param.initial_time_step =  0.5*pow(delta_x,2)/diff_coeff2;
             
        // allocate dg
        std::shared_ptr < PHiLiP::DGBase<dim, double> > dg = PHiLiP::DGFactory<dim,double>::create_discontinuous_galerkin(&all_parameters_new, poly_degree, poly_degree, grid_degree, grid);
        this->pcout << "dg created" <<std::endl;
        dg->allocate_system ();

        this->pcout << "Setting up Initial Condition" << std::endl;
        // Create initial condition function
        std::shared_ptr< InitialConditionFunction<dim,nstate,double> > initial_condition_function = 
                InitialConditionFactory<dim,nstate,double>::create_InitialConditionFunction(&all_parameters_new);
        SetInitialCondition<dim,nstate,double>::set_initial_condition(initial_condition_function, dg, &all_parameters_new);

        // Create ODE solver using the factory and providing the DG object
        std::shared_ptr<ODE::ODESolverBase<dim, double>> ode_solver = ODE::ODESolverFactory<dim, double>::create_ODESolver(dg);

        double finalTime = 2.0;

        if(all_parameters_new.use_energy == true){//for split form get energy
            finalTime = 0.001;
=======
    //straight grid
    dealii::GridGenerator::hyper_cube(*grid, left, right, true);
#if PHILIP_DIM==1
        std::vector<dealii::GridTools::PeriodicFacePair<typename dealii::Triangulation<PHILIP_DIM>::cell_iterator> > matched_pairs;
        dealii::GridTools::collect_periodic_faces(*grid,0,1,0,matched_pairs);
        grid->add_periodicity(matched_pairs);
#else
	std::vector<dealii::GridTools::PeriodicFacePair<typename dealii::parallel::distributed::Triangulation<PHILIP_DIM>::cell_iterator> > matched_pairs;
		dealii::GridTools::collect_periodic_faces(*grid,0,1,0,matched_pairs);
                if(dim >= 2)
		    dealii::GridTools::collect_periodic_faces(*grid,2,3,1,matched_pairs);
                if(dim>=3)
		    dealii::GridTools::collect_periodic_faces(*grid,4,5,2,matched_pairs);
		grid->add_periodicity(matched_pairs);
#endif
    grid->refine_global(igrid);
    pcout << "Grid generated and refined" << std::endl;
    //CFL number
    const unsigned int n_global_active_cells2 = grid->n_global_active_cells();
    double n_dofs_cfl = pow(n_global_active_cells2,dim) * pow(poly_degree+1.0, dim);
    double delta_x = (right-left)/pow(n_dofs_cfl,(1.0/dim)); 
    const double diff_coeff2 = Parameters::ManufacturedSolutionParam::get_default_diffusion_coefficient();
    //const double diff_coeff2 = dg->all_parameters->manufactured_convergence_study_param.manufactured_solution_param.diffusion_coefficient;
    const dealii::Tensor<2,3,double> diff_tensor2 = Parameters::ManufacturedSolutionParam::get_default_diffusion_tensor();
    double max_diff_tens=0.0;
    for(int i=0; i<dim; i++){
        for(int j=0; j<dim; j++){
            if(std::abs(diff_tensor2[i][j]) > max_diff_tens) max_diff_tens = std::abs(diff_tensor2[i][j]);
        }
    }
    all_parameters_new.ode_solver_param.initial_time_step =  0.5*pow(delta_x,2)/diff_coeff2;
    all_parameters_new.ode_solver_param.initial_time_step =  0.05*pow(delta_x,2)/diff_coeff2 / max_diff_tens;
    
    
         
    //allocate dg
    std::shared_ptr < PHiLiP::DGBase<dim, double> > dg = PHiLiP::DGFactory<dim,double>::create_discontinuous_galerkin(&all_parameters_new, poly_degree, poly_degree, grid_degree, grid);
    pcout << "dg created" <<std::endl;
    dg->allocate_system ();

    InitialCondition<dim,nstate,double> initial_condition(dg, &all_parameters_new);


    // Create ODE solver using the factory and providing the DG object
    std::shared_ptr<ODE::ODESolverBase<dim, double>> ode_solver = ODE::ODESolverFactory<dim, double>::create_ODESolver(dg);

	double finalTime = 2.0;

        if (all_parameters_new.use_energy == true){//for split form get energy
            finalTime = 0.01;
>>>>>>> b7f0bbe2

            double dt = all_parameters_new.ode_solver_param.initial_time_step;

            // need to call ode_solver before calculating energy because mass matrix isn't allocated yet.

            ode_solver->current_iteration = 0;
            ode_solver->advance_solution_time(0.000001);
<<<<<<< HEAD
            double initial_energy = compute_energy(dg);
            // double initial_conservation = compute_conservation(dg, poly_degree);
=======
	    double initial_energy = compute_energy_derivative_norm(dg);
	    double initial_conservation = compute_conservation(dg, poly_degree);
>>>>>>> b7f0bbe2

            // currently the only way to calculate energy at each time-step is to advance solution by dt instead of finaltime
            // this causes some issues with outputs (only one file is output, which is overwritten at each time step)
            // also the ode solver output doesn't make sense (says "iteration 1 out of 1")
            // but it works. I'll keep it for now and need to modify the output functions later to account for this.
            std::ofstream myfile ("energy_plot_cons_diff.gpl" , std::ios::trunc);

            ode_solver->current_iteration = 0;
<<<<<<< HEAD
            for(int i = 0; i < std::ceil(finalTime/dt); ++ i) {
                ode_solver->advance_solution_time(dt);
                double current_energy = compute_energy(dg);
                current_energy /=initial_energy;
                std::cout << std::setprecision(16) << std::fixed;
                this->pcout << "Energy at time " << i * dt << " is " << current_energy << std::endl;
                myfile << i * dt << " " << std::fixed << std::setprecision(16) << current_energy << std::endl;
                if (current_energy*initial_energy - initial_energy >= 1.0)/*if (current_energy*initial_energy - initial_energy >= 10000.0)*/ {
                    this->pcout<<"Energy Fail"<<std::endl;
                    return 1;
                    break;
                }
                // Conservation not yet verified so commented out
                // double current_conservation = compute_conservation(dg, poly_degree);
                // current_conservation /=initial_conservation;
                // std::cout << std::setprecision(16) << std::fixed;
                // this->pcout << "Normalized Conservation at time " << i * dt << " is " << current_conservation<< std::endl;
                // myfile << i * dt << " " << std::fixed << std::setprecision(16) << current_conservation << std::endl;
                // if (current_conservation*initial_conservation - initial_conservation >= 10.00)
                // // if (current_energy - initial_energy >= 10.00)
                // {
                //     this->pcout << "Not conserved" << std::endl;
                //     return 1;
                //     break;
                // }
            }
            myfile.close();
=======
	    for (int i = 0; i < std::ceil(finalTime/dt); ++ i)
	    {
		ode_solver->advance_solution_time(dt);
		double current_energy = compute_energy_derivative_norm(dg);
                std::cout << std::setprecision(16) << std::fixed;
		pcout << "Energy at time " << i * dt << " is " << current_energy << std::endl;
		myfile << i * dt << " " << std::fixed << std::setprecision(16) << current_energy << std::endl;
		if (current_energy>1e-12)
		//if (current_energy*initial_energy - initial_energy >= 10000.0)
		{
                    pcout<<"Energy Fail Not montonically decrease with current "<< current_energy<<" vs initial "<<initial_energy<<std::endl;
			return 1;
			break;
		}
                if ( std::abs(current_energy - initial_energy >= 1.0e-12) && (all_parameters_new.diss_num_flux_type == Parameters::AllParameters::DissipativeNumericalFlux::central_visc_flux))
                {
                    pcout<<"Energy Not conserved with current "<< current_energy<<" vs initial "<<initial_energy<<std::endl;
			return 1;
			break;
                }
		double current_conservation = compute_conservation(dg, poly_degree);
                current_conservation /=initial_conservation;
                std::cout << std::setprecision(16) << std::fixed;
		pcout << "Normalized Conservation at time " << i * dt << " is " << current_conservation<< std::endl;
		myfile << i * dt << " " << std::fixed << std::setprecision(16) << current_conservation << std::endl;
		if (current_conservation*initial_conservation - initial_conservation >= 1e-12)
		//if (current_energy - initial_energy >= 10.00)
		{
                    pcout << "Not conserved" << std::endl;
			return 1;
			break;
		}
	}
	myfile.close();
>>>>>>> b7f0bbe2

        }//end of energy
        else {//do OOA
            
            finalTime = 1e-3;

            ode_solver->current_iteration = 0;

            ode_solver->advance_solution_time(finalTime);
            const unsigned int n_global_active_cells = grid->n_global_active_cells();
            const unsigned int n_dofs = dg->dof_handler.n_dofs();
            this->pcout << "Dimension: " << dim
                        << "\t Polynomial degree p: " << poly_degree
                        << std::endl
                        << "Grid number: " << igrid+1 << "/" << n_grids
                        << ". Number of active cells: " << n_global_active_cells
                        << ". Number of degrees of freedom: " << n_dofs
                        << std::endl;

            // Overintegrate the error to make sure there is not integration error in the error estimate
            int overintegrate = 10;
            dealii::QGauss<dim> quad_extra(poly_degree+1+overintegrate);
            dealii::FEValues<dim,dim> fe_values_extra(*(dg->high_order_grid->mapping_fe_field), dg->fe_collection[poly_degree], quad_extra, 
                    dealii::update_values | dealii::update_JxW_values | dealii::update_quadrature_points);
            const unsigned int n_quad_pts = fe_values_extra.n_quadrature_points;
            std::array<double,nstate> soln_at_q;

            double l2error = 0.0;

            // Integrate solution error and output error
            const double pi = atan(1)*4.0;
            const double diff_coeff = Parameters::ManufacturedSolutionParam::get_default_diffusion_coefficient();
            std::vector<dealii::types::global_dof_index> dofs_indices (fe_values_extra.dofs_per_cell);
            for (auto cell = dg->dof_handler.begin_active(); cell!=dg->dof_handler.end(); ++cell) {

                if (!cell->is_locally_owned()) continue;

                fe_values_extra.reinit (cell);
                cell->get_dof_indices (dofs_indices);

                for (unsigned int iquad=0; iquad<n_quad_pts; ++iquad) {

                    std::fill(soln_at_q.begin(), soln_at_q.end(), 0.0);
                    for (unsigned int idof=0; idof<fe_values_extra.dofs_per_cell; ++idof) {
                        const unsigned int istate = fe_values_extra.get_fe().system_to_component_index(idof).first;
                        soln_at_q[istate] += dg->solution[dofs_indices[idof]] * fe_values_extra.shape_value_component(idof, iquad, istate);
                    }

                    for (int istate=0; istate<nstate; ++istate) {
                        const dealii::Point<dim> qpoint = (fe_values_extra.quadrature_point(iquad));
                        double uexact=1.0;
                        for(int idim=0; idim<dim; idim++){
                            uexact *= sin(pi*(qpoint[idim]));//for grid 1-3
                        }
                        uexact *= exp(- diff_coeff * finalTime);
                        l2error += pow(soln_at_q[istate] - uexact, 2) * fe_values_extra.JxW(iquad);
                    }
                }
            }
#if PHILIP_DIM==1 
            const double l2error_mpi_sum = sqrt(l2error);
#else
            const double l2error_mpi_sum = std::sqrt(dealii::Utilities::MPI::sum(l2error, this->mpi_communicator));
#endif

            // Convergence table
            const double dx = 1.0/pow(n_dofs,(1.0/dim));
            grid_size[igrid] = dx;
            soln_error[igrid] = l2error_mpi_sum;
            convergence_table.add_value("p", poly_degree);
            convergence_table.add_value("cells", n_global_active_cells);
            convergence_table.add_value("DoFs", n_dofs);
            convergence_table.add_value("dx", dx);
            convergence_table.add_value("soln_L2_error", l2error_mpi_sum);

            this->pcout << " Grid size h: " << dx 
                        << " L2-soln_error: " << l2error_mpi_sum
                        << " Residual: " << ode_solver->residual_norm
                        << std::endl;

            if (igrid > igrid_start) {
                const double slope_soln_err = log(soln_error[igrid]/soln_error[igrid-1])
                                      / log(grid_size[igrid]/grid_size[igrid-1]);
                // const double slope_output_err = log(output_error[igrid]/output_error[igrid-1])
                //                                 / log(grid_size[igrid]/grid_size[igrid-1]);
                this->pcout << "From grid " << igrid
                     << "  to grid " << igrid+1
                     << "  dimension: " << dim
                     << "  polynomial degree p: " << poly_degree
                     << std::endl
                     << "  solution_error1 " << soln_error[igrid-1]
                     << "  solution_error2 " << soln_error[igrid]
                     << "  slope " << slope_soln_err
                     << std::endl;
                if(igrid == n_grids-1){
                    if(std::abs(slope_soln_err-(poly_degree+1))>0.1){
                        return 1;
                    }
                }
            }
    
            this->pcout << " ********************************************"
                        << std::endl
                        << " Convergence rates for p = " << poly_degree
                        << std::endl
                        << " ********************************************"
                        << std::endl;
            convergence_table.evaluate_convergence_rates("soln_L2_error", "cells", dealii::ConvergenceTable::reduction_rate_log2, dim);
            convergence_table.set_scientific("dx", true);
            convergence_table.set_scientific("soln_L2_error", true);
            if (this->pcout.is_active()) convergence_table.write_text(this->pcout.get_stream());
        }//end of OOA
    }//end of grid loop

    return 0; 
}

template class ConvectionDiffusionPeriodic<PHILIP_DIM,1>;

} // Tests namespace
} // PHiLiP namespace<|MERGE_RESOLUTION|>--- conflicted
+++ resolved
@@ -36,45 +36,20 @@
 double ConvectionDiffusionPeriodic<dim, nstate>::compute_energy_derivative_norm(std::shared_ptr < PHiLiP::DGBase<dim, double> > &dg) const
 {
 	double energy = 0.0;
-<<<<<<< HEAD
-    dealii::LinearAlgebra::distributed::Vector<double> mass_matrix_times_solution(dg->right_hand_side);
-    if(dg->all_parameters->use_inverse_mass_on_the_fly)
-        dg->apply_global_mass_matrix(dg->solution,mass_matrix_times_solution);
-    else
-        dg->global_mass_matrix.vmult(mass_matrix_times_solution, dg->solution);
-    //Since we normalize the energy later, don't bother scaling by 0.5
-    //Energy \f$ = 0.5 * \int u^2 d\Omega_m \f$
-    energy = dg->solution * mass_matrix_times_solution;
+    dg->assemble_residual();
+    energy = dg->solution * dg->right_hand_side;
 
     //diffusion contribution
-    const double diff_coeff = Parameters::ManufacturedSolutionParam::get_default_diffusion_coefficient();
+    const double diff_coeff = dg->all_parameters->manufactured_convergence_study_param.manufactured_solution_param.diffusion_coefficient;
+    const dealii::Tensor<2,3,double> diff_tensor = Parameters::ManufacturedSolutionParam::get_default_diffusion_tensor();
     for(int idim=0; idim<dim; idim++){
-        dealii::LinearAlgebra::distributed::Vector<double> mass_matrix_times_auxiliary_variable(dg->right_hand_side);
-        if(dg->all_parameters->use_inverse_mass_on_the_fly)
-            dg->apply_global_mass_matrix(dg->auxiliary_solution[idim], mass_matrix_times_auxiliary_variable,true);
-        else
-            dg->global_mass_matrix_auxiliary.vmult(mass_matrix_times_auxiliary_variable, dg->auxiliary_solution[idim]);
-        double temp_energy = dg->auxiliary_solution[idim] * mass_matrix_times_auxiliary_variable;
-        energy += diff_coeff * temp_energy;
+        for(int jdim=0; jdim<dim; jdim++){
+            double temp_energy = dg->auxiliary_solution[jdim] * dg->auxiliary_RHS[idim] * diff_tensor[idim][jdim];
+            energy += diff_coeff * temp_energy;
+        }
     }
-        
-    return energy;
-=======
-        dg->assemble_residual();
-        energy = dg->solution * dg->right_hand_side;
-
-        //diffusion contribution
-        const double diff_coeff = dg->all_parameters->manufactured_convergence_study_param.manufactured_solution_param.diffusion_coefficient;
-        const dealii::Tensor<2,3,double> diff_tensor = Parameters::ManufacturedSolutionParam::get_default_diffusion_tensor();
-        for(int idim=0; idim<dim; idim++){
-            for(int jdim=0; jdim<dim; jdim++){
-                double temp_energy = dg->auxiliary_solution[jdim] * dg->auxiliary_RHS[idim] * diff_tensor[idim][jdim];
-                energy += diff_coeff * temp_energy;
-            }
-        }
 
 	return energy;
->>>>>>> b7f0bbe2
 }
 
 template<int dim, int nstate>
@@ -111,41 +86,25 @@
         }
     }
 
-<<<<<<< HEAD
     conservation = ones_hat_global * mass_matrix_times_solution;
 
     // diffussive contribution to conservation
     const double diff_coeff = Parameters::ManufacturedSolutionParam::get_default_diffusion_coefficient();
+    // const double diff_coeff = 1.0;
+    const dealii::Tensor<2,3,double> diff_tensor = Parameters::ManufacturedSolutionParam::get_default_diffusion_tensor();
     for(int idim=0; idim<dim; idim++){
         dealii::LinearAlgebra::distributed::Vector<double> mass_matrix_times_auxiliary_variable(dg->right_hand_side);
         if(dg->all_parameters->use_inverse_mass_on_the_fly)
-            dg->apply_global_mass_matrix(dg->auxiliary_solution[idim], mass_matrix_times_auxiliary_variable, true);
+            dg->apply_global_mass_matrix(dg->auxiliary_solution[idim], mass_matrix_times_auxiliary_variable,true);
         else
-            dg->global_mass_matrix_auxiliary.vmult(mass_matrix_times_auxiliary_variable, dg->auxiliary_solution[idim]);
-        double temp_conservation = ones_hat_global * mass_matrix_times_auxiliary_variable;
-        conservation += diff_coeff * temp_conservation;
+            dg->global_mass_matrix_auxiliary.vmult( mass_matrix_times_auxiliary_variable, dg->auxiliary_solution[idim]);
+        for(int jdim=0; jdim<dim; jdim++){
+            double temp_cons = ones_hat_global * mass_matrix_times_auxiliary_variable * diff_tensor[idim][jdim];
+            conservation += diff_coeff * temp_cons;
+        }
+        // double temp_conservation = ones_hat_global * mass_matrix_times_auxiliary_variable;
+        // conservation += diff_coeff * temp_conservation;
     }
-=======
-        conservation = ones_hat_global * mass_matrix_times_solution;
-
-        //diffussive contribution to conservation
-        const double diff_coeff = Parameters::ManufacturedSolutionParam::get_default_diffusion_coefficient();
- //       const double diff_coeff = 1.0;
-        const dealii::Tensor<2,3,double> diff_tensor = Parameters::ManufacturedSolutionParam::get_default_diffusion_tensor();
-        for(int idim=0; idim<dim; idim++){
-            dealii::LinearAlgebra::distributed::Vector<double> mass_matrix_times_auxiliary_variable(dg->right_hand_side);
-            if(dg->all_parameters->use_inverse_mass_on_the_fly)
-                dg->apply_global_mass_matrix(dg->auxiliary_solution[idim], mass_matrix_times_auxiliary_variable,true);
-            else
-                dg->global_mass_matrix_auxiliary.vmult( mass_matrix_times_auxiliary_variable, dg->auxiliary_solution[idim]);
-            for(int jdim=0; jdim<dim; jdim++){
-                double temp_cons = ones_hat_global * mass_matrix_times_auxiliary_variable * diff_tensor[idim][jdim];
-                conservation += diff_coeff * temp_cons;
-            }
-//            double temp_conservation = ones_hat_global * mass_matrix_times_auxiliary_variable;
-//            conservation += diff_coeff * temp_conservation;
-        }
->>>>>>> b7f0bbe2
 
     return conservation;
 }
@@ -183,14 +142,17 @@
                 dealii::Triangulation<dim>::smoothing_on_refinement |
                 dealii::Triangulation<dim>::smoothing_on_coarsening));
 #endif
-<<<<<<< HEAD
         // straight grid
         dealii::GridGenerator::hyper_cube(*grid, left, right, true);
-#if PHILIP_DIM!=1
+#if PHILIP_DIM==1
+        std::vector<dealii::GridTools::PeriodicFacePair<typename dealii::Triangulation<PHILIP_DIM>::cell_iterator> > matched_pairs;
+        dealii::GridTools::collect_periodic_faces(*grid,0,1,0,matched_pairs);
+        grid->add_periodicity(matched_pairs);
+#else
         std::vector<dealii::GridTools::PeriodicFacePair<typename dealii::parallel::distributed::Triangulation<PHILIP_DIM>::cell_iterator> > matched_pairs;
         dealii::GridTools::collect_periodic_faces(*grid,0,1,0,matched_pairs);
-        if(dim==2) dealii::GridTools::collect_periodic_faces(*grid,2,3,1,matched_pairs);
-        if(dim==3) dealii::GridTools::collect_periodic_faces(*grid,4,5,2,matched_pairs);
+        if(dim>=2) dealii::GridTools::collect_periodic_faces(*grid,2,3,1,matched_pairs);
+        if(dim>=3) dealii::GridTools::collect_periodic_faces(*grid,4,5,2,matched_pairs);
         grid->add_periodicity(matched_pairs);
 #endif
         grid->refine_global(igrid);
@@ -199,8 +161,17 @@
         const unsigned int n_global_active_cells2 = grid->n_global_active_cells();
         double n_dofs_cfl = pow(n_global_active_cells2,dim) * pow(poly_degree+1.0, dim);
         double delta_x = (right-left)/pow(n_dofs_cfl,(1.0/dim)); 
-        const double diff_coeff2 = 0.1*atan(1)*4.0/exp(1) * 20; 
+        const double diff_coeff2 = Parameters::ManufacturedSolutionParam::get_default_diffusion_coefficient();
+        //const double diff_coeff2 = dg->all_parameters->manufactured_convergence_study_param.manufactured_solution_param.diffusion_coefficient;
+        const dealii::Tensor<2,3,double> diff_tensor2 = Parameters::ManufacturedSolutionParam::get_default_diffusion_tensor();
+        double max_diff_tens=0.0;
+        for(int i=0; i<dim; i++){
+            for(int j=0; j<dim; j++){
+                if(std::abs(diff_tensor2[i][j]) > max_diff_tens) max_diff_tens = std::abs(diff_tensor2[i][j]);
+            }
+        }
         all_parameters_new.ode_solver_param.initial_time_step =  0.5*pow(delta_x,2)/diff_coeff2;
+        all_parameters_new.ode_solver_param.initial_time_step =  0.05*pow(delta_x,2)/diff_coeff2 / max_diff_tens;
              
         // allocate dg
         std::shared_ptr < PHiLiP::DGBase<dim, double> > dg = PHiLiP::DGFactory<dim,double>::create_discontinuous_galerkin(&all_parameters_new, poly_degree, poly_degree, grid_degree, grid);
@@ -219,59 +190,7 @@
         double finalTime = 2.0;
 
         if(all_parameters_new.use_energy == true){//for split form get energy
-            finalTime = 0.001;
-=======
-    //straight grid
-    dealii::GridGenerator::hyper_cube(*grid, left, right, true);
-#if PHILIP_DIM==1
-        std::vector<dealii::GridTools::PeriodicFacePair<typename dealii::Triangulation<PHILIP_DIM>::cell_iterator> > matched_pairs;
-        dealii::GridTools::collect_periodic_faces(*grid,0,1,0,matched_pairs);
-        grid->add_periodicity(matched_pairs);
-#else
-	std::vector<dealii::GridTools::PeriodicFacePair<typename dealii::parallel::distributed::Triangulation<PHILIP_DIM>::cell_iterator> > matched_pairs;
-		dealii::GridTools::collect_periodic_faces(*grid,0,1,0,matched_pairs);
-                if(dim >= 2)
-		    dealii::GridTools::collect_periodic_faces(*grid,2,3,1,matched_pairs);
-                if(dim>=3)
-		    dealii::GridTools::collect_periodic_faces(*grid,4,5,2,matched_pairs);
-		grid->add_periodicity(matched_pairs);
-#endif
-    grid->refine_global(igrid);
-    pcout << "Grid generated and refined" << std::endl;
-    //CFL number
-    const unsigned int n_global_active_cells2 = grid->n_global_active_cells();
-    double n_dofs_cfl = pow(n_global_active_cells2,dim) * pow(poly_degree+1.0, dim);
-    double delta_x = (right-left)/pow(n_dofs_cfl,(1.0/dim)); 
-    const double diff_coeff2 = Parameters::ManufacturedSolutionParam::get_default_diffusion_coefficient();
-    //const double diff_coeff2 = dg->all_parameters->manufactured_convergence_study_param.manufactured_solution_param.diffusion_coefficient;
-    const dealii::Tensor<2,3,double> diff_tensor2 = Parameters::ManufacturedSolutionParam::get_default_diffusion_tensor();
-    double max_diff_tens=0.0;
-    for(int i=0; i<dim; i++){
-        for(int j=0; j<dim; j++){
-            if(std::abs(diff_tensor2[i][j]) > max_diff_tens) max_diff_tens = std::abs(diff_tensor2[i][j]);
-        }
-    }
-    all_parameters_new.ode_solver_param.initial_time_step =  0.5*pow(delta_x,2)/diff_coeff2;
-    all_parameters_new.ode_solver_param.initial_time_step =  0.05*pow(delta_x,2)/diff_coeff2 / max_diff_tens;
-    
-    
-         
-    //allocate dg
-    std::shared_ptr < PHiLiP::DGBase<dim, double> > dg = PHiLiP::DGFactory<dim,double>::create_discontinuous_galerkin(&all_parameters_new, poly_degree, poly_degree, grid_degree, grid);
-    pcout << "dg created" <<std::endl;
-    dg->allocate_system ();
-
-    InitialCondition<dim,nstate,double> initial_condition(dg, &all_parameters_new);
-
-
-    // Create ODE solver using the factory and providing the DG object
-    std::shared_ptr<ODE::ODESolverBase<dim, double>> ode_solver = ODE::ODESolverFactory<dim, double>::create_ODESolver(dg);
-
-	double finalTime = 2.0;
-
-        if (all_parameters_new.use_energy == true){//for split form get energy
             finalTime = 0.01;
->>>>>>> b7f0bbe2
 
             double dt = all_parameters_new.ode_solver_param.initial_time_step;
 
@@ -279,13 +198,9 @@
 
             ode_solver->current_iteration = 0;
             ode_solver->advance_solution_time(0.000001);
-<<<<<<< HEAD
-            double initial_energy = compute_energy(dg);
-            // double initial_conservation = compute_conservation(dg, poly_degree);
-=======
-	    double initial_energy = compute_energy_derivative_norm(dg);
-	    double initial_conservation = compute_conservation(dg, poly_degree);
->>>>>>> b7f0bbe2
+
+    	    double initial_energy = compute_energy_derivative_norm(dg);
+    	    double initial_conservation = compute_conservation(dg, poly_degree);
 
             // currently the only way to calculate energy at each time-step is to advance solution by dt instead of finaltime
             // this causes some issues with outputs (only one file is output, which is overwritten at each time step)
@@ -294,71 +209,43 @@
             std::ofstream myfile ("energy_plot_cons_diff.gpl" , std::ios::trunc);
 
             ode_solver->current_iteration = 0;
-<<<<<<< HEAD
             for(int i = 0; i < std::ceil(finalTime/dt); ++ i) {
                 ode_solver->advance_solution_time(dt);
-                double current_energy = compute_energy(dg);
-                current_energy /=initial_energy;
+                double current_energy = compute_energy_derivative_norm(dg);
                 std::cout << std::setprecision(16) << std::fixed;
                 this->pcout << "Energy at time " << i * dt << " is " << current_energy << std::endl;
                 myfile << i * dt << " " << std::fixed << std::setprecision(16) << current_energy << std::endl;
-                if (current_energy*initial_energy - initial_energy >= 1.0)/*if (current_energy*initial_energy - initial_energy >= 10000.0)*/ {
-                    this->pcout<<"Energy Fail"<<std::endl;
+                
+                if (current_energy>1e-12)/*if (current_energy*initial_energy - initial_energy >= 10000.0)*/ 
+                {
+                    this->pcout<<"Energy Fail Not montonically decrease with current "<< current_energy<<" vs initial "<<initial_energy<<std::endl;
                     return 1;
                     break;
                 }
-                // Conservation not yet verified so commented out
-                // double current_conservation = compute_conservation(dg, poly_degree);
-                // current_conservation /=initial_conservation;
-                // std::cout << std::setprecision(16) << std::fixed;
-                // this->pcout << "Normalized Conservation at time " << i * dt << " is " << current_conservation<< std::endl;
-                // myfile << i * dt << " " << std::fixed << std::setprecision(16) << current_conservation << std::endl;
-                // if (current_conservation*initial_conservation - initial_conservation >= 10.00)
-                // // if (current_energy - initial_energy >= 10.00)
-                // {
-                //     this->pcout << "Not conserved" << std::endl;
-                //     return 1;
-                //     break;
-                // }
+                
+                if (std::abs(current_energy - initial_energy >= 1.0e-12) && 
+                    (all_parameters_new.diss_num_flux_type == Parameters::AllParameters::DissipativeNumericalFlux::central_visc_flux))
+                {
+                    this->pcout<<"Energy Not conserved with current "<< current_energy<<" vs initial "<<initial_energy<<std::endl;
+                    return 1;
+                    break;
+                }
+                
+                double current_conservation = compute_conservation(dg, poly_degree);
+                current_conservation /=initial_conservation;
+
+                std::cout << std::setprecision(16) << std::fixed;
+                this->pcout << "Normalized Conservation at time " << i * dt << " is " << current_conservation<< std::endl;
+                myfile << i * dt << " " << std::fixed << std::setprecision(16) << current_conservation << std::endl;
+                if (current_conservation*initial_conservation - initial_conservation >= 1e-12)
+                //if (current_energy - initial_energy >= 10.00)
+                {
+                    this->pcout << "Not conserved" << std::endl;
+                    return 1;
+                    break;
+                }
             }
             myfile.close();
-=======
-	    for (int i = 0; i < std::ceil(finalTime/dt); ++ i)
-	    {
-		ode_solver->advance_solution_time(dt);
-		double current_energy = compute_energy_derivative_norm(dg);
-                std::cout << std::setprecision(16) << std::fixed;
-		pcout << "Energy at time " << i * dt << " is " << current_energy << std::endl;
-		myfile << i * dt << " " << std::fixed << std::setprecision(16) << current_energy << std::endl;
-		if (current_energy>1e-12)
-		//if (current_energy*initial_energy - initial_energy >= 10000.0)
-		{
-                    pcout<<"Energy Fail Not montonically decrease with current "<< current_energy<<" vs initial "<<initial_energy<<std::endl;
-			return 1;
-			break;
-		}
-                if ( std::abs(current_energy - initial_energy >= 1.0e-12) && (all_parameters_new.diss_num_flux_type == Parameters::AllParameters::DissipativeNumericalFlux::central_visc_flux))
-                {
-                    pcout<<"Energy Not conserved with current "<< current_energy<<" vs initial "<<initial_energy<<std::endl;
-			return 1;
-			break;
-                }
-		double current_conservation = compute_conservation(dg, poly_degree);
-                current_conservation /=initial_conservation;
-                std::cout << std::setprecision(16) << std::fixed;
-		pcout << "Normalized Conservation at time " << i * dt << " is " << current_conservation<< std::endl;
-		myfile << i * dt << " " << std::fixed << std::setprecision(16) << current_conservation << std::endl;
-		if (current_conservation*initial_conservation - initial_conservation >= 1e-12)
-		//if (current_energy - initial_energy >= 10.00)
-		{
-                    pcout << "Not conserved" << std::endl;
-			return 1;
-			break;
-		}
-	}
-	myfile.close();
->>>>>>> b7f0bbe2
-
         }//end of energy
         else {//do OOA
             
