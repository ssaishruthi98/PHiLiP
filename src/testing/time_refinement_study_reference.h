--- conflicted
+++ resolved
@@ -11,13 +11,8 @@
 namespace Tests {
 
 /// Time refinement study which compares to a reference solution
-<<<<<<< HEAD
 template <int dim, int nspecies, int nstate>
-class TimeRefinementStudyReference: public TestsBase
-=======
-template <int dim, int nstate>
-class TimeRefinementStudyReference: public GeneralRefinementStudy<dim,nstate>
->>>>>>> 44805b6b
+class TimeRefinementStudyReference: public GeneralRefinementStudy<dim,nspecies,nstate>
 {
 public:
     /// Constructor
@@ -41,7 +36,7 @@
             ) const;
     
     /// Calculate the L2 error and return local testfail for the converged flowsolver.
-    std::tuple<double,int> process_and_write_conv_tables(std::shared_ptr<FlowSolver::FlowSolver<dim,nstate>> flow_solver, 
+    std::tuple<double,int> process_and_write_conv_tables(std::shared_ptr<FlowSolver::FlowSolver<dim,nspecies,nstate>> flow_solver, 
             const Parameters::AllParameters params, 
             double L2_error_old, 
             std::shared_ptr<dealii::ConvergenceTable> convergence_table,
