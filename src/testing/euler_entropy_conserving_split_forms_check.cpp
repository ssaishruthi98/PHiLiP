#include "euler_entropy_conserving_split_forms_check.h"
#include "flow_solver/flow_solver_factory.h"
#include "flow_solver/flow_solver_cases/periodic_turbulence.h"

namespace PHiLiP {
namespace Tests {

template <int dim, int nstate>
EulerSplitEntropyCheck<dim, nstate>::EulerSplitEntropyCheck(
    const PHiLiP::Parameters::AllParameters *const parameters_input,
    const dealii::ParameterHandler &parameter_handler_input)
        : TestsBase::TestsBase(parameters_input)
        , parameter_handler(parameter_handler_input)
{}

template <int dim, int nstate>
int EulerSplitEntropyCheck<dim, nstate>::run_test() const
{
    int testfail = 0;
    const unsigned int n_fluxes = 4;

    using TwoPtFluxEnum = Parameters::AllParameters::TwoPointNumericalFlux;
    const std::array<TwoPtFluxEnum, n_fluxes> two_point_fluxes{{TwoPtFluxEnum::IR, TwoPtFluxEnum::CH, TwoPtFluxEnum::Ra, TwoPtFluxEnum::KG}};
    const std::array<double, n_fluxes> tols{{5E-15, 5E-15, 5E-15, 1E-10}};
    const std::array<std::string, n_fluxes> flux_names{{"Ismail-Roe", "Chandrashekar", "Ranocha", "Kennedy-Gruber"}};

    for (unsigned int i = 0; i < n_fluxes; ++i){
        pcout << "-----------------------------------------------------------------------" << std::endl;
        pcout << "   Using " << flux_names[i] << " two-point flux" << std::endl;
        pcout << "-----------------------------------------------------------------------" << std::endl;
        
        const TwoPtFluxEnum flux = two_point_fluxes[i];
        const double tol = tols[i];

        // Copying parameters and modifying flux type
        PHiLiP::Parameters::AllParameters parameters = *(this->all_parameters);
        parameters.two_point_num_flux_type = flux;

        // Initialize flow_solver
        std::unique_ptr<FlowSolver::FlowSolver<dim,nstate>> flow_solver = FlowSolver::FlowSolverFactory<dim,nstate>::select_flow_case(&parameters, parameter_handler);

        // Compute  initial and final entropy
        std::shared_ptr<FlowSolver::PeriodicTurbulence<dim, nstate>> flow_solver_case = std::dynamic_pointer_cast<FlowSolver::PeriodicTurbulence<dim, nstate>>(flow_solver->flow_solver_case);
<<<<<<< HEAD
        flow_solver_case->compute_and_update_integrated_quantities(*flow_solver->dg);
=======
        flow_solver_case->compute_and_update_integrated_quantities(*flow_solver->dg,flow_solver->ode_solver->use_limiter);
>>>>>>> 23861875
        const double initial_KE = flow_solver_case->get_integrated_kinetic_energy();

        static_cast<void>(flow_solver->run());
        const double final_entropy = flow_solver_case->get_numerical_entropy(flow_solver->dg); 
        flow_solver_case->compute_and_update_integrated_quantities(*flow_solver->dg,flow_solver->ode_solver->use_limiter);
        const double final_KE = flow_solver_case->get_integrated_kinetic_energy();

        //Compare initial and final entropy to confirm entropy preservation
        
        pcout << "Final numerical entropy: " << final_entropy << std::endl;
        pcout << "Initial kinetic energy: " << std::setprecision(16) << initial_KE << std::endl
              << "Final:                  " << final_KE << std::endl
              << "Scaled difference:      " << abs((initial_KE-final_KE)/initial_KE)
              << std::endl << std::endl;


        if (abs(final_entropy) > tol){
            pcout << "Entropy change is not within allowable tolerance. Test failing." << std::endl;
            testfail = 1;
        } else pcout << "Entropy change is allowable." << std::endl;
    }

    return testfail;
}

#if PHILIP_DIM==3
    template class EulerSplitEntropyCheck<PHILIP_DIM,PHILIP_DIM+2>;
#endif
} // Tests namespace
} // PHiLiP namespace<|MERGE_RESOLUTION|>--- conflicted
+++ resolved
@@ -41,11 +41,7 @@
 
         // Compute  initial and final entropy
         std::shared_ptr<FlowSolver::PeriodicTurbulence<dim, nstate>> flow_solver_case = std::dynamic_pointer_cast<FlowSolver::PeriodicTurbulence<dim, nstate>>(flow_solver->flow_solver_case);
-<<<<<<< HEAD
-        flow_solver_case->compute_and_update_integrated_quantities(*flow_solver->dg);
-=======
         flow_solver_case->compute_and_update_integrated_quantities(*flow_solver->dg,flow_solver->ode_solver->use_limiter);
->>>>>>> 23861875
         const double initial_KE = flow_solver_case->get_integrated_kinetic_energy();
 
         static_cast<void>(flow_solver->run());
