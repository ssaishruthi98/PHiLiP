// includes
#include <stdlib.h>
#include <iostream>

#include <deal.II/base/convergence_table.h>

#include <deal.II/dofs/dof_tools.h>

#include <deal.II/grid/grid_generator.h>
#include <deal.II/grid/grid_refinement.h>
#include <deal.II/grid/grid_tools.h>
#include <deal.II/grid/grid_out.h>
#include <deal.II/grid/grid_in.h>

#include <deal.II/numerics/vector_tools.h>
#include <deal.II/numerics/data_out.h>

#include <deal.II/fe/fe_values.h>
#include <deal.II/fe/mapping_q.h>

#include "diffusion_exact_adjoint.h"

#include "parameters/all_parameters.h"

#include "physics/euler.h"
#include "physics/manufactured_solution.h"
#include "dg/dg_factory.hpp"
#include "ode_solver/ode_solver_factory.h"

#include "functional/functional.h"
#include "functional/adjoint.h"

#include "post_processor/physics_post_processor.h"

#include "ADTypes.hpp"

namespace PHiLiP {
namespace Tests {
// built own physics classes here for one time use and added a function to pass them directly to dg state

// manufactured solution in u
template <int dim, typename real>
real ManufacturedSolutionU<dim,real>::value(const dealii::Point<dim,real> &pos, const unsigned int /*istate*/) const
{
    real val = 0;

    if(dim == 1){
        real x = pos[0];
        val = (-1.0*pow(x,6)+3.0*pow(x,5)-3.0*pow(x,4)+pow(x,3));
    }else if(dim == 2){
        real x = pos[0], y = pos[1];
        val = (-1.0*pow(x,6)+3.0*pow(x,5)-3.0*pow(x,4)+pow(x,3))
            * (-1.0*pow(y,6)+3.0*pow(y,5)-3.0*pow(y,4)+pow(y,3));
    }else if(dim == 3){
        real x = pos[0], y = pos[1], z = pos[2];
        val = (-1.0*pow(x,6)+3.0*pow(x,5)-3.0*pow(x,4)+pow(x,3))
            * (-1.0*pow(y,6)+3.0*pow(y,5)-3.0*pow(y,4)+pow(y,3))
            * (-1.0*pow(z,6)+3.0*pow(z,5)-3.0*pow(z,4)+pow(z,3));
    }

    return val;
}

// gradient of the solution in u
template <int dim, typename real>
dealii::Tensor<1,dim,real> ManufacturedSolutionU<dim,real>::gradient(const dealii::Point<dim,real> &pos, const unsigned int /*istate*/) const
{
    dealii::Tensor<1,dim,real> gradient;

    if(dim == 1){
        real x = pos[0];
        gradient[0] = (-6.0*pow(x,5)+15.0*pow(x,4)-12.0*pow(x,3)+3.0*pow(x,2));
    }else if(dim == 2){
        real x = pos[0], y = pos[1];
        gradient[0] = (-6.0*pow(x,5)+15.0*pow(x,4)-12.0*pow(x,3)+3.0*pow(x,2))
                    * (-1.0*pow(y,6)+ 3.0*pow(y,5)- 3.0*pow(y,4)+    pow(y,3));
        gradient[1] = (-1.0*pow(x,6)+ 3.0*pow(x,5)- 3.0*pow(x,4)+    pow(x,3))
                    * (-6.0*pow(y,5)+15.0*pow(y,4)-12.0*pow(y,3)+3.0*pow(y,2));
    }else if(dim == 3){
        real x = pos[0], y = pos[1], z = pos[2];
        gradient[0] = (-6.0*pow(x,5)+15.0*pow(x,4)-12.0*pow(x,3)+3.0*pow(x,2))
                    * (-1.0*pow(y,6)+ 3.0*pow(y,5)- 3.0*pow(y,4)+    pow(y,3))
                    * (-1.0*pow(z,6)+ 3.0*pow(z,5)- 3.0*pow(z,4)+    pow(z,3));
        gradient[1] = (-1.0*pow(x,6)+ 3.0*pow(x,5)- 3.0*pow(x,4)+    pow(x,3))
                    * (-6.0*pow(y,5)+15.0*pow(y,4)-12.0*pow(y,3)+3.0*pow(y,2))
                    * (-1.0*pow(z,6)+ 3.0*pow(z,5)- 3.0*pow(z,4)+    pow(z,3));
        gradient[2] = (-1.0*pow(x,6)+ 3.0*pow(x,5)- 3.0*pow(x,4)+    pow(x,3))
                    * (-1.0*pow(y,6)+ 3.0*pow(y,5)- 3.0*pow(y,4)+    pow(y,3))
                    * (-6.0*pow(z,5)+15.0*pow(z,4)-12.0*pow(z,3)+3.0*pow(z,2));
    }

    return gradient;
}

// manufactured solution in v
template <int dim, typename real>
real ManufacturedSolutionV<dim,real>::value(const dealii::Point<dim,real> &pos, const unsigned int /*istate*/) const
{
    const double pi = std::acos(-1);

    real val = 0;

    if(dim == 1){
        real x = pos[0];
        val = (sin(pi*x));
    }else if(dim == 2){
        real x = pos[0], y = pos[1];
        val = (sin(pi*x))
            * (sin(pi*y));
    }else if(dim == 3){
        real x = pos[0], y = pos[1], z = pos[2];
        val = (sin(pi*x))
            * (sin(pi*y))
            * (sin(pi*z));
    }

    return val;
}

// gradient of the solution in v
template <int dim, typename real>
dealii::Tensor<1,dim,real> ManufacturedSolutionV<dim,real>::gradient(const dealii::Point<dim,real> &pos, const unsigned int /*istate*/) const
{
    const double pi = std::acos(-1);

    dealii::Tensor<1,dim,real> gradient;

    if(dim == 1){
        real x = pos[0];
        gradient[0] = pi*cos(pi*x);
    }else if(dim == 2){
        real x = pos[0], y = pos[1];
        gradient[0] = (pi*cos(pi*x))
                    * (   sin(pi*y));
        gradient[1] = (   sin(pi*x))
                    * (pi*cos(pi*y));
    }else if(dim == 3){
        real x = pos[0], y = pos[1], z = pos[2];
        gradient[0] = (pi*cos(pi*x))
                    * (   sin(pi*y))
                    * (   sin(pi*z));
        gradient[1] = (   sin(pi*x))
                    * (pi*cos(pi*y))
                    * (   sin(pi*z));
        gradient[2] = (   sin(pi*x))
                    * (   sin(pi*y))
                    * (pi*cos(pi*z));
    }

    return gradient;
}

/* Defining the physics objects to be used  */
template <int dim, int nstate, typename real>
std::array<real,nstate> diffusion_u<dim,nstate,real>::source_term (
    const dealii::Point<dim,real> &pos,
    const std::array<real,nstate> &/*solution*/,
<<<<<<< HEAD
    const real /*current_time*/) const
=======
    const dealii::types::global_dof_index /*cell_index*/) const
>>>>>>> 18f8ae4f
{
    std::array<real,nstate> source;

    real val = 0;

    if(dim == 1){
        real x = pos[0];
        val = (-30.0*pow(x,4)+60.0*pow(x,3)-36.0*pow(x,2)+6.0*x);
    }else if(dim == 2){
        real x = pos[0], y = pos[1];
        val = (-30.0*pow(x,4)+60.0*pow(x,3)-36.0*pow(x,2)+6.0*x)
            * ( -1.0*pow(y,6)+ 3.0*pow(y,5)- 3.0*pow(y,4)+    pow(y,3))
            + ( -1.0*pow(x,6)+ 3.0*pow(x,5)- 3.0*pow(x,4)+    pow(x,3))
            * (-30.0*pow(y,4)+60.0*pow(y,3)-36.0*pow(y,2)+6.0*y);
    }else if(dim == 3){
        real x = pos[0], y = pos[1], z = pos[2];
        val = (-30.0*pow(x,4)+60.0*pow(x,3)-36.0*pow(x,2)+6.0*x)
            * ( -1.0*pow(y,6)+ 3.0*pow(y,5)- 3.0*pow(y,4)+    pow(y,3))
            * ( -1.0*pow(z,6)+ 3.0*pow(z,5)- 3.0*pow(z,4)+    pow(z,3))
            + ( -1.0*pow(x,6)+ 3.0*pow(x,5)- 3.0*pow(x,4)+    pow(x,3))
            * (-30.0*pow(y,4)+60.0*pow(y,3)-36.0*pow(y,2)+6.0*y)
            * ( -1.0*pow(z,6)+ 3.0*pow(z,5)- 3.0*pow(z,4)+    pow(z,3))
            + ( -1.0*pow(x,6)+ 3.0*pow(x,5)- 3.0*pow(x,4)+    pow(x,3))
            * ( -1.0*pow(y,6)+ 3.0*pow(y,5)- 3.0*pow(y,4)+    pow(y,3))
            * (-30.0*pow(z,4)+60.0*pow(z,3)-36.0*pow(z,2)+6.0*z);
    }

    for(int istate = 0; istate < nstate; ++istate)
        source[istate] = val;

    return source;
}

template <int dim, int nstate, typename real>
real diffusion_u<dim,nstate,real>::objective_function (
    const dealii::Point<dim,real> &pos) const
{
    const double pi = std::acos(-1);

    real val = 0;

    if(dim == 1){
        real x = pos[0];
        val = -pi*pi*sin(pi*x);
    }else if(dim == 2){
        real x = pos[0], y = pos[1];
        val = -pi*pi*sin(pi*x)
            *        sin(pi*y)
            +        sin(pi*x)
            * -pi*pi*sin(pi*y);
    }else if(dim == 3){
        real x = pos[0], y = pos[1], z = pos[2];
        val = -pi*pi*sin(pi*x)
            *        sin(pi*y)
            *        sin(pi*z)
            +        sin(pi*x)
            * -pi*pi*sin(pi*y)
            *        sin(pi*z)
            +        sin(pi*x)
            *        sin(pi*y)
            * -pi*pi*sin(pi*z);
    }

    return val;
}

template <int dim, int nstate, typename real>
std::array<real,nstate> diffusion_v<dim,nstate,real>::source_term (
    const dealii::Point<dim,real> &pos,
    const std::array<real,nstate> &/*solution*/,
<<<<<<< HEAD
    const real /*current_time*/) const
=======
    const dealii::types::global_dof_index /*cell_index*/) const
>>>>>>> 18f8ae4f
{
    const double pi = std::acos(-1);

    std::array<real,nstate> source;

    real val = 0;

    if(dim == 1){
        real x = pos[0];
        val = -pi*pi*sin(pi*x);
    }else if(dim == 2){
        real x = pos[0], y = pos[1];
        val = -pi*pi*sin(pi*x)
            *        sin(pi*y)
            +        sin(pi*x)
            * -pi*pi*sin(pi*y);
    }else if(dim == 3){
        real x = pos[0], y = pos[1], z = pos[2];
        val = -pi*pi*sin(pi*x)
            *        sin(pi*y)
            *        sin(pi*z)
            +        sin(pi*x)
            * -pi*pi*sin(pi*y)
            *        sin(pi*z)
            +        sin(pi*x)
            *        sin(pi*y)
            * -pi*pi*sin(pi*z);
    }

    for(int istate = 0; istate < nstate; ++istate)
        source[istate] = val;

    return source;
}

template <int dim, int nstate, typename real>
real diffusion_v<dim,nstate,real>::objective_function (
    const dealii::Point<dim,real> &pos) const
{
    real val = 0;

    if(dim == 1){
        real x = pos[0];
        val = (-30.0*pow(x,4)+60.0*pow(x,3)-36.0*pow(x,2)+6.0*x);
    }else if(dim == 2){
        real x = pos[0], y = pos[1];
        val = (-30.0*pow(x,4)+60.0*pow(x,3)-36.0*pow(x,2)+6.0*x)
            * ( -1.0*pow(y,6)+ 3.0*pow(y,5)- 3.0*pow(y,4)+    pow(y,3))
            + ( -1.0*pow(x,6)+ 3.0*pow(x,5)- 3.0*pow(x,4)+    pow(x,3))
            * (-30.0*pow(y,4)+60.0*pow(y,3)-36.0*pow(y,2)+6.0*y);
    }else if(dim == 3){
        real x = pos[0], y = pos[1], z = pos[2];
        val = (-30.0*pow(x,4)+60.0*pow(x,3)-36.0*pow(x,2)+6.0*x)
            * ( -1.0*pow(y,6)+ 3.0*pow(y,5)- 3.0*pow(y,4)+    pow(y,3))
            * ( -1.0*pow(z,6)+ 3.0*pow(z,5)- 3.0*pow(z,4)+    pow(z,3))
            + ( -1.0*pow(x,6)+ 3.0*pow(x,5)- 3.0*pow(x,4)+    pow(x,3))
            * (-30.0*pow(y,4)+60.0*pow(y,3)-36.0*pow(y,2)+6.0*y)
            * ( -1.0*pow(z,6)+ 3.0*pow(z,5)- 3.0*pow(z,4)+    pow(z,3))
            + ( -1.0*pow(x,6)+ 3.0*pow(x,5)- 3.0*pow(x,4)+    pow(x,3))
            * ( -1.0*pow(y,6)+ 3.0*pow(y,5)- 3.0*pow(y,4)+    pow(y,3))
            * (-30.0*pow(z,4)+60.0*pow(z,3)-36.0*pow(z,2)+6.0*z);
    }

    return val;
}

// Funcitonal that performs the inner product over the entire domain 
template <int dim, int nstate, typename real>
template <typename real2>
real2 DiffusionFunctional<dim,nstate,real>::evaluate_volume_integrand(
    const PHiLiP::Physics::PhysicsBase<dim,nstate,real2> &physics,
    const dealii::Point<dim,real2> &phys_coord,
    const std::array<real2,nstate> &soln_at_q,
    const std::array<dealii::Tensor<1,dim,real2>,nstate> &/*soln_grad_at_q*/) const
{
    real2 val = 0;

    // casting our physics object into a diffusion_objective object 
    const diffusion_objective<dim,nstate,real2> &diff_physics = dynamic_cast< const diffusion_objective<dim,nstate,real2> & >(physics);
    
    // evaluating the associated objective function weighting at the quadrature point
    real2 objective_value = diff_physics.objective_function(phys_coord);

    // integrating over the domain (adding istate loop but should always be 1)
    for (int istate=0; istate<nstate; ++istate) {
        val += soln_at_q[istate] * objective_value;
    }

    return val;
}


template <int dim, int nstate>
DiffusionExactAdjoint<dim, nstate>::DiffusionExactAdjoint(const Parameters::AllParameters *const parameters_input): 
    TestsBase::TestsBase(parameters_input){}

template <int dim, int nstate>
int DiffusionExactAdjoint<dim,nstate>::run_test() const
{
    pcout << "Running diffusion exact adjoint test case." << std::endl;

    // getting the problem parameters
    using ManParam = Parameters::ManufacturedConvergenceStudyParam;
    using GridEnum = ManParam::GridEnum;
    using PdeEnum = Parameters::AllParameters::PartialDifferentialEquation;
    Parameters::AllParameters param = *(TestsBase::all_parameters);

    param.manufactured_convergence_study_param.manufactured_solution_param.use_manufactured_source_term = true;

    Assert(dim == param.dimension, dealii::ExcDimensionMismatch(dim, param.dimension));

    ManParam manu_grid_conv_param = param.manufactured_convergence_study_param;

    const unsigned int p_start = manu_grid_conv_param.degree_start;
    const unsigned int p_end   = manu_grid_conv_param.degree_end;
    const unsigned int n_grids = manu_grid_conv_param.number_of_grids;

    // checking that the diffusion equation has been selected
    PdeEnum pde_type = param.pde_type;
    bool convection, diffusion;
    if(pde_type == PdeEnum::diffusion){
        convection = false;
        diffusion  = true;
    }else{
        pcout << "Can't run diffusion_exact_adjoint test case with other PDE types." << std::endl;
    }

    // creating the physics objects
    std::shared_ptr< Physics::PhysicsBase<dim, nstate, double> > physics_u_double 
          = std::make_shared< diffusion_u<dim, nstate, double> >(convection, diffusion);
    std::shared_ptr< Physics::PhysicsBase<dim, nstate, double> > physics_v_double  
          = std::make_shared< diffusion_v<dim, nstate, double> >(convection, diffusion);

    // for adjoint, also need the AD'd physics
    std::shared_ptr< Physics::PhysicsBase<dim, nstate, FadType> > physics_u_fadtype 
          = std::make_shared< diffusion_u<dim, nstate, FadType> >(convection, diffusion);
    std::shared_ptr< Physics::PhysicsBase<dim, nstate, FadType> > physics_v_fadtype 
          = std::make_shared< diffusion_v<dim, nstate, FadType> >(convection, diffusion);

    std::shared_ptr< Physics::PhysicsBase<dim, nstate, RadType> > physics_u_radtype 
          = std::make_shared< diffusion_u<dim, nstate, RadType> >(convection, diffusion);
    std::shared_ptr< Physics::PhysicsBase<dim, nstate, RadType> > physics_v_radtype 
          = std::make_shared< diffusion_v<dim, nstate, RadType> >(convection, diffusion);

    std::shared_ptr< Physics::PhysicsBase<dim, nstate, FadFadType> > physics_u_fadfadtype 
          = std::make_shared< diffusion_u<dim, nstate, FadFadType> >(convection, diffusion);
    std::shared_ptr< Physics::PhysicsBase<dim, nstate, FadFadType> > physics_v_fadfadtype 
          = std::make_shared< diffusion_v<dim, nstate, FadFadType> >(convection, diffusion);

    std::shared_ptr< Physics::PhysicsBase<dim, nstate, RadFadType> > physics_u_radfadtype 
          = std::make_shared< diffusion_u<dim, nstate, RadFadType> >(convection, diffusion);
    std::shared_ptr< Physics::PhysicsBase<dim, nstate, RadFadType> > physics_v_radfadtype 
          = std::make_shared< diffusion_v<dim, nstate, RadFadType> >(convection, diffusion);

    // exact value to be used in checks below
    const double pi = std::acos(-1);
    double exact_val = 0;
    
    if(dim == 1){
        exact_val = (144*(pow(pi,2)-10)/pow(pi,5));
    }else if(dim == 2){
        exact_val = 2 * (-144*(pow(pi,2)-10)/pow(pi,7)) * (144*(pow(pi,2)-10)/pow(pi,5));
    }else if(dim == 3){
        exact_val = 3 * pow(-144*(pow(pi,2)-10)/pow(pi,7), 2) * (144*(pow(pi,2)-10)/pow(pi,5));
    }

    // checks 
    std::vector<dealii::ConvergenceTable> convergence_table_vector;

    unsigned int n_fail = 0;

    for(unsigned int poly_degree = p_start; poly_degree <= p_end; ++poly_degree){
        pcout << "Starting polynomial order: " << poly_degree << std::endl;

        // grid_study refines P0 additinoally here (unused in current param file)
        std::vector<double> grid_size(n_grids);
        std::vector<double> output_error_u(n_grids);
        std::vector<double> output_error_v(n_grids);
        std::vector<double> soln_error_u(n_grids);
        std::vector<double> soln_error_v(n_grids);
        std::vector<double> adj_error_u(n_grids);
        std::vector<double> adj_error_v(n_grids);
        
        // for outputing cell-wise erorr distribution
        dealii::Vector<double> cellError_soln_u;
        dealii::Vector<double> cellError_soln_v;
        dealii::Vector<double> cellError_adj_u;
        dealii::Vector<double> cellError_adj_v;

        const std::vector<int> n_1d_cells = get_number_1d_cells(n_grids);

        dealii::ConvergenceTable convergence_table;

#if PHILIP_DIM==1
        using Triangulation = dealii::Triangulation<PHILIP_DIM>;
#else
        using Triangulation = dealii::parallel::distributed::Triangulation<PHILIP_DIM>;
#endif
        std::shared_ptr <Triangulation> grid = std::make_shared<Triangulation> (
#if PHILIP_DIM!=1
            this->mpi_communicator,
#endif
            typename dealii::Triangulation<dim>::MeshSmoothing(
                dealii::Triangulation<dim>::smoothing_on_refinement |
                dealii::Triangulation<dim>::smoothing_on_coarsening));

        // dimensions of the mesh
        const double left  = 0.0;
        const double right = 1.0;

        for(unsigned int igrid = 0; igrid < n_grids; ++igrid){
            // grid generation
            grid->clear();
            dealii::GridGenerator::subdivided_hyper_cube(*grid, n_1d_cells[igrid], left, right);
            for (auto cell = grid->begin_active(); cell != grid->end(); ++cell) {
                cell->set_material_id(9002);
                for (unsigned int face=0; face<dealii::GeometryInfo<dim>::faces_per_cell; ++face) {
                    if (cell->face(face)->at_boundary()) cell->face(face)->set_boundary_id (1000);
                }
            }

            // since a different grid is constructed each time, need to also generate a new DG
            // I don't think this would work outside loop since grid.clear() req's no subscriptors
            std::shared_ptr < DGBase<dim, double> > dg_u = DGFactory<dim,double>::create_discontinuous_galerkin(&param, poly_degree, grid);
            std::shared_ptr < DGBase<dim, double> > dg_v = DGFactory<dim,double>::create_discontinuous_galerkin(&param, poly_degree, grid);

            // casting to dg state    
            std::shared_ptr< DGBaseState<dim,nstate,double> > dg_state_u = std::dynamic_pointer_cast< DGBaseState<dim,nstate,double> >(dg_u);
            std::shared_ptr< DGBaseState<dim,nstate,double> > dg_state_v = std::dynamic_pointer_cast< DGBaseState<dim,nstate,double> >(dg_v);

            // now overriding the original physics on each
            dg_state_u->set_physics(physics_u_double, physics_u_fadtype, physics_u_radtype, physics_u_fadfadtype, physics_u_radfadtype);
            dg_state_v->set_physics(physics_v_double, physics_v_fadtype, physics_v_radtype, physics_v_fadfadtype, physics_v_radfadtype);

            dg_u->allocate_system();
            dg_v->allocate_system();

            dg_u->solution *= 0.0;
            dg_v->solution *= 0.0;
            //dg_u->solution.add(1.1);
            //dg_v->solution.add(1.1);
            
            // Create ODE solvers using the factory and providing the DG object
            std::shared_ptr<ODE::ODESolverBase<dim, double>> ode_solver_u = ODE::ODESolverFactory<dim, double>::create_ODESolver(dg_u);
            std::shared_ptr<ODE::ODESolverBase<dim, double>> ode_solver_v = ODE::ODESolverFactory<dim, double>::create_ODESolver(dg_v);

            // solving
            ode_solver_u->steady_state();
            ode_solver_v->steady_state();

            pcout << "Creating DiffusionFunctional... " << std::endl; 
            // functional for computations
            auto diffusion_functional_u = std::make_shared<DiffusionFunctional<dim,nstate,double>>(dg_u,physics_u_fadfadtype,true,false);
            auto diffusion_functional_v = std::make_shared<DiffusionFunctional<dim,nstate,double>>(dg_v,physics_v_fadfadtype,true,false);

            pcout << "Evaluating functional... " << std::endl; 
            // evaluating functionals from both methods
            double functional_val_u = diffusion_functional_u->evaluate_functional(false,false);
            double functional_val_v = diffusion_functional_v->evaluate_functional(false,false);

            // comparison betweent the values, add these to the convergence table
            pcout << std::endl << "Val1 = " << functional_val_u << "\tVal2 = " << functional_val_v << std::endl << std::endl; 

            // evaluating the error of this measure
            double error_functional_u = std::abs(functional_val_u-exact_val);
            double error_functional_v = std::abs(functional_val_v-exact_val);

            pcout << std::endl << "error_val1 = " << error_functional_u << "\terror_val2 = " << error_functional_v << std::endl << std::endl; 

            // // Initializing the adjoints for each problem
            Adjoint<dim, nstate, double> adj_u(dg_u, diffusion_functional_u, physics_u_fadtype);
            Adjoint<dim, nstate, double> adj_v(dg_v, diffusion_functional_v, physics_v_fadtype);

            // solving for each coarse adjoint
            pcout << "Solving for the discrete adjoints." << std::endl;
            dealii::LinearAlgebra::distributed::Vector<double> adjoint_u = adj_u.coarse_grid_adjoint();
            dealii::LinearAlgebra::distributed::Vector<double> adjoint_v = adj_v.coarse_grid_adjoint();

            // using overintegration for estimating the error in the adjoint
            int overintegrate = 10;
            dealii::QGauss<dim> quad_extra(poly_degree+overintegrate);
            dealii::FEValues<dim,dim> fe_values_extra(*(dg_u->high_order_grid->mapping_fe_field), dg_u->operators->fe_collection_basis[poly_degree], quad_extra, 
                    dealii::update_values | dealii::update_JxW_values | dealii::update_quadrature_points);
            const unsigned int n_quad_pts = fe_values_extra.n_quadrature_points;

            // examining the convergence of the soln compared to same manufactured solution
            double l2error_soln_u = 0;
            double l2error_soln_v = 0;

            // evaluate the error in the adjoints compared to the opposing manufactured solutions
            double l2error_adj_u = 0;
            double l2error_adj_v = 0;

            // for values at each quadrature point
            std::array<double,nstate> soln_at_q_u;
            std::array<double,nstate> soln_at_q_v;
            std::array<double,nstate> adj_at_q_u;
            std::array<double,nstate> adj_at_q_v;

            // reinit vectors for error distribution
            cellError_soln_u.reinit(grid->n_active_cells());
            cellError_soln_v.reinit(grid->n_active_cells());
            cellError_adj_u.reinit(grid->n_active_cells());
            cellError_adj_v.reinit(grid->n_active_cells());

            std::vector<dealii::types::global_dof_index> dofs_indices(fe_values_extra.dofs_per_cell);
            for(auto cell = dg_u->dof_handler.begin_active(); cell != dg_u->dof_handler.end(); ++cell){
                if(!cell->is_locally_owned()) continue;

                fe_values_extra.reinit (cell);
                cell->get_dof_indices(dofs_indices);

                double cell_l2error_soln_u = 0;
                double cell_l2error_soln_v = 0;
                double cell_l2error_adj_u = 0;
                double cell_l2error_adj_v = 0;
                for(unsigned int iquad = 0; iquad < n_quad_pts; ++iquad){
                    std::fill(soln_at_q_u.begin(), soln_at_q_u.end(), 0);
                    std::fill(soln_at_q_v.begin(), soln_at_q_v.end(), 0);
                    std::fill(adj_at_q_u.begin(), adj_at_q_u.end(), 0);
                    std::fill(adj_at_q_v.begin(), adj_at_q_v.end(), 0);

                    for (unsigned int idof = 0; idof < fe_values_extra.dofs_per_cell; ++idof) {
                        const unsigned int istate = fe_values_extra.get_fe().system_to_component_index(idof).first;
                        soln_at_q_u[istate] += dg_u->solution[dofs_indices[idof]] * fe_values_extra.shape_value_component(idof, iquad, istate);
                        soln_at_q_v[istate] += dg_v->solution[dofs_indices[idof]] * fe_values_extra.shape_value_component(idof, iquad, istate);
                        adj_at_q_u[istate]  += adjoint_u[dofs_indices[idof]]      * fe_values_extra.shape_value_component(idof, iquad, istate);
                        adj_at_q_v[istate]  += adjoint_v[dofs_indices[idof]]      * fe_values_extra.shape_value_component(idof, iquad, istate);
                    }

                    const dealii::Point<dim,double> qpoint = (fe_values_extra.quadrature_point(iquad));

                    for (int istate = 0; istate < nstate; ++istate){
                        const double soln_exact_u = physics_u_double->manufactured_solution_function->value(qpoint, istate);
                        const double soln_exact_v = physics_v_double->manufactured_solution_function->value(qpoint, istate);
                        
                        // comparing the converged solution to the manufactured solution
                        cell_l2error_soln_u += pow(soln_at_q_u[istate] - soln_exact_u, 2) * fe_values_extra.JxW(iquad);
                        cell_l2error_soln_v += pow(soln_at_q_v[istate] - soln_exact_v, 2) * fe_values_extra.JxW(iquad);

                        // adjoint should convert to the manufactured solution of the opposing case
                        cell_l2error_adj_u += pow(adj_at_q_u[istate] - soln_exact_v, 2) * fe_values_extra.JxW(iquad);
                        cell_l2error_adj_v += pow(adj_at_q_v[istate] - soln_exact_u, 2) * fe_values_extra.JxW(iquad);

                        // std::cout << "Adjoint value is = " << adj_at_q_u[istate] << std::endl << "and the exact value is = " << adj_exact_u << std::endl;
                    }
                }

                // std::cout << "Cell value is (for u) = " << cell_l2error_adj_u << std::endl;

                // Storing the cell-wise error terms
                cellError_soln_u[cell->active_cell_index()] = cell_l2error_soln_u;
                cellError_soln_v[cell->active_cell_index()] = cell_l2error_soln_v;
                cellError_adj_u[cell->active_cell_index()]  = cell_l2error_adj_u;
                cellError_adj_v[cell->active_cell_index()]  = cell_l2error_adj_v;

                // Adding contributions to the global error
                l2error_soln_u += cell_l2error_soln_u;
                l2error_soln_v += cell_l2error_soln_v;
                l2error_adj_u += cell_l2error_adj_u;
                l2error_adj_v += cell_l2error_adj_v;
            }
            const double l2error_soln_u_mpi_sum = std::sqrt(dealii::Utilities::MPI::sum(l2error_soln_u, mpi_communicator));
            const double l2error_soln_v_mpi_sum = std::sqrt(dealii::Utilities::MPI::sum(l2error_soln_v, mpi_communicator));
            const double l2error_adj_u_mpi_sum = std::sqrt(dealii::Utilities::MPI::sum(l2error_adj_u, mpi_communicator));
            const double l2error_adj_v_mpi_sum = std::sqrt(dealii::Utilities::MPI::sum(l2error_adj_v, mpi_communicator));

            // outputing the solutions obtained
            if(dim == 1){
                const std::string filename_u = "sol-u-" + std::to_string(igrid) + ".gnuplot";
                std::ofstream gnuplot_output_u(filename_u);
                dealii::DataOut<dim, dealii::DoFHandler<dim>> data_out_u;
                data_out_u.attach_dof_handler(dg_u->dof_handler);
                data_out_u.add_data_vector(dg_u->solution, "u");
                data_out_u.build_patches();
                data_out_u.write_gnuplot(gnuplot_output_u);

                const std::string filename_v = "sol-v-" + std::to_string(igrid) + ".gnuplot";
                std::ofstream gnuplot_output_v(filename_v);
                dealii::DataOut<dim, dealii::DoFHandler<dim>> data_out_v;
                data_out_v.attach_dof_handler(dg_v->dof_handler);
                data_out_v.add_data_vector(dg_v->solution, "u");
                data_out_v.build_patches();
                data_out_v.write_gnuplot(gnuplot_output_v);
            }else{
                pcout << "Outputting the results" << std::endl;
                // // outputing the adjoint
                // adj_u.output_results_vtk(10*poly_degree + igrid);
                // adj_v.output_results_vtk(100 + 10*poly_degree + igrid);

                // // initializing vectors for source terms and manufactured solution
                // dealii::LinearAlgebra::distributed::Vector<double> source_u;    source_u.reinit(dg_u->solution);
                // dealii::LinearAlgebra::distributed::Vector<double> source_v;    source_v.reinit(dg_u->solution);
                // dealii::LinearAlgebra::distributed::Vector<double> manu_u;      manu_u.reinit(dg_u->solution);
                // dealii::LinearAlgebra::distributed::Vector<double> manu_v;      manu_v.reinit(dg_u->solution);
                // need to add a dof-wise loop to output these quantities. Haven't figured out how yet that doesn't rely on interpolation of a dealii::Function

                // setting up dataout and outputing results
                dealii::DataOut<dim, dealii::DoFHandler<dim>> data_out;
                data_out.attach_dof_handler(dg_u->dof_handler);

                // // can't use this post processor as it gives them the same name
                // const std::unique_ptr< dealii::DataPostprocessor<dim> > post_processor_u = Postprocess::PostprocessorFactory<dim>::create_Postprocessor(all_parameters);
                // const std::unique_ptr< dealii::DataPostprocessor<dim> > post_processor_v = Postprocess::PostprocessorFactory<dim>::create_Postprocessor(all_parameters);
                // data_out.add_data_vector(dg_u->solution, *post_processor_u);
                // data_out.add_data_vector(dg_v->solution, *post_processor_v);

                dealii::Vector<float> subdomain(dg_u->triangulation->n_active_cells());
                for (unsigned int i = 0; i < subdomain.size(); ++i) {
                    subdomain(i) = dg_u->triangulation->locally_owned_subdomain();
                }
                data_out.add_data_vector(subdomain, "subdomain", dealii::DataOut_DoFData<dealii::DoFHandler<dim>,dim>::DataVectorType::type_cell_data);

                std::vector<unsigned int> active_fe_indices;
                dg_u->dof_handler.get_active_fe_indices(active_fe_indices);
                dealii::Vector<double> active_fe_indices_dealiivector(active_fe_indices.begin(), active_fe_indices.end());
                dealii::Vector<double> cell_poly_degree = active_fe_indices_dealiivector;

                data_out.add_data_vector(active_fe_indices_dealiivector, "PolynomialDegree", dealii::DataOut_DoFData<dealii::DoFHandler<dim>,dim>::DataVectorType::type_cell_data);

                std::vector<std::string> solution_names_u;
                std::vector<std::string> solution_names_v;
                std::vector<std::string> residual_names_u;
                std::vector<std::string> residual_names_v;
                std::vector<std::string> dIdw_names_u;
                std::vector<std::string> dIdw_names_v;
                std::vector<std::string> adjoint_names_u;
                std::vector<std::string> adjoint_names_v;
                for(int s=0;s<nstate;++s) {
                    std::string varname0_u = "state" + dealii::Utilities::int_to_string(s,1) + "_u";
                    std::string varname0_v = "state" + dealii::Utilities::int_to_string(s,1) + "_v";
                    std::string varname1_u = "residual" + dealii::Utilities::int_to_string(s,1) + "_u";
                    std::string varname1_v = "residual" + dealii::Utilities::int_to_string(s,1) + "_v";
                    std::string varname2_u = "dIdw" + dealii::Utilities::int_to_string(s,1) + "_u";
                    std::string varname2_v = "dIdw" + dealii::Utilities::int_to_string(s,1) + "_v";
                    std::string varname3_u = "psi" + dealii::Utilities::int_to_string(s,1) + "_u";
                    std::string varname3_v = "psi" + dealii::Utilities::int_to_string(s,1) + "_v";
        
                    solution_names_u.push_back(varname0_u);
                    solution_names_v.push_back(varname0_v);
                    residual_names_u.push_back(varname1_u);
                    residual_names_v.push_back(varname1_v);
                    dIdw_names_u.push_back(varname2_u);
                    dIdw_names_v.push_back(varname2_v);
                    adjoint_names_u.push_back(varname3_u);
                    adjoint_names_v.push_back(varname3_v);
                }

                data_out.add_data_vector(dg_u->solution, solution_names_u, dealii::DataOut_DoFData<dealii::DoFHandler<dim>,dim>::DataVectorType::type_dof_data);
                data_out.add_data_vector(dg_v->solution, solution_names_v, dealii::DataOut_DoFData<dealii::DoFHandler<dim>,dim>::DataVectorType::type_dof_data);
                data_out.add_data_vector(dg_u->right_hand_side, residual_names_u, dealii::DataOut_DoFData<dealii::DoFHandler<dim>,dim>::DataVectorType::type_dof_data);
                data_out.add_data_vector(dg_v->right_hand_side, residual_names_v, dealii::DataOut_DoFData<dealii::DoFHandler<dim>,dim>::DataVectorType::type_dof_data);
                data_out.add_data_vector(adj_u.dIdw_coarse, dIdw_names_u, dealii::DataOut_DoFData<dealii::DoFHandler<dim>,dim>::DataVectorType::type_dof_data);
                data_out.add_data_vector(adj_v.dIdw_coarse, dIdw_names_v, dealii::DataOut_DoFData<dealii::DoFHandler<dim>,dim>::DataVectorType::type_dof_data);
                data_out.add_data_vector(adj_u.adjoint_coarse, adjoint_names_u, dealii::DataOut_DoFData<dealii::DoFHandler<dim>,dim>::DataVectorType::type_dof_data);
                data_out.add_data_vector(adj_v.adjoint_coarse, adjoint_names_v, dealii::DataOut_DoFData<dealii::DoFHandler<dim>,dim>::DataVectorType::type_dof_data);

                data_out.add_data_vector(cellError_soln_u, "soln_u_err", dealii::DataOut_DoFData<dealii::DoFHandler<dim>,dim>::DataVectorType::type_cell_data);
                data_out.add_data_vector(cellError_soln_v, "soln_v_err", dealii::DataOut_DoFData<dealii::DoFHandler<dim>,dim>::DataVectorType::type_cell_data);
                data_out.add_data_vector(cellError_adj_u, "adj_u_err", dealii::DataOut_DoFData<dealii::DoFHandler<dim>,dim>::DataVectorType::type_cell_data);
                data_out.add_data_vector(cellError_adj_v, "adj_v_err", dealii::DataOut_DoFData<dealii::DoFHandler<dim>,dim>::DataVectorType::type_cell_data);

                const int iproc = dealii::Utilities::MPI::this_mpi_process(mpi_communicator);
                data_out.build_patches();

                // creating the files
                std::string filename = "diffusion_exact_adjoint-" ;
                filename += dealii::Utilities::int_to_string(dim, 1) + "D-";
                filename += dealii::Utilities::int_to_string(poly_degree, 1) + "P-";
                filename += dealii::Utilities::int_to_string(igrid, 4) + ".";
                filename += dealii::Utilities::int_to_string(iproc, 4);
                filename += ".vtu";
                std::ofstream output(filename);
                data_out.write_vtu(output);

                if (iproc == 0) {
                    std::vector<std::string> filenames;
                    for (unsigned int iproc = 0; iproc < dealii::Utilities::MPI::n_mpi_processes(mpi_communicator); ++iproc) {
                        std::string fn = "diffusion_exact_adjoint-";
                        fn += dealii::Utilities::int_to_string(dim, 1) + "D-";
                        fn += dealii::Utilities::int_to_string(poly_degree, 1) + "P-";
                        fn += dealii::Utilities::int_to_string(igrid, 4) + ".";
                        fn += dealii::Utilities::int_to_string(iproc, 4);
                        fn += ".vtu";
                        filenames.push_back(fn);
                    }
                    std::string master_fn = "diffusion_exact_adjoint-";
                    master_fn += dealii::Utilities::int_to_string(dim, 1) +"D-";
                    master_fn += dealii::Utilities::int_to_string(poly_degree, 1) +"P-";
                    master_fn += dealii::Utilities::int_to_string(igrid, 4) + ".pvtu";
                    std::ofstream master_output(master_fn);
                    data_out.write_pvtu_record(master_output, filenames);
                }
            }

            // adding terms to the convergence table
            const int n_dofs = dg_u->dof_handler.n_dofs();
            const double dx = 1.0/pow(n_dofs,(1.0/dim));

            // adding terms to the table
            convergence_table.add_value("p", poly_degree);
            convergence_table.add_value("cells", grid->n_global_active_cells());
            convergence_table.add_value("DoFs", n_dofs);
            convergence_table.add_value("dx", dx);
            convergence_table.add_value("soln_u_val", functional_val_u);
            convergence_table.add_value("soln_v_val", functional_val_v);
            convergence_table.add_value("soln_u_err", error_functional_u);
            convergence_table.add_value("soln_v_err", error_functional_v);
            convergence_table.add_value("soln_u_L2_err", l2error_soln_u_mpi_sum);
            convergence_table.add_value("soln_v_L2_err", l2error_soln_v_mpi_sum);
            convergence_table.add_value("adj_u_L2_err", l2error_adj_u_mpi_sum);
            convergence_table.add_value("adj_v_L2_err", l2error_adj_v_mpi_sum);

            // storing in vectors for convergence checing
            grid_size[igrid] = dx;
            output_error_u[igrid] = error_functional_u;
            output_error_v[igrid] = error_functional_v;
            soln_error_u[igrid] = l2error_soln_u_mpi_sum;
            soln_error_v[igrid] = l2error_soln_v_mpi_sum;
            adj_error_u[igrid] = l2error_adj_u_mpi_sum;
            adj_error_v[igrid] = l2error_adj_v_mpi_sum;
        }

        // obtaining the convergence rates
        convergence_table.evaluate_convergence_rates("soln_u_err", "cells", dealii::ConvergenceTable::reduction_rate_log2, dim);
        convergence_table.evaluate_convergence_rates("soln_v_err", "cells", dealii::ConvergenceTable::reduction_rate_log2, dim);
        convergence_table.evaluate_convergence_rates("soln_u_L2_err", "cells", dealii::ConvergenceTable::reduction_rate_log2, dim);
        convergence_table.evaluate_convergence_rates("soln_v_L2_err", "cells", dealii::ConvergenceTable::reduction_rate_log2, dim);
        convergence_table.evaluate_convergence_rates("adj_u_L2_err", "cells", dealii::ConvergenceTable::reduction_rate_log2, dim);
        convergence_table.evaluate_convergence_rates("adj_v_L2_err", "cells", dealii::ConvergenceTable::reduction_rate_log2, dim);
        convergence_table.set_scientific("dx",true);
        convergence_table.set_scientific("soln_u_val",true);
        convergence_table.set_scientific("soln_v_val",true);
        convergence_table.set_scientific("soln_u_err",true);
        convergence_table.set_scientific("soln_v_err",true);
        convergence_table.set_scientific("soln_u_L2_err",true);
        convergence_table.set_scientific("soln_v_L2_err",true);
        convergence_table.set_scientific("adj_u_L2_err",true);
        convergence_table.set_scientific("adj_v_L2_err",true);

        // adding it to the final list
        convergence_table_vector.push_back(convergence_table);

        // setting slope targets for convergence orders
        // const double expected_slope_error_functional = 2*poly_degree + 1;
        // const double expected_slope_l2error_soln     =   poly_degree + 1;
        const double expected_slope_l2error_adj      =   poly_degree + 1;

        // evaluating the average slopes from the last two steps
        // const double avg_slope_error_functional_u   = eval_avg_slope(output_error_u, grid_size, n_grids);
        // const double avg_slope_error_functional_v   = eval_avg_slope(output_error_v, grid_size, n_grids);
        // const double avg_slope_error_l2error_soln_u = eval_avg_slope(  soln_error_u, grid_size, n_grids);
        // const double avg_slope_error_l2error_soln_v = eval_avg_slope(  soln_error_v, grid_size, n_grids);
        const double avg_slope_error_l2error_adj_u  = eval_avg_slope(   adj_error_u, grid_size, n_grids);
        const double avg_slope_error_l2error_adj_v  = eval_avg_slope(   adj_error_v, grid_size, n_grids);

        // diffference from the expected
        // const double diff_slope_error_functional_u   = avg_slope_error_functional_u - expected_slope_error_functional;
        // const double diff_slope_error_functional_v   = avg_slope_error_functional_v - expected_slope_error_functional;
        // const double diff_slope_error_l2error_soln_u = avg_slope_error_l2error_soln_u - expected_slope_l2error_soln;
        // const double diff_slope_error_l2error_soln_v = avg_slope_error_l2error_soln_v - expected_slope_l2error_soln;
        const double diff_slope_error_l2error_adj_u  = avg_slope_error_l2error_adj_u - expected_slope_l2error_adj;
        const double diff_slope_error_l2error_adj_v  = avg_slope_error_l2error_adj_v - expected_slope_l2error_adj;

        // tolerance set from the input file
        double slope_deficit_tolerance = -std::abs(manu_grid_conv_param.slope_deficit_tolerance);

        // // performing the actual checks
        // if(diff_slope_error_functional_u < slope_deficit_tolerance){
        //     pcout << "Convergence order not achieved for functional_u." << std::endl
        //           << "Average order of " << avg_slope_error_functional_u << " instead of expected " << expected_slope_error_functional << std::endl;
        //     n_fail++;
        // }
        // if(diff_slope_error_functional_v < slope_deficit_tolerance){
        //     pcout << "Convergence order not achieved for functional_v." << std::endl
        //           << "Average order of " << avg_slope_error_functional_v << " instead of expected " << expected_slope_error_functional << std::endl;
        //     n_fail++;
        // }
        // if(diff_slope_error_l2error_soln_u < slope_deficit_tolerance){
        //     pcout << "Convergence order not achieved for l2error_soln_u." << std::endl
        //           << "Average order of " << avg_slope_error_l2error_soln_u << " instead of expected " << expected_slope_l2error_soln << std::endl;
        //     n_fail++;
        // }
        // if(diff_slope_error_l2error_soln_v < slope_deficit_tolerance){
        //     pcout << "Convergence order not achieved for l2error_soln_v." << std::endl
        //           << "Average order of " << avg_slope_error_l2error_soln_v << " instead of expected " << expected_slope_l2error_soln << std::endl;
        //     n_fail++;
        // }
        if(diff_slope_error_l2error_adj_u < slope_deficit_tolerance){
            pcout << "Convergence order not achieved for l2error_adj_u." << std::endl
                  << "Average order of " << avg_slope_error_l2error_adj_u << " instead of expected " << expected_slope_l2error_adj << std::endl;
            n_fail++;
        }
        if(diff_slope_error_l2error_adj_v < slope_deficit_tolerance){
            pcout << "Convergence order not achieved for l2error_adj_v." << std::endl
                  << "Average order of " << avg_slope_error_l2error_adj_v << " instead of expected " << expected_slope_l2error_adj << std::endl;
            n_fail++;
        }
    }

    pcout << std::endl << std::endl << std::endl << std::endl;
    pcout << " ********************************************" << std::endl;
    pcout << " Convergence summary" << std::endl;
    pcout << " ********************************************" << std::endl;
    for (auto conv = convergence_table_vector.begin(); conv!=convergence_table_vector.end(); conv++) {
        if (pcout.is_active()) conv->write_text(pcout.get_stream());
        pcout << " ********************************************" << std::endl;
    }

    return n_fail;
}

// computes the average error of the last two slopes
double eval_avg_slope(std::vector<double> error, std::vector<double> grid_size, unsigned int n_grids){
    const double last_slope_error = log(error[n_grids-1]/error[n_grids-2])/(log(grid_size[n_grids-1]/grid_size[n_grids-2]));
    double prev_slope_error = last_slope_error;
    if(n_grids > 2){
        prev_slope_error = log(error[n_grids-2]/error[n_grids-3])/(log(grid_size[n_grids-2]/grid_size[n_grids-3]));
    }
    return 0.5*(last_slope_error+prev_slope_error);
}

template class DiffusionExactAdjoint <PHILIP_DIM,1>;

} // Tests namespace
} // PHiLiP namespace<|MERGE_RESOLUTION|>--- conflicted
+++ resolved
@@ -155,11 +155,8 @@
 std::array<real,nstate> diffusion_u<dim,nstate,real>::source_term (
     const dealii::Point<dim,real> &pos,
     const std::array<real,nstate> &/*solution*/,
-<<<<<<< HEAD
-    const real /*current_time*/) const
-=======
+    const real /*current_time*/,
     const dealii::types::global_dof_index /*cell_index*/) const
->>>>>>> 18f8ae4f
 {
     std::array<real,nstate> source;
 
@@ -230,11 +227,8 @@
 std::array<real,nstate> diffusion_v<dim,nstate,real>::source_term (
     const dealii::Point<dim,real> &pos,
     const std::array<real,nstate> &/*solution*/,
-<<<<<<< HEAD
-    const real /*current_time*/) const
-=======
+    const real /*current_time*/,
     const dealii::types::global_dof_index /*cell_index*/) const
->>>>>>> 18f8ae4f
 {
     const double pi = std::acos(-1);
 
