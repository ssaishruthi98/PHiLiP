--- conflicted
+++ resolved
@@ -29,13 +29,9 @@
     time_refinement_study.cpp
     time_refinement_study_reference.cpp
     burgers_energy_conservation_rrk.cpp
-<<<<<<< HEAD
-    euler_ismail_roe_entropy_check.cpp
+    euler_entropy_conserving_split_forms_check.cpp
     homogeneous_isotropic_turbulence_initialization_check.cpp
     )
-=======
-    euler_entropy_conserving_split_forms_check.cpp)
->>>>>>> 76966e24
 
 foreach(dim RANGE 1 3)
     # Output library
