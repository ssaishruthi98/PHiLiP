--- conflicted
+++ resolved
@@ -135,7 +135,6 @@
                 dealii::Triangulation<dim>::smoothing_on_coarsening));
 #endif
 
-<<<<<<< HEAD
         //set the warped grid
         PHiLiP::Grids::nonsymmetric_curved_grid<dim,Triangulation>(*grid, igrid);
 
@@ -161,6 +160,7 @@
         // Create ODE solver using the factory and providing the DG object
         std::shared_ptr<PHiLiP::ODE::ODESolverBase<dim, double>> ode_solver = PHiLiP::ODE::ODESolverFactory<dim, double>::create_ODESolver(dg);
         double finalTime = 2.0;
+        if constexpr(dim==3) finalTime = 0.1;//to speed things up locally
     	
         // need to call ode_solver before calculating energy because mass matrix isn't allocated yet.
 
@@ -215,67 +215,6 @@
                     this->pcout << "Not conserved" << std::endl;
                 	return 1;
                 }
-             
-=======
-    //set the warped grid
-    PHiLiP::Grids::nonsymmetric_curved_grid<dim,Triangulation>(*grid, igrid);
-
-    //CFL number
-    const unsigned int n_global_active_cells2 = grid->n_global_active_cells();
-    double n_dofs_cfl = pow(n_global_active_cells2,dim) * pow(poly_degree+1.0, dim);
-    double delta_x = (right-left)/pow(n_dofs_cfl,(1.0/dim)); 
-    all_parameters_new.ode_solver_param.initial_time_step =  delta_x /(1.0*(2.0*poly_degree+1)) ;
-    all_parameters_new.ode_solver_param.initial_time_step =  (all_parameters_new.use_energy) ? 0.05*delta_x : 0.5*delta_x;
-    std::cout << "dt " <<all_parameters_new.ode_solver_param.initial_time_step <<  std::endl;
-    std::cout << "cells " <<n_global_active_cells2 <<  std::endl;
-
-    //Set the DG spatial sys
-    std::shared_ptr < PHiLiP::DGBase<dim, double> > dg = PHiLiP::DGFactory<dim,double>::create_discontinuous_galerkin(&all_parameters_new, poly_degree, poly_degree, grid_degree, grid);
-    dg->allocate_system ();
-
-    std::cout << "Implement initial conditions" << std::endl;
-    InitialCondition<dim,nstate,double> initial_condition(dg, &all_parameters_new);
-
-    // Create ODE solver using the factory and providing the DG object
-    std::shared_ptr<PHiLiP::ODE::ODESolverBase<dim, double>> ode_solver = PHiLiP::ODE::ODESolverFactory<dim, double>::create_ODESolver(dg);
-    double finalTime = 2.0;
-    if(dim==3) finalTime = 0.1;//to speed things up locally
-	
-    //need to call ode_solver before calculating energy because mass matrix isn't allocated yet.
-
-    if (all_parameters_new.use_energy == true){//for split form get energy
-        double dt = all_parameters_new.ode_solver_param.initial_time_step;
-         
-        ode_solver->current_iteration = 0;
-         
-        //advance by small amount, basically 0
-        ode_solver->advance_solution_time(dt/10.0);
-        //compute the initial energy and conservation
-        double initial_energy = compute_energy(dg);
-        double initial_conservation = compute_conservation(dg, poly_degree);
-         
-        //create file to write energy and conservation results
-        //outputs results as Time, Energy Newline Time, Conservation
-        //And energy and conservation values are normalized by the initial value.
-        std::ofstream myfile ("energy_plot.gpl" , std::ios::trunc);
-         
-        ode_solver->current_iteration = 0;
-         
-        //loop over time steps because needs to evaluate energy and conservation at each time step.
-        for (int i = 0; i < std::ceil(finalTime/dt); ++ i){
-            
-            ode_solver->advance_solution_time(dt);
-            //energy
-            double current_energy = compute_energy(dg);
-            current_energy /=initial_energy;
-            std::cout << std::setprecision(16) << std::fixed;
-            pcout << "Energy at time " << i * dt << " is " << current_energy<< std::endl;
-            myfile << i * dt << " " << std::fixed << std::setprecision(16) << current_energy << std::endl;
-            if (current_energy*initial_energy - initial_energy >= 1.00)//since normalized by initial
-            {
-                pcout << " Energy was not monotonically decreasing" << std::endl;
-            	return 1;
->>>>>>> b7f0bbe2
             }
              
             // Close the file
@@ -427,9 +366,7 @@
     return 0;//if reaches here mean passed test 
 }
 
-#if PHILIP_DIM==2
 template class AdvectionPeriodic <PHILIP_DIM,1>;
-#endif
 
 } //Tests namespace
 } //PHiLiP namespace