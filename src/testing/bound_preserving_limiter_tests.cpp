--- conflicted
+++ resolved
@@ -48,13 +48,8 @@
     return uexact;
 }
 
-<<<<<<< HEAD
-template <int dim, int nstate>
+template <int dim, int nspecies, int nstate>
 std::array<double,3> BoundPreservingLimiterTests<dim, nstate>::calculate_l_n_error(
-=======
-template <int dim, int nspecies, int nstate>
-double BoundPreservingLimiterTests<dim, nspecies, nstate>::calculate_l2error(
->>>>>>> 6d40e033
     std::shared_ptr<DGBase<dim, double>> dg,
     const int poly_degree,
     const double final_time) const
@@ -270,15 +265,6 @@
         return 1;
 }
 
-<<<<<<< HEAD
-#if PHILIP_DIM==1
-template class BoundPreservingLimiterTests<PHILIP_DIM, PHILIP_DIM>;
-template class BoundPreservingLimiterTests<PHILIP_DIM, PHILIP_DIM + 2>;
-#elif PHILIP_DIM==2
-template class BoundPreservingLimiterTests<PHILIP_DIM, PHILIP_DIM>;
-template class BoundPreservingLimiterTests<PHILIP_DIM, PHILIP_DIM + 2>;
-template class BoundPreservingLimiterTests<PHILIP_DIM, 1>;
-=======
 #if PHILIP_DIM==1 && PHILIP_SPECIES==1
 template class BoundPreservingLimiterTests<PHILIP_DIM, PHILIP_SPECIES, PHILIP_DIM>;
 template class BoundPreservingLimiterTests<PHILIP_DIM, PHILIP_SPECIES, PHILIP_DIM + 2>;
@@ -288,7 +274,6 @@
 template class BoundPreservingLimiterTests<PHILIP_DIM, PHILIP_SPECIES, 1>;
 #elif PHILIP_SPECIES!=1
 template class BoundPreservingLimiterTests<PHILIP_DIM, PHILIP_SPECIES, PHILIP_DIM + 2 + (PHILIP_SPECIES-1)>;
->>>>>>> 6d40e033
 #endif
 } // Tests namespace
 } // PHiLiP namespace