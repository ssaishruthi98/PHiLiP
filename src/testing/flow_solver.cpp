--- conflicted
+++ resolved
@@ -134,7 +134,6 @@
     ode_solver = ODE::ODESolverFactory<dim, double>::create_ODESolver(dg);
     ode_solver->allocate_ode_system();
     pcout << "done." << std::endl;
-<<<<<<< HEAD
 }
 
 template <int dim, int nstate>
@@ -144,14 +143,14 @@
     // Set up test
     //----------------------------------------------------
     setup_test();
-=======
+
     if (ode_param.output_solution_every_x_steps > 0) {
         dg->output_results_vtk(ode_solver->current_iteration);
     } else if (ode_param.output_solution_every_dt_time_intervals > 0.0) {
         dg->output_results_vtk(ode_solver->current_iteration);
         ode_solver->current_desired_time_for_output_solution_every_dt_time_intervals += ode_param.output_solution_every_dt_time_intervals;
     }
->>>>>>> b9db96d0
+
     //----------------------------------------------------
     // Select unsteady or steady-state
     //----------------------------------------------------
