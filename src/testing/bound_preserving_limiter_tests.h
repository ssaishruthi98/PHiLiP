#ifndef __BOUND_PRESERVING_LIMITER_TESTS_H__
#define __BOUND_PRESERVING_LIMITER_TESTS_H__

#include "tests.h"
#include "dg/dg_base.hpp"
#include "parameters/all_parameters.h"

namespace PHiLiP {
namespace Tests {
/// Class used to run tests that verify implementation of bound preserving limiters
/************************************************************
* Cases include: Linear Advection (1D & 2D), Burgers' 
* Equation (1D & 2D) and Low Density Accuracy Test (2D Euler)
*************************************************************/
template <int dim, int nspecies, int nstate>
class BoundPreservingLimiterTests : public TestsBase
{
public:
    /// Constructor.
    explicit BoundPreservingLimiterTests(const Parameters::AllParameters* const parameters_input,
        const dealii::ParameterHandler& parameter_handler_input);

    /// Parameter handler for storing the .prm file being ran
    const dealii::ParameterHandler& parameter_handler;

    /// Currently passes no matter what.
    /// Checks are included within the limiter to ensure that the principle 
    /// it is meant to preserve is satisfied at each node.
    int run_test() const override;

private:
    /// Runs full test and outputs VTK files
    int run_full_limiter_test() const;

    /// Runs convergence test and prints out results in console
    int run_convergence_test() const;

    /// Calculate and return the exact value at the point depending on the case being run
    double calculate_uexact(const dealii::Point<dim> qpoint,
        const dealii::Tensor<1, 3, double> adv_speeds,
        double final_time) const;

    /// Calculate and return the L2 Error
<<<<<<< HEAD
    std::array<double,3> calculate_l_n_error(std::shared_ptr<DGBase<dim, nspecies, double>> flow_solver_dg, const int poly_degree, const double final_time) const;
=======
    std::array<double,3> calculate_l_n_error(std::shared_ptr<DGBase<dim, double>> flow_solver_dg, const int poly_degree, const double final_time) const;

    /// Function to compute the initial adaptive time step
    double get_time_step(std::shared_ptr<DGBase<dim, double>> dg) const; 
>>>>>>> 3f3e2850
};

} // End of Tests namespace
} // End of PHiLiP namespace
#endif<|MERGE_RESOLUTION|>--- conflicted
+++ resolved
@@ -41,14 +41,10 @@
         double final_time) const;
 
     /// Calculate and return the L2 Error
-<<<<<<< HEAD
     std::array<double,3> calculate_l_n_error(std::shared_ptr<DGBase<dim, nspecies, double>> flow_solver_dg, const int poly_degree, const double final_time) const;
-=======
-    std::array<double,3> calculate_l_n_error(std::shared_ptr<DGBase<dim, double>> flow_solver_dg, const int poly_degree, const double final_time) const;
 
     /// Function to compute the initial adaptive time step
-    double get_time_step(std::shared_ptr<DGBase<dim, double>> dg) const; 
->>>>>>> 3f3e2850
+    double get_time_step(std::shared_ptr<DGBase<dim, nspecies, double>> dg) const; 
 };
 
 } // End of Tests namespace
