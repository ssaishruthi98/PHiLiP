#include <iostream>

#include <deal.II/grid/grid_out.h>

#include <deal.II/distributed/solution_transfer.h>

#include <deal.II/grid/tria.h>
#include <deal.II/distributed/shared_tria.h>
#include <deal.II/distributed/tria.h>

#include "tests.h"
#include "grid_study.h"
#include "grid_refinement_study.h"
#include "burgers_stability.h"
#include "diffusion_exact_adjoint.h"
#include "euler_gaussian_bump.h"
#include "euler_gaussian_bump_enthalpy_check.h"
#include "euler_gaussian_bump_adjoint.h"
#include "euler_cylinder.h"
#include "euler_cylinder_adjoint.h"
#include "euler_vortex.h"
#include "euler_entropy_waves.h"
#include "advection_explicit_periodic.h"
#include "euler_split_inviscid_taylor_green_vortex.h"
#include "optimization_inverse_manufactured/optimization_inverse_manufactured.h"
#include "euler_bump_optimization.h"
#include "euler_naca0012_optimization.hpp"
#include "shock_1d.h"
#include "euler_naca0012.hpp"
#include "reduced_order_pod_adaptation.h"
#include "reduced_order.h"
#include "flow_solver.h"
#include "dual_weighted_residual_mesh_adaptation.h"

namespace PHiLiP {
namespace Tests {

using AllParam = Parameters::AllParameters;

TestsBase::TestsBase(Parameters::AllParameters const *const parameters_input)
    : all_parameters(parameters_input)
    , mpi_communicator(MPI_COMM_WORLD)
    , mpi_rank (dealii::Utilities::MPI::this_mpi_process(MPI_COMM_WORLD))
    , n_mpi (dealii::Utilities::MPI::n_mpi_processes(MPI_COMM_WORLD))
    , pcout(std::cout, mpi_rank==0)
{}

std::vector<int> TestsBase::get_number_1d_cells(const int n_grids) const
{
    std::vector<int> n_1d_cells(n_grids);
    Parameters::ManufacturedConvergenceStudyParam param = all_parameters->manufactured_convergence_study_param;
    n_1d_cells[0] = param.initial_grid_size;
    for (int igrid=1;igrid<n_grids;++igrid) {
        n_1d_cells[igrid] = static_cast<int>(n_1d_cells[igrid-1]*param.grid_progression) + param.grid_progression_add;
    }
    return n_1d_cells;

}

//template<int dim, int nstate>
// void TestsBase::globally_refine_and_interpolate(DGBase<dim, double> &dg) const
//{
//    dealii::LinearAlgebra::distributed::Vector<double> old_solution(dg->solution);
//    dealii::parallel::distributed::SolutionTransfer<dim, dealii::LinearAlgebra::distributed::Vector<double>, dealii::hp::DoFHandler<dim>> solution_transfer(dg->dof_handler);
//    solution_transfer.prepare_for_coarsening_and_refinement(old_solution);
//    grid.refine_global (1);
//    dg->allocate_system ();
//    solution_transfer.interpolate(old_solution, dg->solution);
//    solution_transfer.clear();
//}

template<int dim, int nstate, typename MeshType>
std::unique_ptr< TestsBase > TestsFactory<dim,nstate,MeshType>
::select_mesh(const AllParam *const parameters_input) {
    using Mesh_enum = AllParam::MeshType;
    Mesh_enum mesh_type = parameters_input->mesh_type;

    if(mesh_type == Mesh_enum::default_triangulation) {
        #if PHILIP_DIM == 1
        return TestsFactory<dim,nstate,dealii::Triangulation<dim>>::select_test(parameters_input);
        #else
        return TestsFactory<dim,nstate,dealii::parallel::distributed::Triangulation<dim>>::select_test(parameters_input);
        #endif
    } else if(mesh_type == Mesh_enum::triangulation) {
        return TestsFactory<dim,nstate,dealii::Triangulation<dim>>::select_test(parameters_input);
    } else if(mesh_type == Mesh_enum::parallel_shared_triangulation) {
        return TestsFactory<dim,nstate,dealii::parallel::shared::Triangulation<dim>>::select_test(parameters_input);
    } else if(mesh_type == Mesh_enum::parallel_distributed_triangulation) {
        #if PHILIP_DIM == 1
        std::cout << "dealii::parallel::distributed::Triangulation is unavailible in 1D." << std::endl;
        #else
        return TestsFactory<dim,nstate,dealii::parallel::distributed::Triangulation<dim>>::select_test(parameters_input);
        #endif
    } else {
        std::cout << "Invalid mesh type." << std::endl;
    }

    return nullptr;
}

template<int dim, int nstate, typename MeshType>
std::unique_ptr< TestsBase > TestsFactory<dim,nstate,MeshType>
::select_test(const AllParam *const parameters_input) {
    using Test_enum = AllParam::TestType;
    const Test_enum test_type = parameters_input->test_type;

    if(test_type == Test_enum::run_control) {
        return std::make_unique<GridStudy<dim,nstate>>(parameters_input);
    } else if(test_type == Test_enum::grid_refinement_study) {
        return std::make_unique<GridRefinementStudy<dim,nstate,MeshType>>(parameters_input);
    } else if(test_type == Test_enum::burgers_energy_stability) {
        if constexpr (dim==1 && nstate==1) return std::make_unique<BurgersEnergyStability<dim,nstate>>(parameters_input);
    } else if(test_type == Test_enum::diffusion_exact_adjoint) {
        if constexpr (dim>=1 && nstate==1) return std::make_unique<DiffusionExactAdjoint<dim,nstate>>(parameters_input);
    } else if (test_type == Test_enum::advection_periodicity){
        if constexpr (dim == 2 && nstate == 1) return std::make_unique<AdvectionPeriodic<dim,nstate>> (parameters_input);
    } else if(test_type == Test_enum::euler_gaussian_bump) {
        if constexpr (dim==2 && nstate==dim+2) return std::make_unique<EulerGaussianBump<dim,nstate>>(parameters_input);
    } else if(test_type == Test_enum::euler_gaussian_bump_enthalpy) {
        if constexpr (dim==2 && nstate==dim+2) return std::make_unique<EulerGaussianBumpEnthalpyCheck<dim,nstate>>(parameters_input);
    //} else if(test_type == Test_enum::euler_gaussian_bump_adjoint){
    //   if constexpr (dim==2 && nstate==dim+2) return std::make_unique<EulerGaussianBumpAdjoint<dim,nstate>>(parameters_input);
    } else if(test_type == Test_enum::euler_cylinder) {
        if constexpr (dim==2 && nstate==dim+2) return std::make_unique<EulerCylinder<dim,nstate>>(parameters_input);
    } else if(test_type == Test_enum::euler_cylinder_adjoint) {
        if constexpr (dim==2 && nstate==dim+2) return std::make_unique<EulerCylinderAdjoint<dim,nstate>>(parameters_input);
    } else if(test_type == Test_enum::euler_vortex) {
        if constexpr (dim==2 && nstate==dim+2) return std::make_unique<EulerVortex<dim,nstate>>(parameters_input);
    } else if(test_type == Test_enum::euler_entropy_waves) {
        if constexpr (dim>=2 && nstate==PHILIP_DIM+2) return std::make_unique<EulerEntropyWaves<dim,nstate>>(parameters_input);
    } else if(test_type == Test_enum::euler_split_taylor_green) {
     if constexpr (dim==3 && nstate == dim+2) return std::make_unique<EulerTaylorGreen<dim,nstate>>(parameters_input);
    } else if(test_type == Test_enum::optimization_inverse_manufactured) {
        return std::make_unique<OptimizationInverseManufactured<dim,nstate>>(parameters_input);
    } else if(test_type == Test_enum::euler_bump_optimization) {
        if constexpr (dim==2 && nstate==dim+2) return std::make_unique<EulerBumpOptimization<dim,nstate>>(parameters_input);
    } else if(test_type == Test_enum::euler_naca_optimization) {
        if constexpr (dim==2 && nstate==dim+2) return std::make_unique<EulerNACAOptimization<dim,nstate>>(parameters_input);
    } else if(test_type == Test_enum::shock_1d) {
        if constexpr (dim==1 && nstate==1) return std::make_unique<Shock1D<dim,nstate>>(parameters_input);
    } else if(test_type == Test_enum::reduced_order) {
        if constexpr (dim==1 && nstate==1) return std::make_unique<ReducedOrder<dim,nstate>>(parameters_input);
    } else if(test_type == Test_enum::POD_adaptation) {
        if constexpr (dim==1 && nstate==1) return std::make_unique<ReducedOrderPODAdaptation<dim,nstate>>(parameters_input);
    } else if(test_type == Test_enum::euler_naca0012) {
        if constexpr (dim==2 && nstate==dim+2) return std::make_unique<EulerNACA0012<dim,nstate>>(parameters_input);
    } else if(test_type == Test_enum::flow_solver) {
<<<<<<< HEAD
        if constexpr (dim==3 && nstate==dim+2) return FlowSolverFactory<dim,nstate>::create_FlowSolver(parameters_input);
    } else if(test_type == Test_enum::dual_weighted_residual_mesh_adaptation) {
        if constexpr (dim > 1)  return std::make_unique<DualWeightedResidualMeshAdaptation<dim, nstate>>(parameters_input);
=======
        if constexpr ((dim==3 && nstate==dim+2) || (dim==1 && nstate==1)) return FlowSolverFactory<dim,nstate>::create_FlowSolver(parameters_input);
>>>>>>> 8b56a14d
    } else{
        std::cout << "Invalid test. You probably forgot to add it to the list of tests in tests.cpp" << std::endl;
        std::abort();
    }

    return nullptr;
}

template<int dim, int nstate, typename MeshType>
std::unique_ptr< TestsBase > TestsFactory<dim,nstate,MeshType>
::create_test(AllParam const *const parameters_input)
{
    // Recursive templating required because template parameters must be compile time constants
    // As a results, this recursive template initializes all possible dimensions with all possible nstate
    // without having 15 different if-else statements
    if(dim == parameters_input->dimension)
    {
        // This template parameters dim and nstate match the runtime parameters
        // then create the selected test with template parameters dim and nstate
        // Otherwise, keep decreasing nstate and dim until it matches
        if(nstate == parameters_input->nstate) 
            return TestsFactory<dim,nstate>::select_mesh(parameters_input);
        else if constexpr (nstate > 1)
            return TestsFactory<dim,nstate-1>::create_test(parameters_input);
        else
            return nullptr;
    }
    else if constexpr (dim > 1)
    {
        //return TestsFactory<dim-1,nstate>::create_test(parameters_input);
        return nullptr;
    }
    else
    {
        return nullptr;
    }
}

// Will recursively create all the possible test sizes
//template class TestsFactory <PHILIP_DIM,1>;
//template class TestsFactory <PHILIP_DIM,2>;
//template class TestsFactory <PHILIP_DIM,3>;
//template class TestsFactory <PHILIP_DIM,4>;
//template class TestsFactory <PHILIP_DIM,5>;

template class TestsFactory <PHILIP_DIM,5,dealii::Triangulation<PHILIP_DIM>>;
template class TestsFactory <PHILIP_DIM,5,dealii::parallel::shared::Triangulation<PHILIP_DIM>>;
#if PHILIP_DIM!=1
template class TestsFactory <PHILIP_DIM,5,dealii::parallel::distributed::Triangulation<PHILIP_DIM>>;
#endif

} // Tests namespace
} // PHiLiP namespace<|MERGE_RESOLUTION|>--- conflicted
+++ resolved
@@ -145,13 +145,9 @@
     } else if(test_type == Test_enum::euler_naca0012) {
         if constexpr (dim==2 && nstate==dim+2) return std::make_unique<EulerNACA0012<dim,nstate>>(parameters_input);
     } else if(test_type == Test_enum::flow_solver) {
-<<<<<<< HEAD
-        if constexpr (dim==3 && nstate==dim+2) return FlowSolverFactory<dim,nstate>::create_FlowSolver(parameters_input);
+        if constexpr ((dim==3 && nstate==dim+2) || (dim==1 && nstate==1)) return FlowSolverFactory<dim,nstate>::create_FlowSolver(parameters_input);
     } else if(test_type == Test_enum::dual_weighted_residual_mesh_adaptation) {
         if constexpr (dim > 1)  return std::make_unique<DualWeightedResidualMeshAdaptation<dim, nstate>>(parameters_input);
-=======
-        if constexpr ((dim==3 && nstate==dim+2) || (dim==1 && nstate==1)) return FlowSolverFactory<dim,nstate>::create_FlowSolver(parameters_input);
->>>>>>> 8b56a14d
     } else{
         std::cout << "Invalid test. You probably forgot to add it to the list of tests in tests.cpp" << std::endl;
         std::abort();
