--- conflicted
+++ resolved
@@ -337,11 +337,7 @@
     } else if (test_type == Test_enum::burgers_limiter) {
         if constexpr (nstate == dim && nspecies==1 && dim < 3) return std::make_unique<BoundPreservingLimiterTests<dim,nspecies,nstate>>(parameters_input, parameter_handler_input);
     } else if(test_type == Test_enum::low_density) {
-<<<<<<< HEAD
-        if constexpr (dim<3 && nstate==dim+2)  return std::make_unique<BoundPreservingLimiterTests<dim, nstate>>(parameters_input, parameter_handler_input);
-=======
         if constexpr (dim==2 && nspecies==1 && nstate==dim+2)  return std::make_unique<BoundPreservingLimiterTests<dim,nspecies,nstate>>(parameters_input, parameter_handler_input);
->>>>>>> 6d40e033
     } else if(test_type == Test_enum::naca0012_unsteady_check_quick){
         if constexpr (dim==2 && nspecies==1 && nstate==dim+2)  return std::make_unique<NACA0012UnsteadyCheckQuick<dim,nspecies,nstate>>(parameters_input, parameter_handler_input);
     } else if(test_type == Test_enum::real_gas_vs_euler_primitive_to_conservative_check) {
