#ifndef __EULER__
#define __EULER__

#include <deal.II/base/tensor.h>
#include "physics.h"
#include "parameters/parameters_manufactured_solution.h"

namespace PHiLiP {
namespace Physics {

/// Euler equations. Derived from PhysicsBase
/** Only 2D and 3D
 *  State variable and convective fluxes given by
 *
 *  \f[ 
 *  \mathbf{w} = 
 *  \begin{bmatrix} \rho \\ \rho v_1 \\ \rho v_2 \\ \rho v_3 \\ \rho E \end{bmatrix}
 *  , \qquad
 *  \mathbf{F}_{conv} = 
 *  \begin{bmatrix} 
 *      \mathbf{f}^x_{conv}, \mathbf{f}^y_{conv}, \mathbf{f}^z_{conv}
 *  \end{bmatrix}
 *  =
 *  \begin{bmatrix} 
 *  \begin{bmatrix} 
 *  \rho v_1 \\
 *  \rho v_1 v_1 + p \\
 *  \rho v_1 v_2     \\ 
 *  \rho v_1 v_3     \\
 *  v_1 (\rho e+p)
 *  \end{bmatrix}
 *  ,
 *  \begin{bmatrix} 
 *  \rho v_2 \\
 *  \rho v_1 v_2     \\
 *  \rho v_2 v_2 + p \\ 
 *  \rho v_2 v_3     \\
 *  v_2 (\rho e+p)
 *  \end{bmatrix}
 *  ,
 *  \begin{bmatrix} 
 *  \rho v_3 \\
 *  \rho v_1 v_3     \\
 *  \rho v_2 v_3     \\ 
 *  \rho v_3 v_3 + p \\
 *  v_3 (\rho e+p)
 *  \end{bmatrix}
 *  \end{bmatrix} \f]
 *  
 *  where, \f$ E \f$ is the specific total energy and \f$ e \f$ is the specific internal
 *  energy, related by
 *  \f[
 *      E = e + |V|^2 / 2
 *  \f] 
 *  For a calorically perfect gas
 *
 *  \f[
 *  p=(\gamma -1)(\rho e-\frac{1}{2}\rho \|\mathbf{v}\|)
 *  \f]
 *
 *  Dissipative flux \f$ \mathbf{F}_{diss} = \mathbf{0} \f$
 *
 *  Source term \f$ s(\mathbf{x}) \f$
 *
 *  Equation:
 *  \f[ \boldsymbol{\nabla} \cdot
 *         (  \mathbf{F}_{conv}( w ) 
 *          + \mathbf{F}_{diss}( w, \boldsymbol{\nabla}(w) )
 *      = s(\mathbf{x})
 *  \f]
 *
 *
 *  Still need to provide functions to un-non-dimensionalize the variables.
 *  Like, given density_inf
 */
template <int dim, int nstate, typename real>
class Euler : public PhysicsBase <dim, nstate, real>
{
protected:
    // For overloading the virtual functions defined in PhysicsBase
    /** Once you overload a function from Base class in Derived class,
     *  all functions with the same name in the Base class get hidden in Derived class.  
     *  
     *  Solution: In order to make the hidden function visible in derived class, 
     *  we need to add the following: */
    using PhysicsBase<dim,nstate,real>::dissipative_flux;
    using PhysicsBase<dim,nstate,real>::source_term;
public:
    /// Constructor
    Euler ( 
        const double                                              ref_length,
        const double                                              gamma_gas,
        const double                                              mach_inf,
        const double                                              angle_of_attack,
        const double                                              side_slip_angle,
        std::shared_ptr< ManufacturedSolutionFunction<dim,real> > manufactured_solution_function = nullptr);

    /// Destructor
    // virtual ~Euler() =0;
    ~Euler() {};

    const double ref_length; ///< Reference length.
    const double gam; ///< Constant heat capacity ratio of fluid.
    const double gamm1; ///< Constant heat capacity ratio (Gamma-1.0) used often.

    /// Non-dimensionalized density* at infinity. density* = density/density_ref
    /// Choose density_ref = density(inf)
    /// density*(inf) = density(inf) / density_ref = density(inf)/density(inf) = 1.0
    const double density_inf;

    const double mach_inf; ///< Farfield Mach number.
    const double mach_inf_sqr; ///< Farfield Mach number squared.
    /// Angle of attack.
    /** Mandatory for 2D simulations.
     */
    const double angle_of_attack;
    /// Sideslip angle.
    /** Mandatory for 2D and 3D simulations.
     */
    const double side_slip_angle;


    const double sound_inf; ///< Non-dimensionalized sound* at infinity
    const double pressure_inf; ///< Non-dimensionalized pressure* at infinity
    const double entropy_inf; ///< Entropy measure at infinity
    double temperature_inf; ///< Non-dimensionalized temperature* at infinity. Should equal 1/density*(inf)
    double dynamic_pressure_inf; ///< Non-dimensionalized dynamic pressure* at infinity

    //const double internal_energy_inf;
    /// Non-dimensionalized Velocity vector at farfield
    /** Evaluated using mach_number, angle_of_attack, and side_slip_angle.
     */
    dealii::Tensor<1,dim,double> velocities_inf; // should be const


    // dealii::Tensor<1,dim,double> compute_velocities_inf() const;

    // std::array<real,nstate> manufactured_solution (const dealii::Point<dim,double> &pos) const;

    /// Convective flux: \f$ \mathbf{F}_{conv} \f$
    std::array<dealii::Tensor<1,dim,real>,nstate> convective_flux (
        const std::array<real,nstate> &conservative_soln) const;

    /// Convective normal flux: \f$ \mathbf{F}_{conv} \cdot \hat{n} \f$
    std::array<real,nstate> convective_normal_flux (const std::array<real,nstate> &conservative_soln, const dealii::Tensor<1,dim,real> &normal) const;

    /// Convective flux Jacobian: \f$ \frac{\partial \mathbf{F}_{conv}}{\partial w} \cdot \mathbf{n} \f$
    dealii::Tensor<2,nstate,real> convective_flux_directional_jacobian (
        const std::array<real,nstate> &conservative_soln,
        const dealii::Tensor<1,dim,real> &normal) const;

    /// Spectral radius of convective term Jacobian is 'c'
    std::array<real,nstate> convective_eigenvalues (
        const std::array<real,nstate> &/*conservative_soln*/,
        const dealii::Tensor<1,dim,real> &/*normal*/) const;

    /// Maximum convective eigenvalue used in Lax-Friedrichs
    real max_convective_eigenvalue (const std::array<real,nstate> &soln) const;

    /// Dissipative flux: 0
    std::array<dealii::Tensor<1,dim,real>,nstate> dissipative_flux (
        const std::array<real,nstate> &conservative_soln,
        const std::array<dealii::Tensor<1,dim,real>,nstate> &solution_gradient,
        const dealii::types::global_dof_index cell_index) const;

    /// (function overload) Dissipative flux: 0
    virtual std::array<dealii::Tensor<1,dim,real>,nstate> dissipative_flux (
        const std::array<real,nstate> &conservative_soln,
        const std::array<dealii::Tensor<1,dim,real>,nstate> &solution_gradient) const;

    /// Source term is zero or depends on manufactured solution
    std::array<real,nstate> source_term (
        const dealii::Point<dim,real> &pos,
        const std::array<real,nstate> &conservative_soln,
<<<<<<< HEAD
        const real current_time,
        const dealii::types::global_dof_index cell_index) const;
=======
        const dealii::types::global_dof_index cell_index,
        const real current_time) const;
>>>>>>> 07751fc2

    /// (function overload) Source term is zero or depends on manufactured solution
    virtual std::array<real,nstate> source_term (
        const dealii::Point<dim,real> &pos,
        const std::array<real,nstate> &conservative_soln,
        const real /*current_time*/) const;

    /// Convective flux contribution to the source term
    std::array<real,nstate> convective_source_term (
        const dealii::Point<dim,real> &pos) const;

    /// Given conservative variables [density, [momentum], total energy],
    /// returns primitive variables [density, [velocities], pressure].
    ///
    /// Opposite of convert_primitive_to_conservative
    template<typename real2>
    std::array<real2,nstate> convert_conservative_to_primitive ( const std::array<real2,nstate> &conservative_soln ) const;

    /// Given primitive variables [density, [velocities], pressure],
    /// returns conservative variables [density, [momentum], total energy].
    ///
    /// Opposite of convert_primitive_to_conservative
    std::array<real,nstate> convert_primitive_to_conservative ( const std::array<real,nstate> &primitive_soln ) const;

    /// Evaluate pressure from conservative variables
    template<typename real2>
    real2 compute_pressure ( const std::array<real2,nstate> &conservative_soln ) const;

    /// Evaluate pressure from conservative variables
    real compute_pressure_from_enthalpy ( const std::array<real,nstate> &conservative_soln ) const;

    /// Evaluate pressure from conservative variables
    real compute_specific_enthalpy ( const std::array<real,nstate> &conservative_soln, const real pressure) const;

    /// Evaluate speed of sound from conservative variables
    real compute_sound ( const std::array<real,nstate> &conservative_soln ) const;
    /// Evaluate speed of sound from density and pressure
    real compute_sound ( const real density, const real pressure ) const;

    /// Evaluate velocities from conservative variables
    template<typename real2>
    dealii::Tensor<1,dim,real2> compute_velocities ( const std::array<real2,nstate> &conservative_soln ) const;
    /// Given the velocity vector \f$ \mathbf{u} \f$, returns the dot-product  \f$ \mathbf{u} \cdot \mathbf{u} \f$
    template<typename real2>
    real2 compute_velocity_squared ( const dealii::Tensor<1,dim,real2> &velocities ) const;

    /// Given primitive variables, returns velocities.
    template<typename real2>
    dealii::Tensor<1,dim,real2> extract_velocities_from_primitive ( const std::array<real2,nstate> &primitive_soln ) const;
    /// Given primitive variables, returns total energy
    /** @param[in] primitive_soln    Primitive solution (density, momentum, energy)
     *  \return                      Entropy measure
     */
    real compute_total_energy ( const std::array<real,nstate> &primitive_soln ) const;

    /// Given primitive variables, returns kinetic energy
    real compute_kinetic_energy_from_primitive_solution ( const std::array<real,nstate> &primitive_soln ) const;

    /// Given conservative variables, returns kinetic energy
    real compute_kinetic_energy_from_conservative_solution ( const std::array<real,nstate> &conservative_soln ) const;

    /// Evaluate entropy from conservative variables
    /** Note that it is not the actual entropy since it's missing some constants.
     *  Used to check entropy convergence
     *  See discussion in
     *  https://physics.stackexchange.com/questions/116779/entropy-is-constant-how-to-express-this-equation-in-terms-of-pressure-and-densi?answertab=votes#tab-top
     *
     *  @param[in] conservative_soln Conservative solution (density, momentum, energy)
     *  \return                      Entropy measure
     */
    real compute_entropy_measure ( const std::array<real,nstate> &conservative_soln ) const;

    /// Evaluate entropy from density and pressure. 
    real compute_entropy_measure ( const real density, const real pressure ) const;

    /// Given conservative variables, returns Mach number
    real compute_mach_number ( const std::array<real,nstate> &conservative_soln ) const;

    /// Given primitive variables, returns DIMENSIONALIZED temperature using the equation of state
    template<typename real2>
    real2 compute_dimensional_temperature ( const std::array<real2,nstate> &primitive_soln ) const;

    /// Given primitive variables, returns NON-DIMENSIONALIZED temperature using free-stream non-dimensionalization
    /** See the book I do like CFD, sec 4.14.2 */
    template<typename real2>
    real2 compute_temperature ( const std::array<real2,nstate> &primitive_soln ) const;

    /// Given pressure and temperature, returns NON-DIMENSIONALIZED density using free-stream non-dimensionalization
    /** See the book I do like CFD, sec 4.14.2 */
    real compute_density_from_pressure_temperature ( const real pressure, const real temperature ) const;

    /// Given density and pressure, returns NON-DIMENSIONALIZED temperature using free-stream non-dimensionalization
    /** See the book I do like CFD, sec 4.14.2 */
    real compute_temperature_from_density_pressure ( const real density, const real pressure ) const;

    /// Given density and temperature, returns NON-DIMENSIONALIZED pressure using free-stream non-dimensionalization
    /** See the book I do like CFD, sec 4.14.2 */
    real compute_pressure_from_density_temperature ( const real density, const real temperature ) const;

    /// The Euler split form is that of Kennedy & Gruber.
    /** Refer to Gassner's paper (2016) Eq. 3.10 for more information:  */
    std::array<dealii::Tensor<1,dim,real>,nstate> convective_numerical_split_flux (
        const std::array<real,nstate> &conservative_soln1,
        const std::array<real,nstate> &conservative_soln2) const;

    /// Convective Numerical Split Flux for split form
<<<<<<< HEAD
    std::array<dealii::Tensor<1,dim,real>,nstate> convective_surface_numerical_split_flux (
                const std::array< dealii::Tensor<1,dim,real>, nstate > &surface_flux,
                const std::array< dealii::Tensor<1,dim,real>, nstate > &flux_interp_to_surface) const;
=======
    real convective_surface_numerical_split_flux (
                const real &surface_flux,
                const real &flux_interp_to_surface) const;
>>>>>>> 07751fc2

    /// Mean density given two sets of conservative solutions.
    /** Used in the implementation of the split form.
     */
    real compute_mean_density(
        const std::array<real,nstate> &conservative_soln1,
        const std::array<real,nstate> &convervative_soln2) const;

    /// Mean pressure given two sets of conservative solutions.
    /** Used in the implementation of the split form.
     */
    real compute_mean_pressure(
        const std::array<real,nstate> &conservative_soln1,
        const std::array<real,nstate> &convervative_soln2) const;

    /// Mean velocities given two sets of conservative solutions.
    /** Used in the implementation of the split form.
     */
    dealii::Tensor<1,dim,real> compute_mean_velocities(
        const std::array<real,nstate> &conservative_soln1,
        const std::array<real,nstate> &convervative_soln2) const;

    /// Mean specific energy given two sets of conservative solutions.
    /** Used in the implementation of the split form.
     */
    real compute_mean_specific_energy(
        const std::array<real,nstate> &conservative_soln1,
        const std::array<real,nstate> &convervative_soln2) const;

    /// Boundary condition handler
    void boundary_face_values (
        const int /*boundary_type*/,
        const dealii::Point<dim, real> &/*pos*/,
        const dealii::Tensor<1,dim,real> &/*normal*/,
        const std::array<real,nstate> &/*soln_int*/,
        const std::array<dealii::Tensor<1,dim,real>,nstate> &/*soln_grad_int*/,
        std::array<real,nstate> &/*soln_bc*/,
        std::array<dealii::Tensor<1,dim,real>,nstate> &/*soln_grad_bc*/) const;

    /// For post processing purposes (update comment later)
    virtual dealii::Vector<double> post_compute_derived_quantities_vector (
        const dealii::Vector<double>              &uh,
        const std::vector<dealii::Tensor<1,dim> > &duh,
        const std::vector<dealii::Tensor<2,dim> > &dduh,
        const dealii::Tensor<1,dim>               &normals,
        const dealii::Point<dim>                  &evaluation_points) const;
    
    /// For post processing purposes, sets the base names (with no prefix or suffix) of the computed quantities
    virtual std::vector<std::string> post_get_names () const;
    
    /// For post processing purposes, sets the interpretation of each computed quantity as either scalar or vector
    virtual std::vector<dealii::DataComponentInterpretation::DataComponentInterpretation> post_get_data_component_interpretation () const;
    
    /// For post processing purposes (update comment later)
    virtual dealii::UpdateFlags post_get_needed_update_flags () const;

protected:
    /** Slip wall boundary conditions (No penetration)
     *  * Given by Algorithm II of the following paper:
     *  * * Krivodonova, L., and Berger, M.,
     *      “High-order accurate implementation of solid wall boundary conditions in curved geometries,”
     *      Journal of Computational Physics, vol. 211, 2006, pp. 492–512.
     */
    virtual void boundary_wall (
        const dealii::Tensor<1,dim,real> &normal_int,
        const std::array<real,nstate> &soln_int,
        const std::array<dealii::Tensor<1,dim,real>,nstate> &soln_grad_int,
        std::array<real,nstate> &soln_bc,
        std::array<dealii::Tensor<1,dim,real>,nstate> &soln_grad_bc) const;

    /// Evaluate the manufactured solution boundary conditions.
    virtual void boundary_manufactured_solution (
        const dealii::Point<dim, real> &pos,
        const dealii::Tensor<1,dim,real> &normal_int,
        const std::array<real,nstate> &soln_int,
        const std::array<dealii::Tensor<1,dim,real>,nstate> &soln_grad_int,
        std::array<real,nstate> &soln_bc,
        std::array<dealii::Tensor<1,dim,real>,nstate> &soln_grad_bc) const;

    /// Pressure Outflow Boundary Condition (back pressure)
    /// Reference: Carlson 2011, sec. 2.4
    void boundary_pressure_outflow (
        const real total_inlet_pressure,
        const real back_pressure,
        const std::array<real,nstate> &soln_int,
        std::array<real,nstate> &soln_bc) const;

    /// Inflow boundary conditions (both subsonic and supersonic)
    /// Reference: Carlson 2011, sec. 2.2 & sec 2.9
    void boundary_inflow (
        const real total_inlet_pressure,
        const real total_inlet_temperature,
        const dealii::Tensor<1,dim,real> &normal_int,
        const std::array<real,nstate> &soln_int,
        std::array<real,nstate> &soln_bc) const;

    /// Riemann-based farfield boundary conditions based on freestream values.
    /// Reference: ? (ask Doug)
    void boundary_riemann (
       const dealii::Tensor<1,dim,real> &normal_int,
       const std::array<real,nstate> &soln_int,
       std::array<real,nstate> &soln_bc) const;

    /// Simple farfield boundary conditions based on freestream values
    void boundary_farfield (
        std::array<real,nstate> &soln_bc) const;

    /// Get manufactured solution value
    std::array<real,nstate> get_manufactured_solution_value(
        const dealii::Point<dim,real> &pos) const;

    /// Get manufactured solution gradient
    std::array<dealii::Tensor<1,dim,real>,nstate> get_manufactured_solution_gradient(
        const dealii::Point<dim,real> &pos) const;
};

} // Physics namespace
} // PHiLiP namespace

#endif<|MERGE_RESOLUTION|>--- conflicted
+++ resolved
@@ -172,19 +172,14 @@
     std::array<real,nstate> source_term (
         const dealii::Point<dim,real> &pos,
         const std::array<real,nstate> &conservative_soln,
-<<<<<<< HEAD
         const real current_time,
         const dealii::types::global_dof_index cell_index) const;
-=======
-        const dealii::types::global_dof_index cell_index,
-        const real current_time) const;
->>>>>>> 07751fc2
 
     /// (function overload) Source term is zero or depends on manufactured solution
     virtual std::array<real,nstate> source_term (
         const dealii::Point<dim,real> &pos,
         const std::array<real,nstate> &conservative_soln,
-        const real /*current_time*/) const;
+        const real current_time) const;
 
     /// Convective flux contribution to the source term
     std::array<real,nstate> convective_source_term (
@@ -285,15 +280,9 @@
         const std::array<real,nstate> &conservative_soln2) const;
 
     /// Convective Numerical Split Flux for split form
-<<<<<<< HEAD
-    std::array<dealii::Tensor<1,dim,real>,nstate> convective_surface_numerical_split_flux (
-                const std::array< dealii::Tensor<1,dim,real>, nstate > &surface_flux,
-                const std::array< dealii::Tensor<1,dim,real>, nstate > &flux_interp_to_surface) const;
-=======
     real convective_surface_numerical_split_flux (
                 const real &surface_flux,
                 const real &flux_interp_to_surface) const;
->>>>>>> 07751fc2
 
     /// Mean density given two sets of conservative solutions.
     /** Used in the implementation of the split form.
