--- conflicted
+++ resolved
@@ -58,11 +58,7 @@
         const bool                                                diffusion = true, 
         const dealii::Tensor<2,3,double>                          input_diffusion_tensor = Parameters::ManufacturedSolutionParam::get_default_diffusion_tensor(),
         std::shared_ptr< ManufacturedSolutionFunction<dim,real> > manufactured_solution_function = nullptr,
-<<<<<<< HEAD
-        const Parameters::AllParameters::TestType parameters_test = Parameters::AllParameters::TestType::run_control) : 
-=======
         const Parameters::AllParameters::TestType                 parameters_test = Parameters::AllParameters::TestType::run_control) : 
->>>>>>> ee3bdb4a
             PhysicsBase<dim,nstate,real>(diffusion, input_diffusion_tensor, manufactured_solution_function), 
             diffusion_scaling_coeff(diffusion_coefficient),
             hasConvection(convection), 
@@ -86,8 +82,6 @@
     real convective_surface_numerical_split_flux (
                 const real &surface_flux,
                 const real &flux_interp_to_surface) const;
-<<<<<<< HEAD
-=======
 
     /// Computes the entropy variables.
     std::array<real,nstate> compute_entropy_variables (
@@ -96,7 +90,6 @@
     /// Computes the conservative variables from the entropy variables.
     std::array<real,nstate> compute_conservative_variables_from_entropy_variables (
                 const std::array<real,nstate> &entropy_var) const;
->>>>>>> ee3bdb4a
 
     /// Spectral radius of convective term Jacobian is 'c'
     std::array<real,nstate> convective_eigenvalues (
