#include <cmath>
#include <vector>

#include "ADTypes.hpp"

#include "physics.h"
#include "euler.h"

const double BIG_NUMBER = 1e100;

namespace PHiLiP {
namespace Physics {

template <int dim, int nstate, typename real>
Euler<dim,nstate,real>::Euler ( 
    const double                                              ref_length,
    const double                                              gamma_gas,
    const double                                              mach_inf,
    const double                                              angle_of_attack,
    const double                                              side_slip_angle,
    std::shared_ptr< ManufacturedSolutionFunction<dim,real> > manufactured_solution_function,
    const two_point_num_flux_enum                             two_point_num_flux_type_input,
    const bool                                                has_nonzero_diffusion)
    : PhysicsBase<dim,nstate,real>(has_nonzero_diffusion,manufactured_solution_function)
    , ref_length(ref_length)
    , gam(gamma_gas)
    , gamm1(gam-1.0)
    , density_inf(1.0) // Nondimensional - Free stream values
    , mach_inf(mach_inf)
    , mach_inf_sqr(mach_inf*mach_inf)
    , angle_of_attack(angle_of_attack)
    , side_slip_angle(side_slip_angle)
    , sound_inf(1.0/(mach_inf))
    , pressure_inf(1.0/(gam*mach_inf_sqr))
    , entropy_inf(pressure_inf*pow(density_inf,-gam))
    , two_point_num_flux_type(two_point_num_flux_type_input)
    //, internal_energy_inf(1.0/(gam*(gam-1.0)*mach_inf_sqr)) 
    // Note: Eq.(3.11.18) has a typo in internal_energy_inf expression, mach_inf_sqr should be in denominator. 
{
    static_assert(nstate==dim+2, "Physics::Euler() should be created with nstate=dim+2");

    // Nondimensional temperature at infinity
    temperature_inf = gam*pressure_inf/density_inf * mach_inf_sqr; // Note by JB: this can simply be set = 1

    // For now, don't allow side-slip angle
    if (std::abs(side_slip_angle) >= 1e-14) {
        std::cout << "Side slip angle = " << side_slip_angle << ". Side_slip_angle must be zero. " << std::endl;
        std::cout << "I have not figured out the side slip angles just yet." << std::endl;
        std::abort();
    }
    if(dim==1) {
        velocities_inf[0] = 1.0;
    } else if(dim==2) {
        velocities_inf[0] = cos(angle_of_attack);
        velocities_inf[1] = sin(angle_of_attack); // Maybe minus?? -- Clarify with Doug
    } else if (dim==3) {
        velocities_inf[0] = cos(angle_of_attack)*cos(side_slip_angle);
        velocities_inf[1] = sin(angle_of_attack)*cos(side_slip_angle);
        velocities_inf[2] = sin(side_slip_angle);
    }

    assert(std::abs(velocities_inf.norm() - 1.0) < 1e-14);

    double velocity_inf_sqr = 1.0;
    dynamic_pressure_inf = 0.5 * density_inf * velocity_inf_sqr;
}

template <int dim, int nstate, typename real>
std::array<real,nstate> Euler<dim,nstate,real>
::source_term (
    const dealii::Point<dim,real> &pos,
    const std::array<real,nstate> &conservative_soln,
    const real current_time,
    const dealii::types::global_dof_index /*cell_index*/) const
{
    return source_term(pos,conservative_soln,current_time);
}

template <int dim, int nstate, typename real>
std::array<real,nstate> Euler<dim,nstate,real>
::source_term (
    const dealii::Point<dim,real> &pos,
    const std::array<real,nstate> &/*conservative_soln*/,
    const real /*current_time*/) const
{
    std::array<real,nstate> source_term = convective_source_term(pos);
    return source_term;
}

template <int dim, int nstate, typename real>
std::array<real,nstate> Euler<dim,nstate,real>
::get_manufactured_solution_value (
    const dealii::Point<dim,real> &pos) const
{
    std::array<real,nstate> manufactured_solution;
    for (int s=0; s<nstate; s++) {
        manufactured_solution[s] = this->manufactured_solution_function->value (pos, s);
        if (s==0) {
            assert(manufactured_solution[s] > 0);
        }
    }
    return manufactured_solution;
}

template <int dim, int nstate, typename real>
std::array<dealii::Tensor<1,dim,real>,nstate> Euler<dim,nstate,real>
::get_manufactured_solution_gradient (
    const dealii::Point<dim,real> &pos) const
{
    std::vector<dealii::Tensor<1,dim,real>> manufactured_solution_gradient_dealii(nstate);
    this->manufactured_solution_function->vector_gradient(pos,manufactured_solution_gradient_dealii);
    std::array<dealii::Tensor<1,dim,real>,nstate> manufactured_solution_gradient;
    for (int d=0;d<dim;d++) {
        for (int s=0; s<nstate; s++) {
            manufactured_solution_gradient[s][d] = manufactured_solution_gradient_dealii[s][d];
        }
    }
    return manufactured_solution_gradient;
}

template <int dim, int nstate, typename real>
std::array<real,nstate> Euler<dim,nstate,real>
::convective_source_term (
    const dealii::Point<dim,real> &pos) const
{
    const std::array<real,nstate> manufactured_solution = get_manufactured_solution_value(pos);
    const std::array<dealii::Tensor<1,dim,real>,nstate> manufactured_solution_gradient = get_manufactured_solution_gradient(pos);

    dealii::Tensor<1,nstate,real> convective_flux_divergence;
    for (int d=0;d<dim;d++) {
        dealii::Tensor<1,dim,real> normal;
        normal[d] = 1.0;
        const dealii::Tensor<2,nstate,real> jacobian = convective_flux_directional_jacobian(manufactured_solution, normal);

        //convective_flux_divergence += jacobian*manufactured_solution_gradient[d];
        for (int sr = 0; sr < nstate; ++sr) {
            real jac_grad_row = 0.0;
            for (int sc = 0; sc < nstate; ++sc) {
                jac_grad_row += jacobian[sr][sc]*manufactured_solution_gradient[sc][d];
            }
            convective_flux_divergence[sr] += jac_grad_row;
        }
    }
    std::array<real,nstate> convective_source_term;
    for (int s=0; s<nstate; s++) {
        convective_source_term[s] = convective_flux_divergence[s];
    }

    return convective_source_term;
}

template <int dim, int nstate, typename real>
template<typename real2>
inline std::array<real2,nstate> Euler<dim,nstate,real>
::convert_conservative_to_primitive ( const std::array<real2,nstate> &conservative_soln ) const
{
    std::array<real2, nstate> primitive_soln;

    real2 density = conservative_soln[0];
    dealii::Tensor<1,dim,real2> vel = compute_velocities<real2>(conservative_soln);
    real2 pressure = compute_pressure<real2>(conservative_soln);

    //if (density < 0.0) density = density_inf;
    //if (pressure < 0.0) pressure = pressure_inf;
    if (density < 0.0) {std::cout << "WARNING: Negative density encountered! Setting density as BIG_NUMBER." << std::endl; density = BIG_NUMBER;}
    if (pressure < 0.0) {std::cout << "WARNING: Negative pressure encountered! Setting pressure as BIG_NUMBER." << std::endl; pressure = BIG_NUMBER;}

    primitive_soln[0] = density;
    for (int d=0; d<dim; ++d) {
        primitive_soln[1+d] = vel[d];
    }
    primitive_soln[nstate-1] = pressure;

    return primitive_soln;
}

template <int dim, int nstate, typename real>
inline std::array<real,nstate> Euler<dim,nstate,real>
::convert_primitive_to_conservative ( const std::array<real,nstate> &primitive_soln ) const
{

    const real density = primitive_soln[0];
    const dealii::Tensor<1,dim,real> velocities = extract_velocities_from_primitive<real>(primitive_soln);

    std::array<real, nstate> conservative_soln;
    conservative_soln[0] = density;
    for (int d=0; d<dim; ++d) {
        conservative_soln[1+d] = density*velocities[d];
    }
    conservative_soln[nstate-1] = compute_total_energy(primitive_soln);

    return conservative_soln;
}

//template <int dim, int nstate, typename real>
//inline dealii::Tensor<1,dim,double> Euler<dim,nstate,real>::compute_velocities_inf() const
//{
//    dealii::Tensor<1,dim,double> velocities;
//    return velocities;
//}

template <int dim, int nstate, typename real>
template<typename real2>
inline dealii::Tensor<1,dim,real2> Euler<dim,nstate,real>
::compute_velocities ( const std::array<real2,nstate> &conservative_soln ) const
{
    const real2 density = conservative_soln[0];
    dealii::Tensor<1,dim,real2> vel;
    for (int d=0; d<dim; ++d) { vel[d] = conservative_soln[1+d]/density; }
    return vel;
}

template <int dim, int nstate, typename real>
template <typename real2>
inline real2 Euler<dim,nstate,real>
::compute_velocity_squared ( const dealii::Tensor<1,dim,real2> &velocities ) const
{
    real2 vel2 = 0.0;
    for (int d=0; d<dim; d++) { 
        vel2 = vel2 + velocities[d]*velocities[d]; 
    }    
    
    return vel2;
}

template <int dim, int nstate, typename real>
template<typename real2>
inline dealii::Tensor<1,dim,real2> Euler<dim,nstate,real>
::extract_velocities_from_primitive ( const std::array<real2,nstate> &primitive_soln ) const
{
    dealii::Tensor<1,dim,real2> velocities;
    for (int d=0; d<dim; d++) { velocities[d] = primitive_soln[1+d]; }
    return velocities;
}

template <int dim, int nstate, typename real>
inline real Euler<dim,nstate,real>
::compute_total_energy ( const std::array<real,nstate> &primitive_soln ) const
{
    const real pressure = primitive_soln[nstate-1];
    const real kinetic_energy = compute_kinetic_energy_from_primitive_solution(primitive_soln);
    const real tot_energy = pressure / this->gamm1 + kinetic_energy;
    return tot_energy;
}

template <int dim, int nstate, typename real>
inline real Euler<dim,nstate,real>
::compute_kinetic_energy_from_primitive_solution ( const std::array<real,nstate> &primitive_soln ) const
{
    const real density = primitive_soln[0];
    const dealii::Tensor<1,dim,real> velocities = extract_velocities_from_primitive<real>(primitive_soln);
    const real vel2 = compute_velocity_squared<real>(velocities);
    const real kinetic_energy = 0.5*density*vel2;
    return kinetic_energy;
}

template <int dim, int nstate, typename real>
inline real Euler<dim,nstate,real>
::compute_kinetic_energy_from_conservative_solution ( const std::array<real,nstate> &conservative_soln ) const
{
    const std::array<real,nstate> primitive_soln = convert_conservative_to_primitive<real>(conservative_soln);
    const real kinetic_energy = compute_kinetic_energy_from_primitive_solution(primitive_soln);
    return kinetic_energy;
}

template <int dim, int nstate, typename real>
inline real Euler<dim,nstate,real>
::compute_entropy_measure ( const std::array<real,nstate> &conservative_soln ) const
{
    real density = conservative_soln[0];
    //if (density < 0.0) density = density_inf;//BIG_NUMBER;
    const real pressure = compute_pressure<real>(conservative_soln);
    return compute_entropy_measure(density, pressure);
}

template <int dim, int nstate, typename real>
inline real Euler<dim,nstate,real>
::compute_entropy_measure ( const real density, const real pressure ) const
{
    if (density < 0.0) {
        std::cout << "WARNING: Negative density encountered! Returning BIG_NUMBER as entropy measure." << std::endl;
        return BIG_NUMBER;
    } else {
        return pressure*pow(density,-gam);
    }
}


template <int dim, int nstate, typename real>
inline real Euler<dim,nstate,real>
::compute_specific_enthalpy ( const std::array<real,nstate> &conservative_soln, const real pressure ) const
{
    const real density = conservative_soln[0];
    const real total_energy = conservative_soln[nstate-1];
    const real specific_enthalpy = (total_energy+pressure)/density;
    return specific_enthalpy;
}

template <int dim, int nstate, typename real>
template<typename real2>
inline real2 Euler<dim,nstate,real>
::compute_temperature ( const std::array<real2,nstate> &primitive_soln ) const
{
    const real2 density = primitive_soln[0];
    const real2 pressure = primitive_soln[nstate-1];
    const real2 temperature = gam*mach_inf_sqr*(pressure/density);
    return temperature;
}

template <int dim, int nstate, typename real>
inline real Euler<dim,nstate,real>
::compute_density_from_pressure_temperature ( const real pressure, const real temperature ) const
{
    const real density = gam*mach_inf_sqr*(pressure/temperature);
    return density;
}

template <int dim, int nstate, typename real>
inline real Euler<dim,nstate,real>
::compute_temperature_from_density_pressure ( const real density, const real pressure ) const
{
    const real temperature = gam*mach_inf_sqr*(pressure/density);
    return temperature;
}

template <int dim, int nstate, typename real>
inline real Euler<dim,nstate,real>
::compute_pressure_from_density_temperature ( const real density, const real temperature ) const
{
    const real pressure = density*temperature/(gam*mach_inf_sqr);
    return pressure;
}

template <int dim, int nstate, typename real>
template<typename real2>
inline real2 Euler<dim,nstate,real>
::compute_pressure ( const std::array<real2,nstate> &conservative_soln ) const
{
    const real2 density = conservative_soln[0];

    const real2 tot_energy  = conservative_soln[nstate-1];

    const dealii::Tensor<1,dim,real2> vel = compute_velocities<real2>(conservative_soln);

    const real2 vel2 = compute_velocity_squared<real2>(vel);
    real2 pressure = gamm1*(tot_energy - 0.5*density*vel2);
    
    if(pressure<0.0) {
        std::cout << "WARNING: Negative pressure encountered! Setting pressure to BIG_NUMBER." << std::endl;
        //pressure = pressure_inf;
        pressure = BIG_NUMBER;
    }
    //assert(pressure>0.0);
    
    return pressure;
}

template <int dim, int nstate, typename real>
inline real Euler<dim,nstate,real>
::compute_sound ( const std::array<real,nstate> &conservative_soln ) const
{
    real density = conservative_soln[0];
    if(density<0.0) {
        std::cout << "WARNING: Negative density encountered! Setting density to BIG_NUMBER." << std::endl;
        //density = density_inf;
        density = BIG_NUMBER;
    }
    //assert(density>0.0);
    const real pressure = compute_pressure<real>(conservative_soln);
    const real sound = sqrt(pressure*gam/density);
    return sound;
}

template <int dim, int nstate, typename real>
inline real Euler<dim,nstate,real>
::compute_sound ( const real density, const real pressure ) const
{
    //assert(density > 0);
    const real sound = sqrt(pressure*gam/density);
    return sound;
}

template <int dim, int nstate, typename real>
inline real Euler<dim,nstate,real>
::compute_mach_number ( const std::array<real,nstate> &conservative_soln ) const
{
    const dealii::Tensor<1,dim,real> vel = compute_velocities<real>(conservative_soln);
    const real velocity = sqrt(compute_velocity_squared<real>(vel));
    const real sound = compute_sound (conservative_soln);
    const real mach_number = velocity/sound;
    return mach_number;
}

// Split form functions:

template <int dim, int nstate, typename real>
std::array<dealii::Tensor<1,dim,real>,nstate> Euler<dim, nstate, real>
::convective_numerical_split_flux(const std::array<real,nstate> &conservative_soln1,
                                  const std::array<real,nstate> &conservative_soln2) const
{
    std::array<dealii::Tensor<1,dim,real>,nstate> conv_num_split_flux;
    if(two_point_num_flux_type == two_point_num_flux_enum::KG) {
        conv_num_split_flux = convective_numerical_split_flux_kennedy_gruber(conservative_soln1, conservative_soln2);
    } else if(two_point_num_flux_type == two_point_num_flux_enum::IR) {
        conv_num_split_flux = convective_numerical_split_flux_ismail_roe(conservative_soln1, conservative_soln2);
    } else if(two_point_num_flux_type == two_point_num_flux_enum::CH) {
        conv_num_split_flux = convective_numerical_split_flux_chandrashekar(conservative_soln1, conservative_soln2);
    } else if(two_point_num_flux_type == two_point_num_flux_enum::Ra) {
        conv_num_split_flux = convective_numerical_split_flux_ranocha(conservative_soln1, conservative_soln2);
    }

    return conv_num_split_flux;
}

template <int dim, int nstate, typename real>
std::array<dealii::Tensor<1,dim,real>,nstate> Euler<dim, nstate, real>
::convective_numerical_split_flux_kennedy_gruber(const std::array<real,nstate> &conservative_soln1,
                                                 const std::array<real,nstate> &conservative_soln2) const
{
    std::array<dealii::Tensor<1,dim,real>,nstate> conv_num_split_flux;
    const real mean_density = compute_mean_density(conservative_soln1, conservative_soln2);
    const real mean_pressure = compute_mean_pressure(conservative_soln1, conservative_soln2);
    const dealii::Tensor<1,dim,real> mean_velocities = compute_mean_velocities(conservative_soln1,conservative_soln2);
    const real mean_specific_total_energy = compute_mean_specific_total_energy(conservative_soln1, conservative_soln2);

    for (int flux_dim = 0; flux_dim < dim; ++flux_dim)
    {
        // Density equation
        conv_num_split_flux[0][flux_dim] = mean_density * mean_velocities[flux_dim];
        // Momentum equation
        for (int velocity_dim=0; velocity_dim<dim; ++velocity_dim){
            conv_num_split_flux[1+velocity_dim][flux_dim] = mean_density*mean_velocities[flux_dim]*mean_velocities[velocity_dim];
        }
        conv_num_split_flux[1+flux_dim][flux_dim] += mean_pressure; // Add diagonal of pressure
        // Energy equation
        conv_num_split_flux[nstate-1][flux_dim] = mean_density*mean_velocities[flux_dim]*mean_specific_total_energy + mean_pressure * mean_velocities[flux_dim];
    }

    return conv_num_split_flux;
}

template <int dim, int nstate, typename real>
std::array<real,nstate> Euler<dim, nstate, real>
::compute_ismail_roe_parameter_vector_from_primitive(const std::array<real,nstate> &primitive_soln) const
{
    // Ismail-Roe parameter vector; Eq (3.14) [Gassner, Winters, and Kopriva, 2016, SBP]
    std::array<real,nstate> ismail_roe_parameter_vector;
    ismail_roe_parameter_vector[0] = sqrt(primitive_soln[0]/primitive_soln[nstate-1]);
    for(int d=0; d<dim; ++d){
        ismail_roe_parameter_vector[1+d] = ismail_roe_parameter_vector[0]*primitive_soln[1+d];
    }
    ismail_roe_parameter_vector[nstate-1] = sqrt(primitive_soln[0]*primitive_soln[nstate-1]);

    return ismail_roe_parameter_vector;
}

template <int dim, int nstate, typename real>
real Euler<dim, nstate, real>
::compute_ismail_roe_logarithmic_mean(const real val1, const real val2) const
{
    // See Appendix B [Ismail and Roe, 2009, Entropy-Consistent Euler Flux Functions II]
    // -- Numerically stable algorithm for computing the logarithmic mean
    const real zeta = val1/val2;
    const real f = (zeta-1.0)/(zeta+1.0);
    const real u = f*f;
    
    real F;
    if(u<1.0e-2){ F = 1.0 + u/3.0 + u*u/5.0 + u*u*u/7.0; } 
    else { 
        if constexpr(std::is_same<real,double>::value) F = std::log(zeta)/2.0/f; 
    }
    
    const real log_mean_val = (val1+val2)/(2.0*F);

    return log_mean_val;
}

template <int dim, int nstate, typename real>
std::array<dealii::Tensor<1,dim,real>,nstate> Euler<dim, nstate, real>
::convective_numerical_split_flux_ismail_roe(const std::array<real,nstate> &conservative_soln1,
                                             const std::array<real,nstate> &conservative_soln2) const
{
    // Get Ismail Roe parameter vectors
    const std::array<real,nstate> parameter_vector1 = compute_ismail_roe_parameter_vector_from_primitive(
                                                        convert_conservative_to_primitive<real>(conservative_soln1));
    const std::array<real,nstate> parameter_vector2 = compute_ismail_roe_parameter_vector_from_primitive(
                                                        convert_conservative_to_primitive<real>(conservative_soln2));

    // Compute mean (average) parameter vector
    std::array<real,nstate> avg_parameter_vector;
    for(int s=0; s<nstate; ++s){
        avg_parameter_vector[s] = 0.5*(parameter_vector1[s] + parameter_vector2[s]);
    }

    // Compute logarithmic mean parameter vector
    std::array<real,nstate> log_mean_parameter_vector;
    for(int s=0; s<nstate; ++s){
        log_mean_parameter_vector[s] = compute_ismail_roe_logarithmic_mean(parameter_vector1[s], parameter_vector2[s]);
    }

    // Compute Ismail Roe mean primitive variables; Eq (3.15) [Gassner, Winters, and Kopriva, 2016, SBP]
    std::array<real,dim> mean_velocities;
    const real mean_density = avg_parameter_vector[0]*log_mean_parameter_vector[nstate-1];
    for(int d=0; d<dim; ++d){
        mean_velocities[d] = avg_parameter_vector[1+d]/avg_parameter_vector[0];
    }
    const real mean_pressure = avg_parameter_vector[nstate-1]/avg_parameter_vector[0];
    // -- enthalpy
    real mean_enthalpy = (gam+1.0)*(log_mean_parameter_vector[nstate-1]/log_mean_parameter_vector[0]) + gamm1*mean_pressure;
    mean_enthalpy /= 2.0*gam;
    mean_enthalpy *= gam/(mean_density*gamm1);
    // -- get sum of mean velocities squared
    real mean_velocities_sqr_sum = 0.0;
    for(int d=0; d<dim; ++d){
        mean_velocities_sqr_sum += mean_velocities[d]*mean_velocities[d];
    }
    // -- add to enthalpy
    mean_enthalpy += 0.5*mean_velocities_sqr_sum;

    // Compute Ismail Roe convective numerical split flux
    std::array<dealii::Tensor<1,dim,real>,nstate> conv_num_split_flux;
    for (int flux_dim = 0; flux_dim < dim; ++flux_dim)
    {
        // Density equation
        conv_num_split_flux[0][flux_dim] = mean_density * mean_velocities[flux_dim];
        // Momentum equation
        for (int velocity_dim=0; velocity_dim<dim; ++velocity_dim){
            conv_num_split_flux[1+velocity_dim][flux_dim] = mean_density*mean_velocities[flux_dim]*mean_velocities[velocity_dim];
        }
        conv_num_split_flux[1+flux_dim][flux_dim] += mean_pressure; // Add diagonal of pressure
        // Energy equation
        conv_num_split_flux[nstate-1][flux_dim] = mean_density*mean_velocities[flux_dim]*mean_enthalpy;
    }

    return conv_num_split_flux;
}

template <int dim, int nstate, typename real>
std::array<dealii::Tensor<1,dim,real>,nstate> Euler<dim, nstate, real>
::convective_numerical_split_flux_chandrashekar(const std::array<real,nstate> &conservative_soln1,
                                                const std::array<real,nstate> &conservative_soln2) const
{

    std::array<dealii::Tensor<1,dim,real>,nstate> conv_num_split_flux;
    const real rho_log = compute_ismail_roe_logarithmic_mean(conservative_soln1[0], conservative_soln2[0]);
    const real pressure1 = compute_pressure<real>(conservative_soln1);
    const real pressure2 = compute_pressure<real>(conservative_soln2);

    const real beta1 = conservative_soln1[0]/(2.0*pressure1);
    const real beta2 = conservative_soln2[0]/(2.0*pressure2);

    const real beta_log = compute_ismail_roe_logarithmic_mean(beta1, beta2);
    const dealii::Tensor<1,dim,real> vel1 = compute_velocities<real>(conservative_soln1);
    const dealii::Tensor<1,dim,real> vel2 = compute_velocities<real>(conservative_soln2);

    const real pressure_hat = 0.5*(conservative_soln1[0] + conservative_soln2[0])/(2.0*0.5*(beta1+beta2));

    dealii::Tensor<1,dim,real> vel_avg;
    real vel_square_avg = 0.0;;
    for(int idim=0; idim<dim; idim++){
        vel_avg[idim] = 0.5*(vel1[idim]+vel2[idim]);
        vel_square_avg += (0.5 *(vel1[idim]+vel2[idim])) * (0.5 *(vel1[idim]+vel2[idim]));
    }

    real enthalpy_hat = 1.0/(2.0*beta_log*gamm1) + vel_square_avg + pressure_hat/rho_log;

    for(int idim=0; idim<dim; idim++){
        enthalpy_hat -= 0.5*(0.5*(vel1[idim]*vel1[idim] + vel2[idim]*vel2[idim]));
    }

    for(int flux_dim=0; flux_dim<dim; flux_dim++){
        // Density equation
        conv_num_split_flux[0][flux_dim] = rho_log * vel_avg[flux_dim];
        // Momentum equation
        for (int velocity_dim=0; velocity_dim<dim; ++velocity_dim){
            conv_num_split_flux[1+velocity_dim][flux_dim] = rho_log*vel_avg[flux_dim]*vel_avg[velocity_dim];
        }
        conv_num_split_flux[1+flux_dim][flux_dim] += pressure_hat; // Add diagonal of pressure

        // Energy equation
        conv_num_split_flux[nstate-1][flux_dim] = rho_log * vel_avg[flux_dim] * enthalpy_hat;
    }

   return conv_num_split_flux; 
}

template <int dim, int nstate, typename real>
std::array<dealii::Tensor<1,dim,real>,nstate> Euler<dim, nstate, real>
::convective_numerical_split_flux_ranocha(const std::array<real,nstate> &conservative_soln1,
                                                const std::array<real,nstate> &conservative_soln2) const
{

    std::array<dealii::Tensor<1,dim,real>,nstate> conv_num_split_flux;
    const real rho_log = compute_ismail_roe_logarithmic_mean(conservative_soln1[0], conservative_soln2[0]);
    const real pressure1 = compute_pressure<real>(conservative_soln1);
    const real pressure2 = compute_pressure<real>(conservative_soln2);

    const real beta1 = conservative_soln1[0]/(pressure1);
    const real beta2 = conservative_soln2[0]/(pressure2);

    const real beta_log = compute_ismail_roe_logarithmic_mean(beta1, beta2);
    const dealii::Tensor<1,dim,real> vel1 = compute_velocities<real>(conservative_soln1);
    const dealii::Tensor<1,dim,real> vel2 = compute_velocities<real>(conservative_soln2);

    const real pressure_hat = 0.5*(pressure1+pressure2);

    dealii::Tensor<1,dim,real> vel_avg;
    real vel_square_avg = 0.0;;
    for(int idim=0; idim<dim; idim++){
        vel_avg[idim] = 0.5*(vel1[idim]+vel2[idim]);
        vel_square_avg += (0.5 *(vel1[idim]+vel2[idim])) * (0.5 *(vel1[idim]+vel2[idim]));
    }

    real enthalpy_hat = 1.0/(beta_log*gamm1) + vel_square_avg + 2.0*pressure_hat/rho_log;

    for(int idim=0; idim<dim; idim++){
        enthalpy_hat -= 0.5*(0.5*(vel1[idim]*vel1[idim] + vel2[idim]*vel2[idim]));
    }

    for(int flux_dim=0; flux_dim<dim; flux_dim++){
        // Density equation
        conv_num_split_flux[0][flux_dim] = rho_log * vel_avg[flux_dim];
        // Momentum equation
        for (int velocity_dim=0; velocity_dim<dim; ++velocity_dim){
            conv_num_split_flux[1+velocity_dim][flux_dim] = rho_log*vel_avg[flux_dim]*vel_avg[velocity_dim];
        }
        conv_num_split_flux[1+flux_dim][flux_dim] += pressure_hat; // Add diagonal of pressure

        // Energy equation
        conv_num_split_flux[nstate-1][flux_dim] = rho_log * vel_avg[flux_dim] * enthalpy_hat;
        conv_num_split_flux[nstate-1][flux_dim] -= ( 0.5 *(pressure1*vel1[flux_dim] + pressure2*vel2[flux_dim]));
    }

   return conv_num_split_flux; 

}

template <int dim, int nstate, typename real>
real Euler<dim, nstate, real>
<<<<<<< HEAD
::convective_surface_numerical_split_flux (
                const real &/*surface_flux*/,
                const real &flux_interp_to_surface) const
{
    return flux_interp_to_surface;
=======
::compute_ismail_roe_logarithmic_mean(const real val1, const real val2) const
{
    // See Appendix B [Ismail and Roe, 2009, Entropy-Consistent Euler Flux Functions II]
    // -- Numerically stable algorithm for computing the logarithmic mean
    const real zeta = val1/val2;
    const real f = (zeta-1.0)/(zeta+1.0);
    const real u = f*f;
    
    real F;
    if(u<1.0e-2){ F = 1.0 + u/3.0 + u*u/5.0 + u*u*u/7.0; } 
    else { 
        if constexpr(std::is_same<real,double>::value) F = std::log(zeta)/2.0/f; 
    }
    
    const real log_mean_val = (val1+val2)/(2.0*F);

    return log_mean_val;
}

template <int dim, int nstate, typename real>
std::array<dealii::Tensor<1,dim,real>,nstate> Euler<dim, nstate, real>
::convective_numerical_split_flux_ismail_roe(const std::array<real,nstate> &conservative_soln1,
                                             const std::array<real,nstate> &conservative_soln2) const
{
    // Get Ismail Roe parameter vectors
    const std::array<real,nstate> parameter_vector1 = compute_ismail_roe_parameter_vector_from_primitive(
                                                        convert_conservative_to_primitive<real>(conservative_soln1));
    const std::array<real,nstate> parameter_vector2 = compute_ismail_roe_parameter_vector_from_primitive(
                                                        convert_conservative_to_primitive<real>(conservative_soln2));

    // Compute mean (average) parameter vector
    std::array<real,nstate> avg_parameter_vector;
    for(int s=0; s<nstate; ++s){
        avg_parameter_vector[s] = 0.5*(parameter_vector1[s] + parameter_vector2[s]);
    }

    // Compute logarithmic mean parameter vector
    std::array<real,nstate> log_mean_parameter_vector;
    for(int s=0; s<nstate; ++s){
        log_mean_parameter_vector[s] = compute_ismail_roe_logarithmic_mean(parameter_vector1[s], parameter_vector2[s]);
    }

    // Compute Ismail Roe mean primitive variables; Eq (3.15) [Gassner, Winters, and Kopriva, 2016, SBP]
    std::array<real,dim> mean_velocities;
    const real mean_density = avg_parameter_vector[0]*log_mean_parameter_vector[nstate-1];
    for(int d=0; d<dim; ++d){
        mean_velocities[d] = avg_parameter_vector[1+d]/avg_parameter_vector[0];
    }
    const real mean_pressure = avg_parameter_vector[nstate-1]/avg_parameter_vector[0];
    // -- enthalpy
    real mean_enthalpy = (gam+1.0)*(log_mean_parameter_vector[nstate-1]/log_mean_parameter_vector[0]) + gamm1*mean_pressure;
    mean_enthalpy /= 2.0*gam;
    mean_enthalpy *= gam/(mean_density*gamm1);
    // -- get sum of mean velocities squared
    real mean_velocities_sqr_sum = 0.0;
    for(int d=0; d<dim; ++d){
        mean_velocities_sqr_sum += mean_velocities[d]*mean_velocities[d];
    }
    // -- add to enthalpy
    mean_enthalpy += 0.5*mean_velocities_sqr_sum;

    // Compute Ismail Roe convective numerical split flux
    std::array<dealii::Tensor<1,dim,real>,nstate> conv_num_split_flux;
    for (int flux_dim = 0; flux_dim < dim; ++flux_dim)
    {
        // Density equation
        conv_num_split_flux[0][flux_dim] = mean_density * mean_velocities[flux_dim];
        // Momentum equation
        for (int velocity_dim=0; velocity_dim<dim; ++velocity_dim){
            conv_num_split_flux[1+velocity_dim][flux_dim] = mean_density*mean_velocities[flux_dim]*mean_velocities[velocity_dim];
        }
        conv_num_split_flux[1+flux_dim][flux_dim] += mean_pressure; // Add diagonal of pressure
        // Energy equation
        conv_num_split_flux[nstate-1][flux_dim] = mean_density*mean_velocities[flux_dim]*mean_enthalpy;
    }

    return conv_num_split_flux;
>>>>>>> 54e5949a
}

template <int dim, int nstate, typename real>
std::array<real,nstate> Euler<dim, nstate, real>
::compute_entropy_variables (
    const std::array<real,nstate> &conservative_soln) const
{
    std::array<real,nstate> entropy_var;
    const real density = conservative_soln[0];
    const real pressure = compute_pressure<real>(conservative_soln);
    
    real entropy = pressure * pow(density, -gam);
    if (entropy > 0)    entropy = log( entropy );
    else                entropy = BIG_NUMBER;

    const real rho_theta = pressure / gamm1;

    entropy_var[0] = (rho_theta *(gam + 1.0 - entropy) - conservative_soln[nstate-1])/rho_theta;
    for(int idim=0; idim<dim; idim++){
        entropy_var[idim+1] = conservative_soln[idim+1] / rho_theta;
    }
    entropy_var[nstate-1] = - density / rho_theta;

    return entropy_var;
}

template <int dim, int nstate, typename real>
std::array<real,nstate> Euler<dim, nstate, real>
::compute_conservative_variables_from_entropy_variables (
    const std::array<real,nstate> &entropy_var) const
{
    //Eq. 119 and 120 from Chan, Jesse. "On discretely entropy conservative and entropy stable discontinuous Galerkin methods." Journal of Computational Physics 362 (2018): 346-374.
    //Extrapolated for 3D
    std::array<real,nstate> conservative_var;
    real entropy_var_vel_squared = 0.0;
    for(int idim=0; idim<dim; idim++){
        entropy_var_vel_squared += entropy_var[idim + 1] * entropy_var[idim + 1];
    }
    const real entropy = gam - entropy_var[0] + 0.5 * entropy_var_vel_squared / entropy_var[nstate-1];
    const real rho_theta = pow( (gamm1/ pow(- entropy_var[nstate-1], gam)), 1.0 /gamm1)
                         * exp( - entropy / gamm1);

    conservative_var[0] = - rho_theta * entropy_var[nstate-1];
    for(int idim=0; idim<dim; idim++){
        conservative_var[idim+1] = rho_theta * entropy_var[idim+1];
    }
    conservative_var[nstate-1] = rho_theta * (1.0 - 0.5 * entropy_var_vel_squared / entropy_var[nstate-1]);
    return conservative_var;
}

template <int dim, int nstate, typename real>
std::array<real,nstate> Euler<dim, nstate, real>
::compute_kinetic_energy_variables (
    const std::array<real,nstate> &conservative_soln) const
{
    std::array<real,nstate> kin_energy_var;
    const dealii::Tensor<1,dim,real> vel = compute_velocities<real>(conservative_soln);
    const real vel2 = compute_velocity_squared<real>(vel);

    kin_energy_var[0] = - 0.5 * vel2;
    for(int idim=0; idim<dim; idim++){
        kin_energy_var[idim+1] = vel[idim];
    }
    kin_energy_var[nstate-1] = 0;

    return kin_energy_var;
}

template <int dim, int nstate, typename real>
inline real Euler<dim,nstate,real>::
compute_mean_density(const std::array<real,nstate> &conservative_soln1,
                          const std::array<real,nstate> &conservative_soln2) const
{
    return (conservative_soln1[0] + conservative_soln2[0])/2.;
}

template <int dim, int nstate, typename real>
inline real Euler<dim,nstate,real>::
compute_mean_pressure(const std::array<real,nstate> &conservative_soln1,
                      const std::array<real,nstate> &conservative_soln2) const
{
    real pressure_1 = compute_pressure<real>(conservative_soln1);
    real pressure_2 = compute_pressure<real>(conservative_soln2);
    return (pressure_1 + pressure_2)/2.;
}

template <int dim, int nstate, typename real>
inline dealii::Tensor<1,dim,real> Euler<dim,nstate,real>::
compute_mean_velocities(const std::array<real,nstate> &conservative_soln1,
                        const std::array<real,nstate> &conservative_soln2) const
{
    dealii::Tensor<1,dim,real> vel_1 = compute_velocities<real>(conservative_soln1);
    dealii::Tensor<1,dim,real> vel_2 = compute_velocities<real>(conservative_soln2);
    dealii::Tensor<1,dim,real> mean_vel;
    for (int d=0; d<dim; ++d) {
        mean_vel[d] = 0.5*(vel_1[d]+vel_2[d]);
    }
    return mean_vel;
}

template <int dim, int nstate, typename real>
inline real Euler<dim,nstate,real>::
compute_mean_specific_total_energy(const std::array<real,nstate> &conservative_soln1,
                             const std::array<real,nstate> &conservative_soln2) const
{
    return ((conservative_soln1[nstate-1]/conservative_soln1[0]) + (conservative_soln2[nstate-1]/conservative_soln2[0]))/2.;
}


template <int dim, int nstate, typename real>
std::array<dealii::Tensor<1,dim,real>,nstate> Euler<dim,nstate,real>
::convective_flux (const std::array<real,nstate> &conservative_soln) const
{
    std::array<dealii::Tensor<1,dim,real>,nstate> conv_flux;
    const real density = conservative_soln[0];
    const real pressure = compute_pressure<real>(conservative_soln);
    const dealii::Tensor<1,dim,real> vel = compute_velocities<real>(conservative_soln);
    const real specific_total_energy = conservative_soln[nstate-1]/conservative_soln[0];
    const real specific_total_enthalpy = specific_total_energy + pressure/density;

    for (int flux_dim=0; flux_dim<dim; ++flux_dim) {
        // Density equation
        conv_flux[0][flux_dim] = conservative_soln[1+flux_dim];
        // Momentum equation
        for (int velocity_dim=0; velocity_dim<dim; ++velocity_dim){
            conv_flux[1+velocity_dim][flux_dim] = density*vel[flux_dim]*vel[velocity_dim];
        }
        conv_flux[1+flux_dim][flux_dim] += pressure; // Add diagonal of pressure
        // Energy equation
        conv_flux[nstate-1][flux_dim] = density*vel[flux_dim]*specific_total_enthalpy;
    }
    return conv_flux;
}

template <int dim, int nstate, typename real>
std::array<real,nstate> Euler<dim,nstate,real>
::convective_normal_flux (const std::array<real,nstate> &conservative_soln, const dealii::Tensor<1,dim,real> &normal) const
{
    std::array<real, nstate> conv_normal_flux;
    const real density = conservative_soln[0];
    const real pressure = compute_pressure<real>(conservative_soln);
    const dealii::Tensor<1,dim,real> vel = compute_velocities<real>(conservative_soln);
    real normal_vel = 0.0;
    for (int d=0; d<dim; ++d) {
        normal_vel += vel[d]*normal[d];
    }
    const real total_energy = conservative_soln[nstate-1];
    const real specific_total_enthalpy = (total_energy + pressure) / density;

    const real rhoV = density*normal_vel;
    // Density equation
    conv_normal_flux[0] = rhoV;
    // Momentum equation
    for (int velocity_dim=0; velocity_dim<dim; ++velocity_dim){
        conv_normal_flux[1+velocity_dim] = rhoV*vel[velocity_dim] + normal[velocity_dim] * pressure;
    }
    // Energy equation
    conv_normal_flux[nstate-1] = rhoV*specific_total_enthalpy;
    return conv_normal_flux;
}

template <int dim, int nstate, typename real>
dealii::Tensor<2,nstate,real> Euler<dim,nstate,real>
::convective_flux_directional_jacobian (
    const std::array<real,nstate> &conservative_soln,
    const dealii::Tensor<1,dim,real> &normal) const
{
    // See Blazek (year?) Appendix A.9 p. 429-430
    // For Blazek (2001), see Appendix A.7 p. 419-420
    // Alternatively, see Masatsuka 2018 "I do like CFD", p.77, eq.(3.6.8)
    const dealii::Tensor<1,dim,real> vel = compute_velocities<real>(conservative_soln);
    real vel_normal = 0.0;
    for (int d=0;d<dim;d++) { vel_normal += vel[d] * normal[d]; }

    const real vel2 = compute_velocity_squared<real>(vel);
    const real phi = 0.5*gamm1 * vel2;

    const real density = conservative_soln[0];
    const real tot_energy = conservative_soln[nstate-1];
    const real E = tot_energy / density;
    const real a1 = gam*E-phi;
    const real a2 = gam-1.0;
    const real a3 = gam-2.0;

    dealii::Tensor<2,nstate,real> jacobian;
    for (int d=0; d<dim; ++d) {
        jacobian[0][1+d] = normal[d];
    }
    for (int row_dim=0; row_dim<dim; ++row_dim) {
        jacobian[1+row_dim][0] = normal[row_dim]*phi - vel[row_dim] * vel_normal;
        for (int col_dim=0; col_dim<dim; ++col_dim){
            if (row_dim == col_dim) {
                jacobian[1+row_dim][1+col_dim] = vel_normal - a3*normal[row_dim]*vel[row_dim];
            } else {
                jacobian[1+row_dim][1+col_dim] = normal[col_dim]*vel[row_dim] - a2*normal[row_dim]*vel[col_dim];
            }
        }
        jacobian[1+row_dim][nstate-1] = normal[row_dim]*a2;
    }
    jacobian[nstate-1][0] = vel_normal*(phi-a1);
    for (int d=0; d<dim; ++d){
        jacobian[nstate-1][1+d] = normal[d]*a1 - a2*vel[d]*vel_normal;
    }
    jacobian[nstate-1][nstate-1] = gam*vel_normal;

    return jacobian;
}

template <int dim, int nstate, typename real>
std::array<real,nstate> Euler<dim,nstate,real>
::convective_eigenvalues (
    const std::array<real,nstate> &conservative_soln,
    const dealii::Tensor<1,dim,real> &normal) const
{
    const dealii::Tensor<1,dim,real> vel = compute_velocities<real>(conservative_soln);
    std::array<real,nstate> eig;
    real vel_dot_n = 0.0;
    for (int d=0;d<dim;++d) { vel_dot_n += vel[d]*normal[d]; };
    for (int i=0; i<nstate; i++) {
        eig[i] = vel_dot_n;
        //eig[i] = advection_speed*normal;

        //eig[i] = 1.0;
        //eig[i] = -1.0;
    }
    return eig;
}

template <int dim, int nstate, typename real>
real Euler<dim,nstate,real>
::max_convective_eigenvalue (const std::array<real,nstate> &conservative_soln) const
{
    const dealii::Tensor<1,dim,real> vel = compute_velocities<real>(conservative_soln);

    const real sound = compute_sound (conservative_soln);

    real vel2 = compute_velocity_squared<real>(vel);

    const real max_eig = sqrt(vel2) + sound;

    return max_eig;
}

template <int dim, int nstate, typename real>
real Euler<dim,nstate,real>
::max_viscous_eigenvalue (const std::array<real,nstate> &/*conservative_soln*/) const
{
    return 0.0;
}

template <int dim, int nstate, typename real>
std::array<dealii::Tensor<1,dim,real>,nstate> Euler<dim,nstate,real>
::dissipative_flux (
    const std::array<real,nstate> &conservative_soln,
    const std::array<dealii::Tensor<1,dim,real>,nstate> &solution_gradient,
    const dealii::types::global_dof_index /*cell_index*/) const
{
    return dissipative_flux(conservative_soln, solution_gradient);
}

template <int dim, int nstate, typename real>
std::array<dealii::Tensor<1,dim,real>,nstate> Euler<dim,nstate,real>
::dissipative_flux (
    const std::array<real,nstate> &/*conservative_soln*/,
    const std::array<dealii::Tensor<1,dim,real>,nstate> &/*solution_gradient*/) const
{
    std::array<dealii::Tensor<1,dim,real>,nstate> diss_flux;
    // No dissipation for Euler
    for (int i=0; i<nstate; i++) {
        diss_flux[i] = 0;
    }
    return diss_flux;
}

template <int dim, int nstate, typename real>
void Euler<dim,nstate,real>
::boundary_riemann (
   const dealii::Tensor<1,dim,real> &normal_int,
   const std::array<real,nstate> &soln_int,
   std::array<real,nstate> &soln_bc) const
{
    std::array<real,nstate> primitive_int = convert_conservative_to_primitive<real>(soln_int);
    std::array<real,nstate> primitive_ext;
    primitive_ext[0] = density_inf;
    for (int d=0;d<dim;d++) { primitive_ext[1+d] = velocities_inf[d]; }
    primitive_ext[nstate-1] = pressure_inf;

    const dealii::Tensor<1,dim,real> velocities_int = extract_velocities_from_primitive<real>(primitive_int);
    const dealii::Tensor<1,dim,real> velocities_ext = extract_velocities_from_primitive<real>(primitive_ext);

    const real sound_int  = compute_sound ( primitive_int[0], primitive_int[nstate-1] );
    const real sound_ext  = compute_sound ( primitive_ext[0], primitive_ext[nstate-1] );

    real vel_int_dot_normal = 0.0;
    real vel_ext_dot_normal = 0.0;
    for (int d=0; d<dim; d++) {
        vel_int_dot_normal = vel_int_dot_normal + velocities_int[d]*normal_int[d];
        vel_ext_dot_normal = vel_ext_dot_normal + velocities_ext[d]*normal_int[d];
    }

    // Riemann invariants
    const real out_riemann_invariant = vel_int_dot_normal + 2.0/gamm1*sound_int, // Outgoing
               inc_riemann_invariant = vel_ext_dot_normal - 2.0/gamm1*sound_ext; // Incoming

    const real normal_velocity_bc = 0.5*(out_riemann_invariant+inc_riemann_invariant),
               sound_bc  = 0.25*gamm1*(out_riemann_invariant-inc_riemann_invariant);

    std::array<real,nstate> primitive_bc;
    if (abs(normal_velocity_bc) >= abs(sound_bc)) { // Supersonic
        if (normal_velocity_bc < 0.0) { // Inlet
            primitive_bc = primitive_ext;
        } else { // Outlet
            primitive_bc = primitive_int;
        }
    } else { // Subsonic

        real density_bc;
        dealii::Tensor<1,dim,real> velocities_bc;
        real pressure_bc;

        dealii::Tensor<1,dim,real> velocities_tangential;
        if (normal_velocity_bc < 0.0) { // Inlet
            const real entropy_ext = compute_entropy_measure(primitive_ext[0], primitive_ext[nstate-1]);
            density_bc = pow( 1.0/gam * sound_bc * sound_bc / entropy_ext, 1.0/gamm1 );
            for (int d=0; d<dim; ++d) {
                velocities_tangential[d] = velocities_ext[d] - vel_ext_dot_normal * normal_int[d];
            }
        } else { // Outlet
            const real entropy_int = compute_entropy_measure(primitive_int[0], primitive_int[nstate-1]);
            density_bc = pow( 1.0/gam * sound_bc * sound_bc / entropy_int, 1.0/gamm1 );
            for (int d=0; d<dim; ++d) {
                velocities_tangential[d] = velocities_int[d] - vel_int_dot_normal * normal_int[d];
            }
        }
        for (int d=0; d<dim; ++d) {
            velocities_bc[d] = velocities_tangential[d] + normal_velocity_bc*normal_int[d];
        }

        pressure_bc = 1.0/gam * sound_bc * sound_bc * density_bc;

        primitive_bc[0] = density_bc;
        for (int d=0;d<dim;d++) { primitive_bc[1+d] = velocities_bc[d]; }
        primitive_bc[nstate-1] = pressure_bc;
    }

    soln_bc = convert_primitive_to_conservative(primitive_bc);
}

template <int dim, int nstate, typename real>
void Euler<dim,nstate,real>
::boundary_slip_wall (
   const dealii::Tensor<1,dim,real> &normal_int,
   const std::array<real,nstate> &soln_int,
   const std::array<dealii::Tensor<1,dim,real>,nstate> &soln_grad_int,
   std::array<real,nstate> &soln_bc,
   std::array<dealii::Tensor<1,dim,real>,nstate> &soln_grad_bc) const
{
    // Slip wall boundary conditions (No penetration)
    // Given by Algorithm II of the following paper
    // Krivodonova, L., and Berger, M.,
    // “High-order accurate implementation of solid wall boundary conditions in curved geometries,”
    // Journal of Computational Physics, vol. 211, 2006, pp. 492–512.
    const std::array<real,nstate> primitive_interior_values = convert_conservative_to_primitive<real>(soln_int);

    // Copy density and pressure
    std::array<real,nstate> primitive_boundary_values;
    primitive_boundary_values[0] = primitive_interior_values[0];
    primitive_boundary_values[nstate-1] = primitive_interior_values[nstate-1];

    const dealii::Tensor<1,dim,real> surface_normal = -normal_int;
    const dealii::Tensor<1,dim,real> velocities_int = extract_velocities_from_primitive<real>(primitive_interior_values);
    //const dealii::Tensor<1,dim,real> velocities_bc = velocities_int - 2.0*(velocities_int*surface_normal)*surface_normal;
    real vel_int_dot_normal = 0.0;
    for (int d=0; d<dim; d++) {
        vel_int_dot_normal = vel_int_dot_normal + velocities_int[d]*surface_normal[d];
    }
    dealii::Tensor<1,dim,real> velocities_bc;
    for (int d=0; d<dim; d++) {
        velocities_bc[d] = velocities_int[d] - 2.0*(vel_int_dot_normal)*surface_normal[d];
        //velocities_bc[d] = velocities_int[d] - (vel_int_dot_normal)*surface_normal[d];
        //velocities_bc[d] += velocities_int[d] * surface_normal.norm_square();
    }
    for (int d=0; d<dim; ++d) {
        primitive_boundary_values[1+d] = velocities_bc[d];
    }

    const std::array<real,nstate> modified_conservative_boundary_values = convert_primitive_to_conservative(primitive_boundary_values);
    for (int istate=0; istate<nstate; ++istate) {
        soln_bc[istate] = modified_conservative_boundary_values[istate];
    }

    for (int istate=0; istate<nstate; ++istate) {
        soln_grad_bc[istate] = -soln_grad_int[istate];
    }
}

template <int dim, int nstate, typename real>
void Euler<dim,nstate,real>
::boundary_wall (
   const dealii::Tensor<1,dim,real> &normal_int,
   const std::array<real,nstate> &soln_int,
   const std::array<dealii::Tensor<1,dim,real>,nstate> &soln_grad_int,
   std::array<real,nstate> &soln_bc,
   std::array<dealii::Tensor<1,dim,real>,nstate> &soln_grad_bc) const
{
    // Slip wall boundary for Euler
    boundary_slip_wall(normal_int, soln_int, soln_grad_int, soln_bc, soln_grad_bc);
}

template <int dim, int nstate, typename real>
void Euler<dim,nstate,real>
::boundary_manufactured_solution (
    const dealii::Point<dim, real> &pos,
    const dealii::Tensor<1,dim,real> &normal_int,
    const std::array<real,nstate> &soln_int,
    const std::array<dealii::Tensor<1,dim,real>,nstate> &soln_grad_int,
    std::array<real,nstate> &soln_bc,
    std::array<dealii::Tensor<1,dim,real>,nstate> &soln_grad_bc) const
{
    // Manufactured solution
    std::array<real,nstate> conservative_boundary_values;
    std::array<dealii::Tensor<1,dim,real>,nstate> boundary_gradients;
    for (int s=0; s<nstate; s++) {
        conservative_boundary_values[s] = this->manufactured_solution_function->value (pos, s);
        boundary_gradients[s] = this->manufactured_solution_function->gradient (pos, s);
    }
    std::array<real,nstate> primitive_boundary_values = convert_conservative_to_primitive<real>(conservative_boundary_values);
    for (int istate=0; istate<nstate; ++istate) {

        std::array<real,nstate> characteristic_dot_n = convective_eigenvalues(conservative_boundary_values, normal_int);
        const bool inflow = (characteristic_dot_n[istate] <= 0.);

        if (inflow) { // Dirichlet boundary condition

            soln_bc[istate] = conservative_boundary_values[istate];
            soln_grad_bc[istate] = soln_grad_int[istate];

            // Only set the pressure and velocity
            // primitive_boundary_values[0] = soln_int[0];;
            // for(int d=0;d<dim;d++){
            //    primitive_boundary_values[1+d] = soln_int[1+d]/soln_int[0];;
            //}
            const std::array<real,nstate> modified_conservative_boundary_values = convert_primitive_to_conservative(primitive_boundary_values);
            (void) modified_conservative_boundary_values;
            //conservative_boundary_values[nstate-1] = soln_int[nstate-1];
            soln_bc[istate] = conservative_boundary_values[istate];

        } else { // Neumann boundary condition
            // soln_bc[istate] = -soln_int[istate]+2*conservative_boundary_values[istate];
            soln_bc[istate] = soln_int[istate];

            // **************************************************************************************************************
            // Note I don't know how to properly impose the soln_grad_bc to obtain an adjoint consistent scheme
            // Currently, Neumann boundary conditions are only imposed for the linear advection
            // Therefore, soln_grad_bc does not affect the solution
            // **************************************************************************************************************
            soln_grad_bc[istate] = soln_grad_int[istate];
            //soln_grad_bc[istate] = boundary_gradients[istate];
            //soln_grad_bc[istate] = -soln_grad_int[istate]+2*boundary_gradients[istate];
        }

        // HARDCODE DIRICHLET BC
        soln_bc[istate] = conservative_boundary_values[istate];
    }
}

template <int dim, int nstate, typename real>
void Euler<dim,nstate,real>
::boundary_pressure_outflow (
   const real total_inlet_pressure,
   const real back_pressure,
   const std::array<real,nstate> &soln_int,
   std::array<real,nstate> &soln_bc) const
{
    // Pressure Outflow Boundary Condition (back pressure)
    // Reference: Carlson 2011, sec. 2.4

    const real mach_int = compute_mach_number(soln_int);
    if (mach_int > 1.0) {
        // Supersonic, simply extrapolate
        for (int istate=0; istate<nstate; ++istate) {
            soln_bc[istate] = soln_int[istate];
        }
    } 
    else {
        const std::array<real,nstate> primitive_interior_values = convert_conservative_to_primitive<real>(soln_int);
        const real pressure_int = primitive_interior_values[nstate-1];

        const real radicant = 1.0+0.5*gamm1*mach_inf_sqr;
        const real pressure_inlet = total_inlet_pressure * pow(radicant, -gam/gamm1);
        const real pressure_bc = (mach_int >= 1) * pressure_int + (1-(mach_int >= 1)) * back_pressure*pressure_inlet;
        const real temperature_int = compute_temperature<real>(primitive_interior_values);

        // Assign primitive boundary values
        std::array<real,nstate> primitive_boundary_values;
        primitive_boundary_values[0] = compute_density_from_pressure_temperature(pressure_bc, temperature_int);
        for (int d=0;d<dim;d++) { primitive_boundary_values[1+d] = primitive_interior_values[1+d]; }
        primitive_boundary_values[nstate-1] = pressure_bc;

        const std::array<real,nstate> conservative_bc = convert_primitive_to_conservative(primitive_boundary_values);
        for (int istate=0; istate<nstate; ++istate) {
            soln_bc[istate] = conservative_bc[istate];
        }
    }
}

template <int dim, int nstate, typename real>
void Euler<dim,nstate,real>
::boundary_inflow (
   const real total_inlet_pressure,
   const real total_inlet_temperature,
   const dealii::Tensor<1,dim,real> &normal_int,
   const std::array<real,nstate> &soln_int,
   std::array<real,nstate> &soln_bc) const
{
   // Inflow boundary conditions (both subsonic and supersonic)
   // Carlson 2011, sec. 2.2 & sec 2.9

   const std::array<real,nstate> primitive_interior_values = convert_conservative_to_primitive<real>(soln_int);

   const dealii::Tensor<1,dim,real> normal = -normal_int;

   const real                       density_i    = primitive_interior_values[0];
   const dealii::Tensor<1,dim,real> velocities_i = extract_velocities_from_primitive<real>(primitive_interior_values);
   const real                       pressure_i   = primitive_interior_values[nstate-1];

   //const real                       normal_vel_i = velocities_i*normal;
   real                       normal_vel_i = 0.0;
   for (int d=0; d<dim; ++d) {
   normal_vel_i += velocities_i[d]*normal[d];
   }
   const real                       sound_i      = compute_sound(soln_int);
   //const real                       mach_i       = std::abs(normal_vel_i)/sound_i;

   //const dealii::Tensor<1,dim,real> velocities_o = velocities_inf;
   //const real                       normal_vel_o = velocities_o*normal;
   //const real                       sound_o      = sound_inf;
   //const real                       mach_o       = mach_inf;

   if(mach_inf < 1.0) {
      // Subsonic inflow, sec 2.7

      //std::cout << "Subsonic inflow, mach=" << mach_i << std::endl;

      // Want to solve for c_b (sound_bc), to then solve for U (velocity_magnitude_bc) and M_b (mach_bc)
      // Eq. 37
      const real riemann_pos = normal_vel_i + 2.0*sound_i/gamm1;
      // Could evaluate enthalpy from primitive like eq.36, but easier to use the following
      const real specific_total_energy = soln_int[nstate-1]/density_i;
      const real specific_total_enthalpy = specific_total_energy + pressure_i/density_i;
      // Eq. 43
      const real a = 1.0+2.0/gamm1;
      const real b = -2.0*riemann_pos;
      const real c = 0.5*gamm1 * (riemann_pos*riemann_pos - 2.0*specific_total_enthalpy);
      // Eq. 42
      const real term1 = -0.5*b/a;
      const real term2= 0.5*sqrt(b*b-4.0*a*c)/a;
      const real sound_bc1 = term1 + term2;
      const real sound_bc2 = term1 - term2;
      // Eq. 44
      const real sound_bc  = std::max(sound_bc1, sound_bc2);
      // Eq. 45
      //const real velocity_magnitude_bc = 2.0*sound_bc/gamm1 - riemann_pos;
      const real velocity_magnitude_bc = riemann_pos - 2.0*sound_bc/gamm1;
      const real mach_bc = velocity_magnitude_bc/sound_bc;
      // Eq. 46
      const real radicant = 1.0+0.5*gamm1*mach_bc*mach_bc;
      const real pressure_bc = total_inlet_pressure * pow(radicant, -gam/gamm1);
      const real temperature_bc = total_inlet_temperature * pow(radicant, -1.0);
      //std::cout << " pressure_bc " << pressure_bc << "pressure_inf" << pressure_inf << std::endl;
      //std::cout << " temperature_bc " << temperature_bc << "temperature_inf" << temperature_inf << std::endl;

      const real density_bc  = compute_density_from_pressure_temperature(pressure_bc, temperature_bc);
      std::array<real,nstate> primitive_boundary_values;
      primitive_boundary_values[0] = density_bc;
      for (int d=0;d<dim;d++) { primitive_boundary_values[1+d] = velocity_magnitude_bc*normal[d]; }
      primitive_boundary_values[nstate-1] = pressure_bc;
      const std::array<real,nstate> conservative_bc = convert_primitive_to_conservative(primitive_boundary_values);
      for (int istate=0; istate<nstate; ++istate) {
          soln_bc[istate] = conservative_bc[istate];
      }

      //std::cout << " entropy_bc " << compute_entropy_measure(soln_bc) << "entropy_inf" << entropy_inf << std::endl;

   } 
   else {
      // Supersonic inflow, sec 2.9

      // Specify all quantities through
      // total_inlet_pressure, total_inlet_temperature, mach_inf & angle_of_attack
      //std::cout << "Supersonic inflow, mach=" << mach_i << std::endl;
      const real radicant = 1.0+0.5*gamm1*mach_inf_sqr;
      const real static_inlet_pressure    = total_inlet_pressure * pow(radicant, -gam/gamm1);
      const real static_inlet_temperature = total_inlet_temperature * pow(radicant, -1.0);

      const real pressure_bc = static_inlet_pressure;
      const real temperature_bc = static_inlet_temperature;
      const real density_bc  = compute_density_from_pressure_temperature(pressure_bc, temperature_bc);
      const real sound_bc = sqrt(gam * pressure_bc / density_bc);
      const real velocity_magnitude_bc = mach_inf * sound_bc;

      // Assign primitive boundary values
      std::array<real,nstate> primitive_boundary_values;
      primitive_boundary_values[0] = density_bc;
      for (int d=0;d<dim;d++) { primitive_boundary_values[1+d] = -velocity_magnitude_bc*normal_int[d]; } // minus since it's inflow
      primitive_boundary_values[nstate-1] = pressure_bc;
      const std::array<real,nstate> conservative_bc = convert_primitive_to_conservative(primitive_boundary_values);
      for (int istate=0; istate<nstate; ++istate) {
         soln_bc[istate] = conservative_bc[istate];
      }
   }
}

template <int dim, int nstate, typename real>
void Euler<dim,nstate,real>
::boundary_farfield (
   std::array<real,nstate> &soln_bc) const
{
   const real density_bc = density_inf;
   const real pressure_bc = 1.0/(gam*mach_inf_sqr);
   std::array<real,nstate> primitive_boundary_values;
   primitive_boundary_values[0] = density_bc;
   for (int d=0;d<dim;d++) { primitive_boundary_values[1+d] = velocities_inf[d]; } // minus since it's inflow
   primitive_boundary_values[nstate-1] = pressure_bc;
   const std::array<real,nstate> conservative_bc = convert_primitive_to_conservative(primitive_boundary_values);
   for (int istate=0; istate<nstate; ++istate) {
      soln_bc[istate] = conservative_bc[istate];
   }
}

template <int dim, int nstate, typename real>
void Euler<dim,nstate,real>
::boundary_face_values (
   const int boundary_type,
   const dealii::Point<dim, real> &pos,
   const dealii::Tensor<1,dim,real> &normal_int,
   const std::array<real,nstate> &soln_int,
   const std::array<dealii::Tensor<1,dim,real>,nstate> &soln_grad_int,
   std::array<real,nstate> &soln_bc,
   std::array<dealii::Tensor<1,dim,real>,nstate> &soln_grad_bc) const
{
    // NEED TO PROVIDE AS INPUT ************************************** (ask Doug where this should be moved to, protected member?)
    const real total_inlet_pressure = pressure_inf*pow(1.0+0.5*gamm1*mach_inf_sqr, gam/gamm1);
    const real total_inlet_temperature = temperature_inf*pow(total_inlet_pressure/pressure_inf, gamm1/gam);

    if (boundary_type == 1000) {
        // Manufactured solution boundary condition
        boundary_manufactured_solution (pos, normal_int, soln_int, soln_grad_int, soln_bc, soln_grad_bc);
    } 
    else if (boundary_type == 1001) {
        // Wall boundary condition (slip for Euler, no-slip for Navier-Stokes; done through polymorphism)
        boundary_wall (normal_int, soln_int, soln_grad_int, soln_bc, soln_grad_bc);
    } 
    else if (boundary_type == 1002) {
        // Pressure outflow boundary condition (back pressure)
        const real back_pressure = 0.99;
        boundary_pressure_outflow (total_inlet_pressure, back_pressure, soln_int, soln_bc);
    } 
    else if (boundary_type == 1003) {
        // Inflow boundary condition
        boundary_inflow (total_inlet_pressure, total_inlet_temperature, normal_int, soln_int, soln_bc);
    } 
    else if (boundary_type == 1004) {
        // Riemann-based farfield boundary condition
        boundary_riemann (normal_int, soln_int, soln_bc);
    } 
    else if (boundary_type == 1005) {
        // Simple farfield boundary condition
        boundary_farfield(soln_bc);
    } 
    else if (boundary_type == 1006) {
        // Slip wall boundary condition
        boundary_slip_wall (normal_int, soln_int, soln_grad_int, soln_bc, soln_grad_bc);
    } 
    else {
        std::cout << "Invalid boundary_type: " << boundary_type << std::endl;
        std::abort();
    }
}

template <int dim, int nstate, typename real>
dealii::Vector<double> Euler<dim,nstate,real>::post_compute_derived_quantities_vector (
    const dealii::Vector<double>              &uh,
    const std::vector<dealii::Tensor<1,dim> > &duh,
    const std::vector<dealii::Tensor<2,dim> > &dduh,
    const dealii::Tensor<1,dim>               &normals,
    const dealii::Point<dim>                  &evaluation_points) const
{
    std::vector<std::string> names = post_get_names ();
    dealii::Vector<double> computed_quantities = PhysicsBase<dim,nstate,real>::post_compute_derived_quantities_vector ( uh, duh, dduh, normals, evaluation_points);
    unsigned int current_data_index = computed_quantities.size() - 1;
    computed_quantities.grow_or_shrink(names.size());
    if constexpr (std::is_same<real,double>::value) {

        std::array<double, nstate> conservative_soln;
        for (unsigned int s=0; s<nstate; ++s) {
            conservative_soln[s] = uh(s);
        }
        const std::array<double, nstate> primitive_soln = convert_conservative_to_primitive<real>(conservative_soln);
        // if (primitive_soln[0] < 0) std::cout << evaluation_points << std::endl;

        // Density
        computed_quantities(++current_data_index) = primitive_soln[0];
        // Velocities
        for (unsigned int d=0; d<dim; ++d) {
            computed_quantities(++current_data_index) = primitive_soln[1+d];
        }
        // Momentum
        for (unsigned int d=0; d<dim; ++d) {
            computed_quantities(++current_data_index) = conservative_soln[1+d];
        }
        // Energy
        computed_quantities(++current_data_index) = conservative_soln[nstate-1];
        // Pressure
        computed_quantities(++current_data_index) = primitive_soln[nstate-1];
        // Pressure coefficient
        computed_quantities(++current_data_index) = (primitive_soln[nstate-1] - pressure_inf) / dynamic_pressure_inf;
        // Temperature
        computed_quantities(++current_data_index) = compute_temperature<real>(primitive_soln);
        // Entropy generation
        computed_quantities(++current_data_index) = compute_entropy_measure(conservative_soln) - entropy_inf;
        // Mach Number
        computed_quantities(++current_data_index) = compute_mach_number(conservative_soln);

    }
    if (computed_quantities.size()-1 != current_data_index) {
        std::cout << " Did not assign a value to all the data. Missing " << computed_quantities.size() - current_data_index << " variables."
                  << " If you added a new output variable, make sure the names and DataComponentInterpretation match the above. "
                  << std::endl;
    }

    return computed_quantities;
}

template <int dim, int nstate, typename real>
std::vector<dealii::DataComponentInterpretation::DataComponentInterpretation> Euler<dim,nstate,real>
::post_get_data_component_interpretation () const
{
    namespace DCI = dealii::DataComponentInterpretation;
    std::vector<DCI::DataComponentInterpretation> interpretation = PhysicsBase<dim,nstate,real>::post_get_data_component_interpretation (); // state variables
    interpretation.push_back (DCI::component_is_scalar); // Density
    for (unsigned int d=0; d<dim; ++d) {
        interpretation.push_back (DCI::component_is_part_of_vector); // Velocity
    }
    for (unsigned int d=0; d<dim; ++d) {
        interpretation.push_back (DCI::component_is_part_of_vector); // Momentum
    }
    interpretation.push_back (DCI::component_is_scalar); // Energy
    interpretation.push_back (DCI::component_is_scalar); // Pressure
    interpretation.push_back (DCI::component_is_scalar); // Pressure coefficient
    interpretation.push_back (DCI::component_is_scalar); // Temperature
    interpretation.push_back (DCI::component_is_scalar); // Entropy generation
    interpretation.push_back (DCI::component_is_scalar); // Mach number

    std::vector<std::string> names = post_get_names();
    if (names.size() != interpretation.size()) {
        std::cout << "Number of DataComponentInterpretation is not the same as number of names for output file" << std::endl;
    }
    return interpretation;
}


template <int dim, int nstate, typename real>
std::vector<std::string> Euler<dim,nstate,real>
::post_get_names () const
{
    std::vector<std::string> names = PhysicsBase<dim,nstate,real>::post_get_names ();
    names.push_back ("density");
    for (unsigned int d=0; d<dim; ++d) {
      names.push_back ("velocity");
    }
    for (unsigned int d=0; d<dim; ++d) {
      names.push_back ("momentum");
    }
    names.push_back ("energy");
    names.push_back ("pressure");
    names.push_back ("pressure_coeffcient");
    names.push_back ("temperature");

    names.push_back ("entropy_generation");
    names.push_back ("mach_number");
    return names;
}

template <int dim, int nstate, typename real>
dealii::UpdateFlags Euler<dim,nstate,real>
::post_get_needed_update_flags () const
{
    //return update_values | update_gradients;
    return dealii::update_values
           | dealii::update_quadrature_points
           ;
}

// Instantiate explicitly
template class Euler < PHILIP_DIM, PHILIP_DIM+2, double     >;
template class Euler < PHILIP_DIM, PHILIP_DIM+2, FadType    >;
template class Euler < PHILIP_DIM, PHILIP_DIM+2, RadType    >;
template class Euler < PHILIP_DIM, PHILIP_DIM+2, FadFadType >;
template class Euler < PHILIP_DIM, PHILIP_DIM+2, RadFadType >;

//==============================================================================
// -> Templated member functions: // could be automated later on using Boost MPL
//------------------------------------------------------------------------------
// -- compute_pressure()
template double     Euler < PHILIP_DIM, PHILIP_DIM+2, double     >::compute_pressure< double     >(const std::array<double,    PHILIP_DIM+2> &conservative_soln) const;
template FadType    Euler < PHILIP_DIM, PHILIP_DIM+2, FadType    >::compute_pressure< FadType    >(const std::array<FadType,   PHILIP_DIM+2> &conservative_soln) const;
template RadType    Euler < PHILIP_DIM, PHILIP_DIM+2, RadType    >::compute_pressure< RadType    >(const std::array<RadType,   PHILIP_DIM+2> &conservative_soln) const;
template FadFadType Euler < PHILIP_DIM, PHILIP_DIM+2, FadFadType >::compute_pressure< FadFadType >(const std::array<FadFadType,PHILIP_DIM+2> &conservative_soln) const;
template RadFadType Euler < PHILIP_DIM, PHILIP_DIM+2, RadFadType >::compute_pressure< RadFadType >(const std::array<RadFadType,PHILIP_DIM+2> &conservative_soln) const;
// -- -- instantiate all the real types with real2 = FadType for automatic differentiation in NavierStokes::dissipative_flux_directional_jacobian()
template FadType    Euler < PHILIP_DIM, PHILIP_DIM+2, double     >::compute_pressure< FadType    >(const std::array<FadType,   PHILIP_DIM+2> &conservative_soln) const;
template FadType    Euler < PHILIP_DIM, PHILIP_DIM+2, RadType    >::compute_pressure< FadType    >(const std::array<FadType,   PHILIP_DIM+2> &conservative_soln) const;
template FadType    Euler < PHILIP_DIM, PHILIP_DIM+2, FadFadType >::compute_pressure< FadType    >(const std::array<FadType,   PHILIP_DIM+2> &conservative_soln) const;
template FadType    Euler < PHILIP_DIM, PHILIP_DIM+2, RadFadType >::compute_pressure< FadType    >(const std::array<FadType,   PHILIP_DIM+2> &conservative_soln) const;
// -- compute_temperature()
template double     Euler < PHILIP_DIM, PHILIP_DIM+2, double     >::compute_temperature< double     >(const std::array<double,    PHILIP_DIM+2> &primitive_soln) const;
template FadType    Euler < PHILIP_DIM, PHILIP_DIM+2, FadType    >::compute_temperature< FadType    >(const std::array<FadType,   PHILIP_DIM+2> &primitive_soln) const;
template RadType    Euler < PHILIP_DIM, PHILIP_DIM+2, RadType    >::compute_temperature< RadType    >(const std::array<RadType,   PHILIP_DIM+2> &primitive_soln) const;
template FadFadType Euler < PHILIP_DIM, PHILIP_DIM+2, FadFadType >::compute_temperature< FadFadType >(const std::array<FadFadType,PHILIP_DIM+2> &primitive_soln) const;
template RadFadType Euler < PHILIP_DIM, PHILIP_DIM+2, RadFadType >::compute_temperature< RadFadType >(const std::array<RadFadType,PHILIP_DIM+2> &primitive_soln) const;
// -- -- instantiate all the real types with real2 = FadType for automatic differentiation in NavierStokes::dissipative_flux_directional_jacobian()
template FadType    Euler < PHILIP_DIM, PHILIP_DIM+2, double     >::compute_temperature< FadType    >(const std::array<FadType,   PHILIP_DIM+2> &primitive_soln) const;
template FadType    Euler < PHILIP_DIM, PHILIP_DIM+2, RadType    >::compute_temperature< FadType    >(const std::array<FadType,   PHILIP_DIM+2> &primitive_soln) const;
template FadType    Euler < PHILIP_DIM, PHILIP_DIM+2, FadFadType >::compute_temperature< FadType    >(const std::array<FadType,   PHILIP_DIM+2> &primitive_soln) const;
template FadType    Euler < PHILIP_DIM, PHILIP_DIM+2, RadFadType >::compute_temperature< FadType    >(const std::array<FadType,   PHILIP_DIM+2> &primitive_soln) const;
// -- compute_velocity_squared()
template double     Euler < PHILIP_DIM, PHILIP_DIM+2, double     >::compute_velocity_squared< double     >(const dealii::Tensor<1,PHILIP_DIM,double    > &velocities) const;
template FadType    Euler < PHILIP_DIM, PHILIP_DIM+2, FadType    >::compute_velocity_squared< FadType    >(const dealii::Tensor<1,PHILIP_DIM,FadType   > &velocities) const;
template RadType    Euler < PHILIP_DIM, PHILIP_DIM+2, RadType    >::compute_velocity_squared< RadType    >(const dealii::Tensor<1,PHILIP_DIM,RadType   > &velocities) const;
template FadFadType Euler < PHILIP_DIM, PHILIP_DIM+2, FadFadType >::compute_velocity_squared< FadFadType >(const dealii::Tensor<1,PHILIP_DIM,FadFadType> &velocities) const;
template RadFadType Euler < PHILIP_DIM, PHILIP_DIM+2, RadFadType >::compute_velocity_squared< RadFadType >(const dealii::Tensor<1,PHILIP_DIM,RadFadType> &velocities) const;
// -- -- instantiate all the real types with real2 = FadType for automatic differentiation in NavierStokes::dissipative_flux_directional_jacobian()
template FadType    Euler < PHILIP_DIM, PHILIP_DIM+2, double     >::compute_velocity_squared< FadType    >(const dealii::Tensor<1,PHILIP_DIM,FadType   > &velocities) const;
template FadType    Euler < PHILIP_DIM, PHILIP_DIM+2, RadType    >::compute_velocity_squared< FadType    >(const dealii::Tensor<1,PHILIP_DIM,FadType   > &velocities) const;
template FadType    Euler < PHILIP_DIM, PHILIP_DIM+2, FadFadType >::compute_velocity_squared< FadType    >(const dealii::Tensor<1,PHILIP_DIM,FadType   > &velocities) const;
template FadType    Euler < PHILIP_DIM, PHILIP_DIM+2, RadFadType >::compute_velocity_squared< FadType    >(const dealii::Tensor<1,PHILIP_DIM,FadType   > &velocities) const;
// -- convert_conservative_to_primitive()
template std::array<double,    PHILIP_DIM+2> Euler < PHILIP_DIM, PHILIP_DIM+2, double     >::convert_conservative_to_primitive< double     >(const std::array<double,    PHILIP_DIM+2> &conservative_soln) const;
template std::array<FadType,   PHILIP_DIM+2> Euler < PHILIP_DIM, PHILIP_DIM+2, FadType    >::convert_conservative_to_primitive< FadType    >(const std::array<FadType,   PHILIP_DIM+2> &conservative_soln) const;
template std::array<RadType,   PHILIP_DIM+2> Euler < PHILIP_DIM, PHILIP_DIM+2, RadType    >::convert_conservative_to_primitive< RadType    >(const std::array<RadType,   PHILIP_DIM+2> &conservative_soln) const;
template std::array<FadFadType,PHILIP_DIM+2> Euler < PHILIP_DIM, PHILIP_DIM+2, FadFadType >::convert_conservative_to_primitive< FadFadType >(const std::array<FadFadType,PHILIP_DIM+2> &conservative_soln) const;
template std::array<RadFadType,PHILIP_DIM+2> Euler < PHILIP_DIM, PHILIP_DIM+2, RadFadType >::convert_conservative_to_primitive< RadFadType >(const std::array<RadFadType,PHILIP_DIM+2> &conservative_soln) const;
// -- -- instantiate all the real types with real2 = FadType for automatic differentiation in NavierStokes::dissipative_flux_directional_jacobian()
template std::array<FadType,   PHILIP_DIM+2> Euler < PHILIP_DIM, PHILIP_DIM+2, double     >::convert_conservative_to_primitive< FadType    >(const std::array<FadType,   PHILIP_DIM+2> &conservative_soln) const;
template std::array<FadType,   PHILIP_DIM+2> Euler < PHILIP_DIM, PHILIP_DIM+2, RadType    >::convert_conservative_to_primitive< FadType    >(const std::array<FadType,   PHILIP_DIM+2> &conservative_soln) const;
template std::array<FadType,   PHILIP_DIM+2> Euler < PHILIP_DIM, PHILIP_DIM+2, FadFadType >::convert_conservative_to_primitive< FadType    >(const std::array<FadType,   PHILIP_DIM+2> &conservative_soln) const;
template std::array<FadType,   PHILIP_DIM+2> Euler < PHILIP_DIM, PHILIP_DIM+2, RadFadType >::convert_conservative_to_primitive< FadType    >(const std::array<FadType,   PHILIP_DIM+2> &conservative_soln) const;
// -- extract_velocities_from_primitive()
template dealii::Tensor<1,PHILIP_DIM,double    > Euler < PHILIP_DIM, PHILIP_DIM+2, double     >::extract_velocities_from_primitive< double     >(const std::array<double,    PHILIP_DIM+2> &primitive_soln) const;
template dealii::Tensor<1,PHILIP_DIM,FadType   > Euler < PHILIP_DIM, PHILIP_DIM+2, FadType    >::extract_velocities_from_primitive< FadType    >(const std::array<FadType,   PHILIP_DIM+2> &primitive_soln) const;
template dealii::Tensor<1,PHILIP_DIM,RadType   > Euler < PHILIP_DIM, PHILIP_DIM+2, RadType    >::extract_velocities_from_primitive< RadType    >(const std::array<RadType,   PHILIP_DIM+2> &primitive_soln) const;
template dealii::Tensor<1,PHILIP_DIM,FadFadType> Euler < PHILIP_DIM, PHILIP_DIM+2, FadFadType >::extract_velocities_from_primitive< FadFadType >(const std::array<FadFadType,PHILIP_DIM+2> &primitive_soln) const;
template dealii::Tensor<1,PHILIP_DIM,RadFadType> Euler < PHILIP_DIM, PHILIP_DIM+2, RadFadType >::extract_velocities_from_primitive< RadFadType >(const std::array<RadFadType,PHILIP_DIM+2> &primitive_soln) const;
// -- -- instantiate all the real types with real2 = FadType for automatic differentiation in NavierStokes::dissipative_flux_directional_jacobian()
template dealii::Tensor<1,PHILIP_DIM,FadType   > Euler < PHILIP_DIM, PHILIP_DIM+2, double     >::extract_velocities_from_primitive< FadType    >(const std::array<FadType,   PHILIP_DIM+2> &primitive_soln) const;
template dealii::Tensor<1,PHILIP_DIM,FadType   > Euler < PHILIP_DIM, PHILIP_DIM+2, RadType    >::extract_velocities_from_primitive< FadType    >(const std::array<FadType,   PHILIP_DIM+2> &primitive_soln) const;
template dealii::Tensor<1,PHILIP_DIM,FadType   > Euler < PHILIP_DIM, PHILIP_DIM+2, FadFadType >::extract_velocities_from_primitive< FadType    >(const std::array<FadType,   PHILIP_DIM+2> &primitive_soln) const;
template dealii::Tensor<1,PHILIP_DIM,FadType   > Euler < PHILIP_DIM, PHILIP_DIM+2, RadFadType >::extract_velocities_from_primitive< FadType    >(const std::array<FadType,   PHILIP_DIM+2> &primitive_soln) const;
// -- compute_velocities()
template dealii::Tensor<1,PHILIP_DIM,double    > Euler < PHILIP_DIM, PHILIP_DIM+2, double     >::compute_velocities< double     >(const std::array<double,    PHILIP_DIM+2> &conservative_soln) const;
template dealii::Tensor<1,PHILIP_DIM,FadType   > Euler < PHILIP_DIM, PHILIP_DIM+2, FadType    >::compute_velocities< FadType    >(const std::array<FadType,   PHILIP_DIM+2> &conservative_soln) const;
template dealii::Tensor<1,PHILIP_DIM,RadType   > Euler < PHILIP_DIM, PHILIP_DIM+2, RadType    >::compute_velocities< RadType    >(const std::array<RadType,   PHILIP_DIM+2> &conservative_soln) const;
template dealii::Tensor<1,PHILIP_DIM,FadFadType> Euler < PHILIP_DIM, PHILIP_DIM+2, FadFadType >::compute_velocities< FadFadType >(const std::array<FadFadType,PHILIP_DIM+2> &conservative_soln) const;
template dealii::Tensor<1,PHILIP_DIM,RadFadType> Euler < PHILIP_DIM, PHILIP_DIM+2, RadFadType >::compute_velocities< RadFadType >(const std::array<RadFadType,PHILIP_DIM+2> &conservative_soln) const;
// -- -- instantiate all the real types with real2 = FadType for automatic differentiation in NavierStokes::dissipative_flux_directional_jacobian()
template dealii::Tensor<1,PHILIP_DIM,FadType   > Euler < PHILIP_DIM, PHILIP_DIM+2, double     >::compute_velocities< FadType    >(const std::array<FadType,   PHILIP_DIM+2> &conservative_soln) const;
template dealii::Tensor<1,PHILIP_DIM,FadType   > Euler < PHILIP_DIM, PHILIP_DIM+2, RadType    >::compute_velocities< FadType    >(const std::array<FadType,   PHILIP_DIM+2> &conservative_soln) const;
template dealii::Tensor<1,PHILIP_DIM,FadType   > Euler < PHILIP_DIM, PHILIP_DIM+2, FadFadType >::compute_velocities< FadType    >(const std::array<FadType,   PHILIP_DIM+2> &conservative_soln) const;
template dealii::Tensor<1,PHILIP_DIM,FadType   > Euler < PHILIP_DIM, PHILIP_DIM+2, RadFadType >::compute_velocities< FadType    >(const std::array<FadType,   PHILIP_DIM+2> &conservative_soln) const;
//==============================================================================

} // Physics namespace
} // PHiLiP namespace
<|MERGE_RESOLUTION|>--- conflicted
+++ resolved
@@ -637,13 +637,6 @@
 
 template <int dim, int nstate, typename real>
 real Euler<dim, nstate, real>
-<<<<<<< HEAD
-::convective_surface_numerical_split_flux (
-                const real &/*surface_flux*/,
-                const real &flux_interp_to_surface) const
-{
-    return flux_interp_to_surface;
-=======
 ::compute_ismail_roe_logarithmic_mean(const real val1, const real val2) const
 {
     // See Appendix B [Ismail and Roe, 2009, Entropy-Consistent Euler Flux Functions II]
@@ -721,7 +714,6 @@
     }
 
     return conv_num_split_flux;
->>>>>>> 54e5949a
 }
 
 template <int dim, int nstate, typename real>
