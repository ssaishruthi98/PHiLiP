--- conflicted
+++ resolved
@@ -65,22 +65,19 @@
 std::array<real,nstate> Euler<dim,nstate,real>
 ::source_term (
     const dealii::Point<dim,real> &pos,
-<<<<<<< HEAD
-    const std::array<real,nstate> &/*conservative_soln*/,
-    const real /*current_time*/) const
-=======
     const std::array<real,nstate> &conservative_soln,
-    const dealii::types::global_dof_index /*cell_index*/) const
-{
-    return source_term(pos,conservative_soln);
+    const dealii::types::global_dof_index /*cell_index*/,
+    const real current_time) const
+{
+    return source_term(pos,conservative_soln,current_time);
 }
 
 template <int dim, int nstate, typename real>
 std::array<real,nstate> Euler<dim,nstate,real>
 ::source_term (
     const dealii::Point<dim,real> &pos,
-    const std::array<real,nstate> &/*conservative_soln*/) const
->>>>>>> 02a1cfcf
+    const std::array<real,nstate> &/*conservative_soln*/,
+    const real /*current_time*/) const
 {
     std::array<real,nstate> source_term = convective_source_term(pos);
     return source_term;
