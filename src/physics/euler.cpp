--- conflicted
+++ resolved
@@ -936,11 +936,7 @@
     const real sound = compute_sound (conservative_soln);
     real vel_dot_n = 0.0;
     for (int d=0;d<dim;++d) { vel_dot_n += vel[d]*normal[d]; };
-<<<<<<< HEAD
-    const real max_normal_eig = sqrt(vel_dot_n*vel_dot_n) + sound;
-=======
     const real max_normal_eig = abs(vel_dot_n) + sound;
->>>>>>> 96dd8177
 
     return max_normal_eig;
 }
