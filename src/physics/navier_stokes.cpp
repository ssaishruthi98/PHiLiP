--- conflicted
+++ resolved
@@ -28,12 +28,8 @@
     const double                                              isothermal_wall_temperature,
     const thermal_boundary_condition_enum                     thermal_boundary_condition_type,
     std::shared_ptr< ManufacturedSolutionFunction<dim,real> > manufactured_solution_function,
-<<<<<<< HEAD
     const two_point_num_flux_enum                             two_point_num_flux_type,
     const bool                                                has_nonzero_physical_source)
-=======
-    const two_point_num_flux_enum                             two_point_num_flux_type)
->>>>>>> 23861875
     : Euler<dim,nstate,real>(parameters_input,
                              ref_length, 
                              gamma_gas, 
