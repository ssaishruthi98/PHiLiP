--- conflicted
+++ resolved
@@ -1207,72 +1207,58 @@
     } 
     else if (boundary_type == 1001) {
         // Wall boundary condition
-        boundary_wall (normal_int, soln_int, soln_grad_int, soln_bc, soln_grad_bc);
+        boundary_wall_viscous_flux (normal_int, soln_int, soln_grad_int, soln_bc, soln_grad_bc);
     }
 }
 
 template <int dim, int nstate, typename real>
 void NavierStokes<dim,nstate,real>
-::boundary_wall (
+::boundary_wall_viscous_flux (
    const dealii::Tensor<1,dim,real> &/*normal_int*/,
    const std::array<real,nstate> &soln_int,
    const std::array<dealii::Tensor<1,dim,real>,nstate> &soln_grad_int,
    std::array<real,nstate> &soln_bc,
    std::array<dealii::Tensor<1,dim,real>,nstate> &soln_grad_bc) const
 {
-<<<<<<< HEAD
-=======
-    // // using thermal_boundary_condition_enum = Parameters::NavierStokesParam::ThermalBoundaryCondition;
-
-    // // No-slip wall boundary conditions
-
-    // // Apply boundary conditions:
-    // // -- solution at boundary
-    // soln_bc[0] = soln_int[0];
-    // soln_bc[nstate-1] = soln_int[nstate-1];
-    // for (int d=0; d<dim; ++d) {
-    //     soln_bc[1+d] = -soln_int[1+d];
-    // }
-    // // -- gradient of solution at boundary
-    // for (int istate=0; istate<nstate; ++istate) {
-    //     soln_grad_bc[istate] = soln_grad_int[istate];
-    // }
-
->>>>>>> 3c4b64e7
     using thermal_boundary_condition_enum = Parameters::NavierStokesParam::ThermalBoundaryCondition;
 
-    // No-slip wall boundary conditions
-    // Given by equations 460-461 of the following paper
-    // Hartmann, Ralf. "Numerical analysis of higher order discontinuous Galerkin finite element methods." (2008): 1-107.
-    const std::array<real,nstate> primitive_interior_values = this->template convert_conservative_to_primitive_templated<real>(soln_int);
-
-    // Copy density
-    std::array<real,nstate> primitive_boundary_values;
-    primitive_boundary_values[0] = primitive_interior_values[0];
+    //// No-slip wall boundary conditions
+    //// Given by equations 460-461 of the following paper
+    //// Hartmann, Ralf. "Numerical analysis of higher order discontinuous Galerkin finite element methods." (2008): 1-107.
+    //const std::array<real,nstate> primitive_interior_values = this->template convert_conservative_to_primitive_templated<real>(soln_int);
+
+    //// Copy density
+    //std::array<real,nstate> primitive_boundary_values;
+    //primitive_boundary_values[0] = primitive_interior_values[0];
 
     // Associated thermal boundary condition
-    if(thermal_boundary_condition_type == thermal_boundary_condition_enum::isothermal) { 
-        // isothermal boundary
-        primitive_boundary_values[nstate-1] = this->compute_pressure_from_density_temperature(primitive_boundary_values[0], isothermal_wall_temperature);
-    } else if(thermal_boundary_condition_type == thermal_boundary_condition_enum::adiabatic) {
-        // adiabatic boundary
-        primitive_boundary_values[nstate-1] = primitive_interior_values[nstate-1];
-    }
-
-    // No-slip boundary condition on velocity
-    dealii::Tensor<1,dim,real> velocities_bc;
-    for (int d=0; d<dim; d++) {
-        velocities_bc[d] = 0.0;
-    }
-    for (int d=0; d<dim; ++d) {
-        primitive_boundary_values[1+d] = velocities_bc[d];
-    }
+    //if(thermal_boundary_condition_type == thermal_boundary_condition_enum::isothermal) { 
+    //    // isothermal boundary
+    //primitive_boundary_values[nstate-1] = this->compute_pressure_from_density_temperature(primitive_boundary_values[0], isothermal_wall_temperature);
+    //} else if(thermal_boundary_condition_type == thermal_boundary_condition_enum::adiabatic) {
+    //    // adiabatic boundary
+    //    primitive_boundary_values[nstate-1] = primitive_interior_values[nstate-1];
+    //}
+
+    //// No-slip boundary condition on velocity
+    //dealii::Tensor<1,dim,real> velocities_bc;
+    //for (int d=0; d<dim; d++) {
+    //    velocities_bc[d] = 0.0;
+    //}
+    //for (int d=0; d<dim; ++d) {
+    //    primitive_boundary_values[1+d] = velocities_bc[d];
+    //}
 
     // Apply boundary conditions:
     // -- solution at boundary
-    const std::array<real,nstate> modified_conservative_boundary_values = this->convert_primitive_to_conservative(primitive_boundary_values);
-    for (int istate=0; istate<nstate; ++istate) {
-        soln_bc[istate] = modified_conservative_boundary_values[istate];
+    //const std::array<real,nstate> modified_conservative_boundary_values = this->convert_primitive_to_conservative(primitive_boundary_values);
+    //for (int istate=0; istate<nstate; ++istate) {
+    //    soln_bc[istate] = modified_conservative_boundary_values[istate];
+    //}
+    soln_bc[0] = soln_int[0];
+    soln_bc[nstate-1] = soln_int[nstate-1];
+    for (int d=0; d<dim; ++d) {
+        soln_bc[1+d] = -soln_int[1+d];
     }
     // -- gradient of solution at boundary
     for (int istate=0; istate<nstate; ++istate) {
@@ -1373,15 +1359,8 @@
         computed_quantities(++current_data_index) = compute_enstrophy(conservative_soln,conservative_soln_gradient);
         // Viscous stress tensor
         if constexpr(dim==2) {
-<<<<<<< HEAD
             // Vorticity
             dealii::Tensor<2,2,double> viscous_stress_tensor = compute_viscous_stress_tensor_from_conservative_templated<double>(conservative_soln,conservative_soln_gradient);
-=======
-            // Calculate primitive solution gradient
-            const std::array<dealii::Tensor<1,dim,real>,nstate> primitive_soln_gradient = this->template convert_conservative_gradient_to_primitive_gradient_templated<real>(conservative_soln, conservative_soln_gradient);
-            // Viscous stress tensor
-            dealii::Tensor<2,2,double> viscous_stress_tensor = compute_viscous_stress_tensor<real>(primitive_soln,primitive_soln_gradient);
->>>>>>> 3c4b64e7
             //First line of viscous stress tensor
             for (unsigned int d=0; d<2; ++d) {
                 computed_quantities(++current_data_index) = viscous_stress_tensor[0][d];
@@ -1391,8 +1370,6 @@
                 computed_quantities(++current_data_index) = viscous_stress_tensor[1][d];
             }
         }
-<<<<<<< HEAD
-=======
         else if constexpr(dim==3) {
             // Calculate primitive solution gradient
             const std::array<dealii::Tensor<1,dim,real>,nstate> primitive_soln_gradient = this->template convert_conservative_gradient_to_primitive_gradient_templated<real>(conservative_soln, conservative_soln_gradient);
@@ -1411,7 +1388,6 @@
                 computed_quantities(++current_data_index) = viscous_stress_tensor[2][d];
             }
         }
->>>>>>> 3c4b64e7
 
     }
     if (computed_quantities.size()-1 != current_data_index) {
@@ -1457,8 +1433,6 @@
             interpretation.push_back (DCI::component_is_part_of_vector); // Second line of viscous Stress Tensor
         }
     }
-<<<<<<< HEAD
-=======
     else if constexpr(dim==3) {
         for (unsigned int d=0; d<3; ++d) {
             interpretation.push_back (DCI::component_is_part_of_vector); // First line of viscous Stress Tensor
@@ -1471,7 +1445,6 @@
         }
     }
 
->>>>>>> 3c4b64e7
 
     std::vector<std::string> names = post_get_names();
     if (names.size() != interpretation.size()) {
@@ -1517,8 +1490,6 @@
             names.push_back ("dv_viscous_stress_tensor");
         }
     }
-<<<<<<< HEAD
-=======
     else if constexpr(dim==3) {
         // First line of viscous Stress Tensor
         for (unsigned int d=0; d<3; ++d) {
@@ -1533,7 +1504,6 @@
             names.push_back ("dz_viscous_stress_tensor");
         }
     }
->>>>>>> 3c4b64e7
     return names;
 }
 
