--- conflicted
+++ resolved
@@ -28,15 +28,9 @@
     const double                                              isothermal_wall_temperature,
     const thermal_boundary_condition_enum                     thermal_boundary_condition_type,
     std::shared_ptr< ManufacturedSolutionFunction<dim,real> > manufactured_solution_function,
-<<<<<<< HEAD
-    const two_point_num_flux_enum                             two_point_num_flux_type)
-    : Euler<dim,nstate,real>(parameters_input,
-                             ref_length, 
-=======
     const two_point_num_flux_enum                             two_point_num_flux_type,
     const bool                                                has_nonzero_physical_source)
     : Euler<dim,nstate,real>(ref_length, 
->>>>>>> 5b5e4eb9
                              gamma_gas, 
                              mach_inf, 
                              angle_of_attack, 
