#include <cmath>
#include <vector>
#include <complex> // for the jacobian

#include "ADTypes.hpp"

#include "physics.h"
#include "euler.h"
#include "navier_stokes.h"

namespace PHiLiP {
namespace Physics {

template <int dim, int nstate, typename real>
NavierStokes<dim, nstate, real>::NavierStokes( 
    const Parameters::AllParameters *const                    parameters_input,
    const double                                              ref_length,
    const double                                              gamma_gas,
    const double                                              mach_inf,
    const double                                              angle_of_attack,
    const double                                              side_slip_angle,
    const double                                              prandtl_number,
    const double                                              reynolds_number_inf,
    const bool                                                use_constant_viscosity,
    const double                                              constant_viscosity,
    const double                                              temperature_inf,
    const double                                              isothermal_wall_temperature,
    const thermal_boundary_condition_enum                     thermal_boundary_condition_type,
    std::shared_ptr< ManufacturedSolutionFunction<dim,real> > manufactured_solution_function,
    const two_point_num_flux_enum                             two_point_num_flux_type)
    : Euler<dim,nstate,real>(parameters_input,
                             ref_length, 
                             gamma_gas, 
                             mach_inf, 
                             angle_of_attack, 
                             side_slip_angle, 
                             manufactured_solution_function,
                             two_point_num_flux_type,
                             true,  //has_nonzero_diffusion = true
                             false) //has_nonzero_physical_source = false
    , viscosity_coefficient_inf(1.0) // Nondimensional - Free stream values
    , use_constant_viscosity(use_constant_viscosity)
    , constant_viscosity(constant_viscosity) // Nondimensional - Free stream values
    , prandtl_number(prandtl_number)
    , reynolds_number_inf(reynolds_number_inf)
    , isothermal_wall_temperature(isothermal_wall_temperature) // Nondimensional - Free stream values
    , thermal_boundary_condition_type(thermal_boundary_condition_type)
    , sutherlands_temperature(110.4) // Sutherland's temperature. Units: [K]
    , freestream_temperature(temperature_inf) // Freestream temperature. Units: [K]
    , temperature_ratio(sutherlands_temperature/freestream_temperature)
{
    static_assert(nstate==dim+2, "Physics::NavierStokes() should be created with nstate=dim+2");
    // Nothing to do here so far
}

template <int dim, int nstate, typename real>
template<typename real2>
dealii::Tensor<1,dim,real2> NavierStokes<dim,nstate,real>
::compute_temperature_gradient (
    const std::array<real2,nstate> &primitive_soln,
    const std::array<dealii::Tensor<1,dim,real2>,nstate> &primitive_soln_gradient) const
{
    const real2 density = primitive_soln[0];
    const real2 temperature = this->template compute_temperature<real2>(primitive_soln); // from Euler

    dealii::Tensor<1,dim,real2> temperature_gradient;
    for (int d=0; d<dim; d++) {
        temperature_gradient[d] = (this->gam*this->mach_inf_sqr*primitive_soln_gradient[nstate-1][d] - temperature*primitive_soln_gradient[0][d])/density;
    }
    return temperature_gradient;
}

template <int dim, int nstate, typename real>
template<typename real2>
real2 NavierStokes<dim,nstate,real>
::compute_wall_shear_stress (
    const std::array<real2,nstate> &conservative_soln,
    const std::array<dealii::Tensor<1,dim,real2>,nstate> &conservative_soln_gradient,
    const dealii::Tensor<1,dim,real2> &normal_vector) const
{
    // Computes the non-dimensional wall shear stress
    // NOTE: Currently this is only implemented for channel flow

    // get primitive solution
    const std::array<real2,nstate> primitive_soln = this->template convert_conservative_to_primitive_templated<real2>(conservative_soln); // from Euler
    // extract from primitive solution
    // const dealii::Tensor<1,dim,real2> velocities = this->template extract_velocities_from_primitive<real2>(primitive_soln); // from Euler
    const std::array<dealii::Tensor<1,dim,real2>,nstate> primitive_soln_gradient
                 = this->template convert_conservative_gradient_to_primitive_gradient_templated<real2>(conservative_soln,conservative_soln_gradient);
    const dealii::Tensor<2,dim,real2> velocities_gradient = extract_velocities_gradient_from_primitive_solution_gradient<real2>(primitive_soln_gradient);

    // // compute normal velocity
    // real2 wall_parallel_velocity = 0.0;
    // for(int d=0;d<dim;++d){
    //     normal_velocity += velocities[d]*normal_vector[d];
    // }
    // // compute wall parallel velocity
    // dealii::Tensor<1,dim,real2> velocities_parallel_to_wall;
    // for(int d=0;d<dim;++d){
    //     velocities_parallel_to_wall[d] = velocities[d] - normal_velocity*normal_vector[d];
    // }

    const real2 scaled_viscosity_coefficient = compute_scaled_viscosity_coefficient<real2>(primitive_soln);
    real2 velocity_gradient_of_parallel_velocity_in_the_direction_normal_to_wall = 0.0;
    for(int d=0;d<dim;++d){
        velocity_gradient_of_parallel_velocity_in_the_direction_normal_to_wall += velocities_gradient[0][d]*normal_vector[d];
    }
    // Reference: https://www.cfd-online.com/Wiki/Wall_shear_stress
    const real2 wall_shear_stress = scaled_viscosity_coefficient*velocity_gradient_of_parallel_velocity_in_the_direction_normal_to_wall;

    return wall_shear_stress;
}

template <int dim, int nstate, typename real>
template<typename real2>
inline real2 NavierStokes<dim,nstate,real>
::compute_viscosity_coefficient (const std::array<real2,nstate> &primitive_soln) const
{   
    // Use either Sutherland's law or constant viscosity
    real2 viscosity_coefficient;
    if(use_constant_viscosity){
        viscosity_coefficient = 1.0*constant_viscosity;
    } else {
        viscosity_coefficient = compute_viscosity_coefficient_sutherlands_law<real2>(primitive_soln);
    }

    return viscosity_coefficient;
}

template <int dim, int nstate, typename real>
template<typename real2>
inline real2 NavierStokes<dim,nstate,real>
::compute_viscosity_coefficient_from_temperature (const real2 temperature) const
{   
    // Use either Sutherland's law or constant viscosity
    real2 viscosity_coefficient;
    if(use_constant_viscosity){
        viscosity_coefficient = 1.0*constant_viscosity;
    } else {
        viscosity_coefficient = compute_viscosity_coefficient_sutherlands_law_from_temperature<real2>(temperature);
    }

    return viscosity_coefficient;
}

template <int dim, int nstate, typename real>
template<typename real2>
inline real2 NavierStokes<dim,nstate,real>
::compute_viscosity_coefficient_sutherlands_law (const std::array<real2,nstate> &primitive_soln) const
{
    /* Nondimensionalized viscosity coefficient, \mu^{*}
     * Reference: Masatsuka 2018 "I do like CFD", p.148, eq.(4.14.16)
     * 
     * Based on Sutherland's law for viscosity
     * * Reference: Sutherland, W. (1893), "The viscosity of gases and molecular force", Philosophical Magazine, S. 5, 36, pp. 507-531 (1893)
     * * Values: https://www.cfd-online.com/Wiki/Sutherland%27s_law
     */
    const real2 temperature = this->template compute_temperature<real2>(primitive_soln); // from Euler
    if(temperature < 0.0){
        std::cout << "\n====================\nTEMPERATURE IS NEGATIVE\n====================\n";
    }
    const real2 viscosity_coefficient = compute_viscosity_coefficient_sutherlands_law_from_temperature<real2>(temperature);
    
    return viscosity_coefficient;
}

template <int dim, int nstate, typename real>
template<typename real2>
inline real2 NavierStokes<dim,nstate,real>
::compute_viscosity_coefficient_sutherlands_law_from_temperature (const real2 temperature) const
{
    /* Nondimensionalized viscosity coefficient, \mu^{*}
     * Reference: Masatsuka 2018 "I do like CFD", p.148, eq.(4.14.16)
     * 
     * Based on Sutherland's law for viscosity
     * * Reference: Sutherland, W. (1893), "The viscosity of gases and molecular force", Philosophical Magazine, S. 5, 36, pp. 507-531 (1893)
     * * Values: https://www.cfd-online.com/Wiki/Sutherland%27s_law
     */
    const real2 viscosity_coefficient = ((1.0 + temperature_ratio)/(temperature + temperature_ratio))*pow(temperature,1.5);
    
    return viscosity_coefficient;
}

template <int dim, int nstate, typename real>
template<typename real2>
inline real2 NavierStokes<dim,nstate,real>
::scale_viscosity_coefficient (const real2 viscosity_coefficient) const
{
    /* Scaled nondimensionalized viscosity coefficient, $\hat{\mu}^{*}$
     * Reference: Masatsuka 2018 "I do like CFD", p.148, eq.(4.14.14)
     */
    const real2 scaled_viscosity_coefficient = viscosity_coefficient/reynolds_number_inf;
    
    return scaled_viscosity_coefficient;
}

template <int dim, int nstate, typename real>
template<typename real2>
inline real2 NavierStokes<dim,nstate,real>
::compute_scaled_viscosity_coefficient (const std::array<real2,nstate> &primitive_soln) const
{
    /* Scaled nondimensionalized viscosity coefficient, $\hat{\mu}^{*}$
     * Reference: Masatsuka 2018 "I do like CFD", p.148, eq.(4.14.14)
     */
    const real2 viscosity_coefficient = compute_viscosity_coefficient<real2>(primitive_soln);
    const real2 scaled_viscosity_coefficient = scale_viscosity_coefficient(viscosity_coefficient);

    return scaled_viscosity_coefficient;
}

template <int dim, int nstate, typename real>
template<typename real2>
inline real2 NavierStokes<dim,nstate,real>
::compute_scaled_heat_conductivity_given_scaled_viscosity_coefficient_and_prandtl_number (const real2 scaled_viscosity_coefficient, const double prandtl_number_input) const
{
    /* Scaled nondimensionalized heat conductivity, $\hat{\kappa}^{*}$, given the scaled viscosity coefficient
     * Reference: Masatsuka 2018 "I do like CFD", p.148, eq.(4.14.13)
     */
    const real2 scaled_heat_conductivity = scaled_viscosity_coefficient/(this->gamm1*this->mach_inf_sqr*prandtl_number_input);
    
    return scaled_heat_conductivity;
}

template <int dim, int nstate, typename real>
template<typename real2>
inline real2 NavierStokes<dim,nstate,real>
::compute_scaled_heat_conductivity (const std::array<real2,nstate> &primitive_soln) const
{
    /* Scaled nondimensionalized heat conductivity, $\hat{\kappa}^{*}$
     * Reference: Masatsuka 2018 "I do like CFD", p.148, eq.(4.14.13)
     */
    const real2 scaled_viscosity_coefficient = compute_scaled_viscosity_coefficient<real2>(primitive_soln);

    const real2 scaled_heat_conductivity = compute_scaled_heat_conductivity_given_scaled_viscosity_coefficient_and_prandtl_number(scaled_viscosity_coefficient,prandtl_number);
    
    return scaled_heat_conductivity;
}

template <int dim, int nstate, typename real>
template<typename real2>
dealii::Tensor<1,dim,real2> NavierStokes<dim,nstate,real>
::compute_heat_flux (
    const std::array<real2,nstate> &primitive_soln,
    const std::array<dealii::Tensor<1,dim,real2>,nstate> &primitive_soln_gradient) const
{
    /* Nondimensionalized heat flux, $\bm{q}^{*}$
     * Reference: Masatsuka 2018 "I do like CFD", p.148, eq.(4.14.13)
     */
    const real2 scaled_heat_conductivity = compute_scaled_heat_conductivity<real2>(primitive_soln);
    const dealii::Tensor<1,dim,real2> temperature_gradient = compute_temperature_gradient<real2>(primitive_soln, primitive_soln_gradient);
    // Compute the heat flux
    const dealii::Tensor<1,dim,real2> heat_flux = compute_heat_flux_given_scaled_heat_conductivity_and_temperature_gradient<real2>(scaled_heat_conductivity,temperature_gradient);
    return heat_flux;
}

template <int dim, int nstate, typename real>
template<typename real2>
dealii::Tensor<1,dim,real2> NavierStokes<dim,nstate,real>
::compute_heat_flux_given_scaled_heat_conductivity_and_temperature_gradient (
    const real2 scaled_heat_conductivity,
    const dealii::Tensor<1,dim,real2> &temperature_gradient) const
{
    /* Nondimensionalized heat flux, $\bm{q}^{*}$
     * Reference: Masatsuka 2018 "I do like CFD", p.148, eq.(4.14.13)
     */
    dealii::Tensor<1,dim,real2> heat_flux;
    for (int d=0; d<dim; d++) {
        heat_flux[d] = -scaled_heat_conductivity*temperature_gradient[d];
    }
    return heat_flux;
}

template <int dim, int nstate, typename real>
template<typename real2>
dealii::Tensor<1,3,real2> NavierStokes<dim,nstate,real>
::compute_vorticity (
    const std::array<real2,nstate> &conservative_soln,
    const std::array<dealii::Tensor<1,dim,real2>,nstate> &conservative_soln_gradient) const
{
    // Compute the vorticity
    dealii::Tensor<1,3,real2> vorticity;
    for(int d=0; d<3; ++d) {
        vorticity[d] = 0.0;
    }
    if constexpr(dim>1) {
        // Get velocity gradient
        const std::array<dealii::Tensor<1,dim,real2>,nstate> primitive_soln_gradient = this->template convert_conservative_gradient_to_primitive_gradient_templated<real2>(conservative_soln, conservative_soln_gradient);
        const dealii::Tensor<2,dim,real2> velocities_gradient = extract_velocities_gradient_from_primitive_solution_gradient<real2>(primitive_soln_gradient);
        if constexpr(dim==2) {
            // vorticity exists only in z-component
            vorticity[2] = velocities_gradient[1][0] - velocities_gradient[0][1]; // z-component
        }
        if constexpr(dim==3) {
            vorticity[0] = velocities_gradient[2][1] - velocities_gradient[1][2]; // x-component
            vorticity[1] = velocities_gradient[0][2] - velocities_gradient[2][0]; // y-component
            vorticity[2] = velocities_gradient[1][0] - velocities_gradient[0][1]; // z-component
        }
    }
    return vorticity;
}

template <int dim, int nstate, typename real>
real NavierStokes<dim,nstate,real>
::compute_vorticity_magnitude_sqr (
    const std::array<real,nstate> &conservative_soln,
    const std::array<dealii::Tensor<1,dim,real>,nstate> &conservative_soln_gradient) const
{
    // Compute the vorticity
    dealii::Tensor<1,3,real> vorticity = compute_vorticity(conservative_soln, conservative_soln_gradient);
    // Compute vorticity magnitude squared
    real vorticity_magnitude_sqr = 0.0;
    for(int d=0; d<3; ++d) {
        vorticity_magnitude_sqr += vorticity[d]*vorticity[d];
    }
    return vorticity_magnitude_sqr;
}

template <int dim, int nstate, typename real>
real NavierStokes<dim,nstate,real>
::compute_vorticity_magnitude (
    const std::array<real,nstate> &conservative_soln,
    const std::array<dealii::Tensor<1,dim,real>,nstate> &conservative_soln_gradient) const
{
    real vorticity_magnitude_sqr = compute_vorticity_magnitude_sqr(conservative_soln, conservative_soln_gradient);
    real vorticity_magnitude = sqrt(vorticity_magnitude_sqr); 
    return vorticity_magnitude;
}

template <int dim, int nstate, typename real>
real NavierStokes<dim,nstate,real>
::compute_second_invariant (
    const std::array<real,nstate> &conservative_soln,
    const std::array<dealii::Tensor<1,dim,real>,nstate> &conservative_soln_gradient) const
{
    // Reference: Jeong J, Hussain F. On the identification of a vortex. Journal of Fluid Mechanics. 1995;285:69-94. doi:10.1017/S0022112095000462 
    // -- Equation (2)
    // Compute the second invariant (i.e. Q-criterion)
    real second_invariant = 0.0;
    if constexpr(dim>1) {
        // Get velocity gradient
        const std::array<dealii::Tensor<1,dim,real>,nstate> primitive_soln_gradient = this->template convert_conservative_gradient_to_primitive_gradient_templated<real>(conservative_soln, conservative_soln_gradient);
        const dealii::Tensor<2,dim,real> velocities_gradient = extract_velocities_gradient_from_primitive_solution_gradient<real>(primitive_soln_gradient);
        // Get symmetric strain rate tensor, S_{i,j}
        const dealii::Tensor<2,dim,real> strain_rate_tensor_symmetric = compute_strain_rate_tensor<real>(velocities_gradient);
        // Compute anti-symmetric strain rate tensor, \Omega_{i,j}
        dealii::Tensor<2,dim,real> strain_rate_tensor_antisymmetric;
        for (int d1=0; d1<dim; d1++) {
            for (int d2=0; d2<dim; d2++) {
                strain_rate_tensor_antisymmetric[d1][d2] = 0.5*(velocities_gradient[d1][d2] - velocities_gradient[d2][d1]);
            }
        }
        second_invariant = 0.5*(get_tensor_magnitude_sqr(strain_rate_tensor_antisymmetric) - get_tensor_magnitude_sqr(strain_rate_tensor_symmetric));
    }
    return second_invariant;
}

template <int dim, int nstate, typename real>
real NavierStokes<dim,nstate,real>
::compute_enstrophy (
    const std::array<real,nstate> &conservative_soln,
    const std::array<dealii::Tensor<1,dim,real>,nstate> &conservative_soln_gradient) const
{
    // Compute enstrophy
    const real density = conservative_soln[0];
    real enstrophy = 0.5*density*compute_vorticity_magnitude_sqr(conservative_soln, conservative_soln_gradient);
    return enstrophy;
}

template <int dim, int nstate, typename real>
real NavierStokes<dim,nstate,real>
::compute_vorticity_based_dissipation_rate_from_integrated_enstrophy (
    const real integrated_enstrophy) const
{
    real dissipation_rate = 2.0*integrated_enstrophy/(this->reynolds_number_inf);
    return dissipation_rate;
}

template <int dim, int nstate, typename real>
real NavierStokes<dim,nstate,real>
::compute_pressure_dilatation (
    const std::array<real,nstate> &conservative_soln,
    const std::array<dealii::Tensor<1,dim,real>,nstate> &conservative_soln_gradient) const
{
    // Get pressure
    const real pressure = this->template compute_pressure<real>(conservative_soln);

    // Compute the pressure dilatation
    real pressure_dilatation = compute_dilatation(conservative_soln,conservative_soln_gradient);
    pressure_dilatation *= pressure;

    return pressure_dilatation;
}

template <int dim, int nstate, typename real>
real NavierStokes<dim,nstate,real>
::compute_dilatation (
    const std::array<real,nstate> &conservative_soln,
    const std::array<dealii::Tensor<1,dim,real>,nstate> &conservative_soln_gradient) const
{
    // Get velocity gradient
    const std::array<dealii::Tensor<1,dim,real>,nstate> primitive_soln_gradient = this->template convert_conservative_gradient_to_primitive_gradient_templated<real>(conservative_soln, conservative_soln_gradient);
    const dealii::Tensor<2,dim,real> velocities_gradient = extract_velocities_gradient_from_primitive_solution_gradient<real>(primitive_soln_gradient);

    // Compute the dilatation
    real dilatation = 0.0;
    for(int d=0; d<dim; ++d) {
        dilatation += velocities_gradient[d][d]; // divergence
    }

    return dilatation;
}

template <int dim, int nstate, typename real>
real NavierStokes<dim,nstate,real>
<<<<<<< HEAD
::compute_solenoidal_dissipation_integrand (
    const std::array<real,nstate> &conservative_soln,
    const std::array<dealii::Tensor<1,dim,real>,nstate> &conservative_soln_gradient) const
{
    // Compute viscosity coefficient
    const std::array<real,nstate> primitive_soln = this->template convert_conservative_to_primitive_templated<real>(conservative_soln); // from Euler
    const real viscosity_coefficient = compute_viscosity_coefficient (primitive_soln);
    // Chapelier et al., "Comparison of high-order numerical methodologies for the simulation of the supersonic Taylor–Green vortex flow", Physics of Fluids, 2024. 
    // --> Eq.(10)
    const real solenoidal_dissipation_integrand = viscosity_coefficient*compute_vorticity_magnitude_sqr(conservative_soln, conservative_soln_gradient);
    return solenoidal_dissipation_integrand;
}

template <int dim, int nstate, typename real>
real NavierStokes<dim,nstate,real>
::compute_dilatational_dissipation_integrand (
    const std::array<real,nstate> &conservative_soln,
    const std::array<dealii::Tensor<1,dim,real>,nstate> &conservative_soln_gradient) const
{
    // Compute viscosity coefficient
    const std::array<real,nstate> primitive_soln = this->template convert_conservative_to_primitive_templated<real>(conservative_soln); // from Euler
    const real viscosity_coefficient = compute_viscosity_coefficient (primitive_soln);

    // Get velocity gradient
    const std::array<dealii::Tensor<1,dim,real>,nstate> primitive_soln_gradient = this->template convert_conservative_gradient_to_primitive_gradient_templated<real>(conservative_soln, conservative_soln_gradient);
    const dealii::Tensor<2,dim,real> velocities_gradient = extract_velocities_gradient_from_primitive_solution_gradient<real>(primitive_soln_gradient);

    // Compute the dilatation
    real dilatation = 0.0;
    for(int d=0; d<dim; ++d) {
        dilatation += velocities_gradient[d][d]; // divergence
    }

    // Chapelier et al., "Comparison of high-order numerical methodologies for the simulation of the supersonic Taylor–Green vortex flow", Physics of Fluids, 2024. 
    // --> Eq.(11)
    const real dilatational_dissipation_integrand = viscosity_coefficient*dilatation*dilatation;

    return dilatational_dissipation_integrand;
}

template <int dim, int nstate, typename real>
real NavierStokes<dim,nstate,real>
::compute_dilatational_dissipation_from_integrand (
    const real dilatational_dissipation_integrand) const
{
    // Chapelier et al., "Comparison of high-order numerical methodologies for the simulation of the supersonic Taylor–Green vortex flow", Physics of Fluids, 2024. 
    // --> Eq.(11)
    return (4.0/3.0)*dilatational_dissipation_integrand/this->reynolds_number_inf;
}

template <int dim, int nstate, typename real>
real NavierStokes<dim,nstate,real>
::compute_solenoidal_dissipation_from_integrand (
    const real solenoidal_dissipation_integrand) const
{
    // Chapelier et al., "Comparison of high-order numerical methodologies for the simulation of the supersonic Taylor–Green vortex flow", Physics of Fluids, 2024. 
    // --> Eq.(10)
    return solenoidal_dissipation_integrand/this->reynolds_number_inf;
=======
::compute_density_gradient_magnitude (
    const std::array<real,nstate> &/*conservative_soln*/,
    const std::array<dealii::Tensor<1,dim,real>,nstate> &conservative_soln_gradient) const
{
    // Get density gradient
    dealii::Tensor<1,dim,real> density_gradient;
    for (int d=0; d<dim; d++) {
        density_gradient[d] = conservative_soln_gradient[0][d];
    }
    // compute magnitude
    real density_gradient_magnitude = 0.0;
    for (int d=0; d<dim; d++) {
        density_gradient_magnitude += density_gradient[d]*density_gradient[d];
    }
    density_gradient_magnitude = sqrt(density_gradient_magnitude);
    return density_gradient_magnitude;
>>>>>>> 4bd6cd95
}

template <int dim, int nstate, typename real>
dealii::Tensor<2,dim,real> NavierStokes<dim,nstate,real>
::compute_strain_rate_tensor_from_conservative (
    const std::array<real,nstate> &conservative_soln,
    const std::array<dealii::Tensor<1,dim,real>,nstate> &conservative_soln_gradient) const
{
    return compute_strain_rate_tensor_from_conservative_templated<real>(conservative_soln,conservative_soln_gradient);
}

template <int dim, int nstate, typename real>
template<typename real2>
dealii::Tensor<2,dim,real2> NavierStokes<dim,nstate,real>
::compute_strain_rate_tensor_from_conservative_templated (
    const std::array<real2,nstate> &conservative_soln,
    const std::array<dealii::Tensor<1,dim,real2>,nstate> &conservative_soln_gradient) const
{
    // Get velocity gradient
    const std::array<dealii::Tensor<1,dim,real2>,nstate> primitive_soln_gradient = this->template convert_conservative_gradient_to_primitive_gradient_templated<real2>(conservative_soln, conservative_soln_gradient);
    const dealii::Tensor<2,dim,real2> velocities_gradient = extract_velocities_gradient_from_primitive_solution_gradient<real2>(primitive_soln_gradient);

    // Strain rate tensor, S_{i,j}
    const dealii::Tensor<2,dim,real2> strain_rate_tensor = compute_strain_rate_tensor<real2>(velocities_gradient);
    return strain_rate_tensor;
}

template <int dim, int nstate, typename real>
dealii::Tensor<2,dim,real> NavierStokes<dim,nstate,real>
::compute_deviatoric_strain_rate_tensor (
    const std::array<real,nstate> &conservative_soln,
    const std::array<dealii::Tensor<1,dim,real>,nstate> &conservative_soln_gradient) const
{
    // Get velocity gradient
    const std::array<dealii::Tensor<1,dim,real>,nstate> primitive_soln_gradient = this->template convert_conservative_gradient_to_primitive_gradient_templated<real>(conservative_soln, conservative_soln_gradient);
    const dealii::Tensor<2,dim,real> velocities_gradient = extract_velocities_gradient_from_primitive_solution_gradient<real>(primitive_soln_gradient);

    // Strain rate tensor, S_{i,j}
    const dealii::Tensor<2,dim,real> strain_rate_tensor = compute_strain_rate_tensor<real>(velocities_gradient);
    
    // Compute divergence of velocity
    real vel_divergence = 0.0;
    for(int d1=0; d1<dim; ++d1) {
        vel_divergence += velocities_gradient[d1][d1];
    }

    // Compute the deviatoric strain rate tensor
    dealii::Tensor<2,dim,real> deviatoric_strain_rate_tensor;
    for(int d1=0; d1<dim; ++d1) {
        for(int d2=0; d2<dim; ++d2) {
            deviatoric_strain_rate_tensor[d1][d2] = strain_rate_tensor[d1][d2];
        }
        deviatoric_strain_rate_tensor[d1][d1] -= (1.0/3.0)*vel_divergence;
    }
    return deviatoric_strain_rate_tensor;
}

template <int dim, int nstate, typename real>
real NavierStokes<dim,nstate,real>
::get_tensor_magnitude_sqr (
    const dealii::Tensor<2,dim,real> &tensor) const
{
    real tensor_magnitude_sqr = 0.0;
    for (int i=0; i<dim; ++i) {
        for (int j=0; j<dim; ++j) {
            tensor_magnitude_sqr += tensor[i][j]*tensor[i][j];
        }
    }
    return tensor_magnitude_sqr;
}

template <int dim, int nstate, typename real>
real NavierStokes<dim,nstate,real>
::get_tensor_magnitude (
    const dealii::Tensor<2,dim,real> &tensor) const
{
    return sqrt(get_tensor_magnitude_sqr(tensor));
}

template <int dim, int nstate, typename real>
real NavierStokes<dim,nstate,real>
::compute_viscosity_times_deviatoric_strain_rate_tensor_magnitude_sqr (
    const std::array<real,nstate> &conservative_soln,
    const std::array<dealii::Tensor<1,dim,real>,nstate> &conservative_soln_gradient) const
{
    // Compute the deviatoric strain rate tensor
    const dealii::Tensor<2,dim,real> deviatoric_strain_rate_tensor = compute_deviatoric_strain_rate_tensor(conservative_soln,conservative_soln_gradient);
    // Get magnitude squared
    real deviatoric_strain_rate_tensor_magnitude_sqr = get_tensor_magnitude_sqr(deviatoric_strain_rate_tensor);

    // Compute viscosity coefficient
    const std::array<real,nstate> primitive_soln = this->template convert_conservative_to_primitive_templated<real>(conservative_soln); // from Euler
    const real viscosity_coefficient = compute_viscosity_coefficient (primitive_soln);
    
    return (viscosity_coefficient*deviatoric_strain_rate_tensor_magnitude_sqr);
}

template <int dim, int nstate, typename real>
real NavierStokes<dim,nstate,real>
::compute_deviatoric_strain_rate_tensor_based_dissipation_rate_from_integrated_viscosity_times_deviatoric_strain_rate_tensor_magnitude_sqr (
    const real integrated_viscosity_times_deviatoric_strain_rate_tensor_magnitude_sqr) const
{
    real dissipation_rate = 2.0*integrated_viscosity_times_deviatoric_strain_rate_tensor_magnitude_sqr/(this->reynolds_number_inf);
    return dissipation_rate;
}

template <int dim, int nstate, typename real>
template<typename real2>
dealii::Tensor<2,dim,real2> NavierStokes<dim,nstate,real>
::extract_velocities_gradient_from_primitive_solution_gradient (
    const std::array<dealii::Tensor<1,dim,real2>,nstate> &primitive_soln_gradient) const
{
    dealii::Tensor<2,dim,real2> velocities_gradient;
    for (int d1=0; d1<dim; d1++) {
        for (int d2=0; d2<dim; d2++) {
            velocities_gradient[d1][d2] = primitive_soln_gradient[1+d1][d2];
        }
    }
    return velocities_gradient;
}

template <int dim, int nstate, typename real>
template<typename real2>
dealii::Tensor<2,dim,real2> NavierStokes<dim,nstate,real>
::compute_strain_rate_tensor (
    const dealii::Tensor<2,dim,real2> &vel_gradient) const
{ 
    // Strain rate tensor, S_{i,j}
    dealii::Tensor<2,dim,real2> strain_rate_tensor;
    for (int d1=0; d1<dim; d1++) {
        for (int d2=0; d2<dim; d2++) {
            // rate of strain (deformation) tensor:
            strain_rate_tensor[d1][d2] = 0.5*(vel_gradient[d1][d2] + vel_gradient[d2][d1]);
        }
    }
    return strain_rate_tensor;
}

template <int dim, int nstate, typename real>
real NavierStokes<dim,nstate,real>
::compute_viscosity_times_strain_rate_tensor_magnitude_sqr (
    const std::array<real,nstate> &conservative_soln,
    const std::array<dealii::Tensor<1,dim,real>,nstate> &conservative_soln_gradient) const
{
    // Get velocity gradient
    const std::array<dealii::Tensor<1,dim,real>,nstate> primitive_soln_gradient = this->template convert_conservative_gradient_to_primitive_gradient_templated<real>(conservative_soln, conservative_soln_gradient);
    const dealii::Tensor<2,dim,real> velocities_gradient = extract_velocities_gradient_from_primitive_solution_gradient<real>(primitive_soln_gradient);

    // Compute the strain rate tensor
    const dealii::Tensor<2,dim,real> strain_rate_tensor = compute_strain_rate_tensor(velocities_gradient);
    // Get magnitude squared
    real strain_rate_tensor_magnitude_sqr = get_tensor_magnitude_sqr(strain_rate_tensor);

    // Compute viscosity coefficient
    const std::array<real,nstate> primitive_soln = this->template convert_conservative_to_primitive_templated<real>(conservative_soln); // from Euler
    const real viscosity_coefficient = compute_viscosity_coefficient (primitive_soln);
    
    return (viscosity_coefficient*strain_rate_tensor_magnitude_sqr);
}

template <int dim, int nstate, typename real>
real NavierStokes<dim,nstate,real>
::compute_strain_rate_tensor_based_dissipation_rate_from_integrated_viscosity_times_strain_rate_tensor_magnitude_sqr (
    const real integrated_viscosity_times_strain_rate_tensor_magnitude_sqr) const
{
    real dissipation_rate = 2.0*integrated_viscosity_times_strain_rate_tensor_magnitude_sqr/(this->reynolds_number_inf);
    return dissipation_rate;
}

template <int dim, int nstate, typename real>
template<typename real2>
dealii::Tensor<2,dim,real2> NavierStokes<dim,nstate,real>
::compute_viscous_stress_tensor_via_scaled_viscosity_and_strain_rate_tensor (
    const real2 scaled_viscosity_coefficient,
    const dealii::Tensor<2,dim,real2> &strain_rate_tensor) const
{
    /* Nondimensionalized viscous stress tensor, $\bm{\tau}^{*}$ 
     * Reference: Masatsuka 2018 "I do like CFD", p.148, eq.(4.14.12)
     */

    // Divergence of velocity
    // -- Initialize
    real2 vel_divergence; // complex initializes it as 0+0i
    if(std::is_same<real2,real>::value){ 
        vel_divergence = 0.0;
    }
    // -- Obtain from trace of strain rate tensor
    for (int d=0; d<dim; d++) {
        vel_divergence += strain_rate_tensor[d][d];
    }

    // Viscous stress tensor, \tau_{i,j}
    dealii::Tensor<2,dim,real2> viscous_stress_tensor;
    const real2 scaled_2nd_viscosity_coefficient = (-2.0/3.0)*scaled_viscosity_coefficient; // Stokes' hypothesis
    for (int d1=0; d1<dim; d1++) {
        for (int d2=0; d2<dim; d2++) {
            viscous_stress_tensor[d1][d2] = 2.0*scaled_viscosity_coefficient*strain_rate_tensor[d1][d2];
        }
        viscous_stress_tensor[d1][d1] += scaled_2nd_viscosity_coefficient*vel_divergence;
    }
    return viscous_stress_tensor;
}

template <int dim, int nstate, typename real>
template<typename real2>
dealii::Tensor<2,dim,real2> NavierStokes<dim,nstate,real>
::compute_viscous_stress_tensor (
    const std::array<real2,nstate> &primitive_soln,
    const std::array<dealii::Tensor<1,dim,real2>,nstate> &primitive_soln_gradient) const
{
    /* Nondimensionalized viscous stress tensor, $\bm{\tau}^{*}$ 
     * Reference: Masatsuka 2018 "I do like CFD", p.148, eq.(4.14.12)
     */
    const dealii::Tensor<2,dim,real2> vel_gradient = extract_velocities_gradient_from_primitive_solution_gradient<real2>(primitive_soln_gradient);
    const dealii::Tensor<2,dim,real2> strain_rate_tensor = compute_strain_rate_tensor<real2>(vel_gradient);
    const real2 scaled_viscosity_coefficient = compute_scaled_viscosity_coefficient<real2>(primitive_soln);

    // Viscous stress tensor, \tau_{i,j}
    const dealii::Tensor<2,dim,real2> viscous_stress_tensor 
        = compute_viscous_stress_tensor_via_scaled_viscosity_and_strain_rate_tensor<real2>(scaled_viscosity_coefficient,strain_rate_tensor);

    return viscous_stress_tensor;
}

template <int dim, int nstate, typename real>
dealii::Tensor<2,dim,real> NavierStokes<dim,nstate,real>
::compute_germano_idendity_matrix_L_component (
    const std::array<real,nstate> &conservative_soln) const
{
    const dealii::Tensor<1,dim,real> vel = this->template compute_velocities<real>(conservative_soln);
    dealii::Tensor<2,dim,real> matrix_L;
    for (int i=0; i<dim; i++) {
        for (int j=0; j<dim; j++) {
            matrix_L[i][j] = vel[i]*vel[j];
        }
    }
    return matrix_L;
}

template <int dim, int nstate, typename real>
dealii::Tensor<2,dim,real> NavierStokes<dim,nstate,real>
::compute_germano_idendity_matrix_M_component (
    const std::array<real,nstate> &conservative_soln,
    const std::array<dealii::Tensor<1,dim,real>,nstate> &conservative_soln_gradient) const
{
    dealii::Tensor<2,dim,real> matrix_M;

    // Strain rate tensor, S_{i,j}
    const dealii::Tensor<2,dim,real> strain_rate_tensor = compute_strain_rate_tensor_from_conservative(conservative_soln, conservative_soln_gradient);
    // -- Magnitude: same magnitude calculation as Smagorinsky model with the sqrt(2) factor, see Lilly 1991
    const real strain_rate_tensor_magnitude = sqrt(2.0*get_tensor_magnitude_sqr(strain_rate_tensor));

    // Compute divergence of velocity
    real strain_rate_tensor_trace = 0.0;
    for(int i=0; i<dim; ++i) {
        strain_rate_tensor_trace += strain_rate_tensor[i][i];
    }

    // Compute the deviatoric strain rate tensor
    dealii::Tensor<2,dim,real> deviatoric_strain_rate_tensor;
    for(int i=0; i<dim; ++i) {
        for(int j=0; j<dim; ++j) {
            matrix_M[i][j] = strain_rate_tensor_magnitude*strain_rate_tensor[i][j];
        }
        matrix_M[i][i] -= strain_rate_tensor_magnitude*(1.0/3.0)*strain_rate_tensor_trace;
    }
    return matrix_M;
}

//----------------------------------------------------------------
template <int dim, int nstate, typename real>
real NavierStokes<dim,nstate,real>
::get_tensor_product_magnitude_sqr (
    const dealii::Tensor<2,dim,real> &tensor1,
    const dealii::Tensor<2,dim,real> &tensor2) const
{
    real tensor_product_magnitude_sqr = 0.0;
    for (int i=0; i<dim; ++i) {
        for (int j=0; j<dim; ++j) {
            tensor_product_magnitude_sqr += tensor1[i][j]*tensor2[i][j];
        }
    }
    return tensor_product_magnitude_sqr;
}

template <int dim, int nstate, typename real>
std::array<dealii::Tensor<1,dim,real>,nstate> NavierStokes<dim,nstate,real>
::dissipative_flux (
    const std::array<real,nstate> &conservative_soln,
    const std::array<dealii::Tensor<1,dim,real>,nstate> &solution_gradient) const
{
    /* Nondimensionalized viscous flux (i.e. dissipative flux)
     * Reference: Masatsuka 2018 "I do like CFD", p.148, eq.(4.12.1-4.12.4)
     */
    std::array<dealii::Tensor<1,dim,real>,nstate> viscous_flux = dissipative_flux_templated<real>(conservative_soln, solution_gradient);
    return viscous_flux;
}

template <int dim, int nstate, typename real>
dealii::Tensor<1,dim,real> NavierStokes<dim,nstate,real>
::compute_scaled_viscosity_gradient (
    const std::array<real,nstate> &primitive_soln,
    const dealii::Tensor<1,dim,real> &temperature_gradient) const
{
    /* Gradient of the scaled nondimensionalized viscosity coefficient
     * Reference: Masatsuka 2018 "I do like CFD", p.148, eq.(4.14.14 and 4.14.17)
     */
    const real temperature = this->compute_temperature(primitive_soln); // from Euler
    const real scaled_viscosity_coefficient = compute_scaled_viscosity_coefficient(primitive_soln);

    // Eq.(4.14.17)
    real dmudT = 0.5*(scaled_viscosity_coefficient/(temperature + temperature_ratio))*(1.0 + 3.0*temperature_ratio/temperature);

    // Gradient (dmudX) from dmudT and dTdX
    dealii::Tensor<1,dim,real> scaled_viscosity_coefficient_gradient;
    for (int d=0; d<dim; d++) {
        scaled_viscosity_coefficient_gradient[d] = dmudT*temperature_gradient[d];
    }

    return scaled_viscosity_coefficient_gradient;
}

// Returns the value from a CoDiPack or Sacado variable.
template<typename real>
double getValue(const real &x) {
    if constexpr(std::is_same<real,double>::value) {
        return x;
    }
    else if constexpr(std::is_same<real,FadType>::value) {
        return x.val(); // sacado
    } 
    else if constexpr(std::is_same<real,FadFadType>::value) {
        return x.val().val(); // sacado
    }
    else if constexpr(std::is_same<real,RadType>::value) {
      return x.value(); // CoDiPack
    } 
    else if(std::is_same<real,RadFadType>::value) {
        return x.value().value(); // CoDiPack
    }
}

template <int dim, int nstate, typename real>
dealii::Tensor<2,nstate,real> NavierStokes<dim,nstate,real>
::dissipative_flux_directional_jacobian (
    const std::array<real,nstate> &conservative_soln,
    const std::array<dealii::Tensor<1,dim,real>,nstate> &solution_gradient,
    const dealii::Tensor<1,dim,real> &normal) const
{
    using adtype = FadType;

    // Initialize AD objects
    std::array<adtype,nstate> AD_conservative_soln;
    std::array<dealii::Tensor<1,dim,adtype>,nstate> AD_solution_gradient;
    for (int s=0; s<nstate; s++) {
        adtype ADvar(nstate, s, getValue<real>(conservative_soln[s])); // create AD variable
        AD_conservative_soln[s] = ADvar;
        for (int d=0;d<dim;d++) {
            AD_solution_gradient[s][d] = getValue<real>(solution_gradient[s][d]);
        }
    }

    // Compute AD dissipative flux
    std::array<dealii::Tensor<1,dim,adtype>,nstate> AD_dissipative_flux = dissipative_flux_templated<adtype>(AD_conservative_soln, AD_solution_gradient);

    // Assemble the directional Jacobian
    dealii::Tensor<2,nstate,real> jacobian;
    for (int sp=0; sp<nstate; sp++) {
        // for each perturbed state (sp) variable
        for (int s=0; s<nstate; s++) {
            jacobian[s][sp] = 0.0;
            for (int d=0;d<dim;d++) {
                // Compute directional jacobian
                jacobian[s][sp] += AD_dissipative_flux[s][d].dx(sp)*normal[d];
            }
        }
    }
    return jacobian;
}

template <int dim, int nstate, typename real>
dealii::Tensor<2,nstate,real> NavierStokes<dim,nstate,real>
::dissipative_flux_directional_jacobian_wrt_gradient_component (
    const std::array<real,nstate> &conservative_soln,
    const std::array<dealii::Tensor<1,dim,real>,nstate> &solution_gradient,
    const dealii::Tensor<1,dim,real> &normal,
    const int d_gradient) const
{
    using adtype = FadType;

    // Initialize AD objects
    std::array<adtype,nstate> AD_conservative_soln;
    std::array<dealii::Tensor<1,dim,adtype>,nstate> AD_solution_gradient;
    for (int s=0; s<nstate; s++) {
        AD_conservative_soln[s] = getValue<real>(conservative_soln[s]);
        for (int d=0;d<dim;d++) {
            if(d == d_gradient){
                adtype ADvar(nstate, s, getValue<real>(solution_gradient[s][d])); // create AD variable
                AD_solution_gradient[s][d] = ADvar;
            }
            else {
                AD_solution_gradient[s][d] = getValue<real>(solution_gradient[s][d]);
            }
        }
    }

    // Compute AD dissipative flux
    std::array<dealii::Tensor<1,dim,adtype>,nstate> AD_dissipative_flux = dissipative_flux_templated<adtype>(AD_conservative_soln, AD_solution_gradient);

    // Assemble the directional Jacobian
    dealii::Tensor<2,nstate,real> jacobian;
    for (int sp=0; sp<nstate; sp++) {
        // for each perturbed state (sp) variable
        for (int s=0; s<nstate; s++) {
            jacobian[s][sp] = 0.0;
            for (int d=0;d<dim;d++) {
                // Compute directional jacobian
                jacobian[s][sp] += AD_dissipative_flux[s][d].dx(sp)*normal[d];
            }
        }
    }
    return jacobian;
}

template <int dim, int nstate, typename real>
std::array<real,nstate> NavierStokes<dim,nstate,real>
::dissipative_source_term (
    const dealii::Point<dim,real> &pos) const
{    
    // Get Manufactured Solution values
    const std::array<real,nstate> manufactured_solution = this->get_manufactured_solution_value(pos); // from Euler
    
    // Get Manufactured Solution gradient
    const std::array<dealii::Tensor<1,dim,real>,nstate> manufactured_solution_gradient = this->get_manufactured_solution_gradient(pos); // from Euler
    
    // Get Manufactured Solution hessian
    std::array<dealii::SymmetricTensor<2,dim,real>,nstate> manufactured_solution_hessian;
    for (int s=0; s<nstate; s++) {
        dealii::SymmetricTensor<2,dim,real> hessian = this->manufactured_solution_function->hessian(pos,s);
        for (int dr=0;dr<dim;dr++) {
            for (int dc=0;dc<dim;dc++) {
                manufactured_solution_hessian[s][dr][dc] = hessian[dr][dc];
            }
        }
    }

    // First term -- wrt to the conservative variables
    // This is similar, should simply provide this function a flux_directional_jacobian() -- could restructure later
    dealii::Tensor<1,nstate,real> dissipative_flux_divergence;
    for (int d=0;d<dim;d++) {
        dealii::Tensor<1,dim,real> normal;
        normal[d] = 1.0;
        const dealii::Tensor<2,nstate,real> jacobian = dissipative_flux_directional_jacobian(manufactured_solution, manufactured_solution_gradient, normal);
        
        // get the directional jacobian wrt gradient
        std::array<dealii::Tensor<2,nstate,real>,dim> jacobian_wrt_gradient;
        for (int d_gradient=0;d_gradient<dim;d_gradient++) {
            
            // get the directional jacobian wrt gradient component (x,y,z)
            const dealii::Tensor<2,nstate,real> jacobian_wrt_gradient_component = dissipative_flux_directional_jacobian_wrt_gradient_component(manufactured_solution, manufactured_solution_gradient, normal, d_gradient);
            
            // store each component in jacobian_wrt_gradient -- could do this in the function used above
            for (int sr = 0; sr < nstate; ++sr) {
                for (int sc = 0; sc < nstate; ++sc) {
                    jacobian_wrt_gradient[d_gradient][sr][sc] = jacobian_wrt_gradient_component[sr][sc];
                }
            }
        }
        for (int sr = 0; sr < nstate; ++sr) {
            real jac_grad_row = 0.0;
            for (int sc = 0; sc < nstate; ++sc) {
                jac_grad_row += jacobian[sr][sc]*manufactured_solution_gradient[sc][d];
                // Second term -- wrt to the gradient of conservative variables
                // -- add the contribution of each gradient component (e.g. x,y,z for dim==3)
                for (int d_gradient=0;d_gradient<dim;d_gradient++) {
                    jac_grad_row += jacobian_wrt_gradient[d_gradient][sr][sc]*manufactured_solution_hessian[sc][d_gradient][d]; // symmetric so d indexing works both ways
                }
            }
            dissipative_flux_divergence[sr] += jac_grad_row;
        }
    }
    std::array<real,nstate> dissipative_source_term;
    for (int s=0; s<nstate; s++) {
        dissipative_source_term[s] = dissipative_flux_divergence[s];
    }

    return dissipative_source_term;
}

template <int dim, int nstate, typename real>
std::array<real,nstate> NavierStokes<dim,nstate,real>
::source_term (
    const dealii::Point<dim,real> &pos,
    const std::array<real,nstate> &/*conservative_soln*/,
    const real /*current_time*/) const
{
    // will probably have to change this line: -- modify so we only need to provide a jacobian
    const std::array<real,nstate> conv_source_term = this->convective_source_term(pos);
    const std::array<real,nstate> diss_source_term = dissipative_source_term(pos);
    std::array<real,nstate> source_term;
    for (int s=0; s<nstate; s++)
    {
        source_term[s] = conv_source_term[s] + diss_source_term[s];
    }
    return source_term;
}

template <int dim, int nstate, typename real>
dealii::Tensor<2,nstate,real> NavierStokes<dim,nstate,real>
::convective_flux_directional_jacobian_via_dfad (
    std::array<real,nstate> &conservative_soln,
    const dealii::Tensor<1,dim,real> &normal) const
{
    using adtype = FadType;

    // Initialize AD objects
    std::array<adtype,nstate> AD_conservative_soln;
    for (int s=0; s<nstate; s++) {
        adtype ADvar(nstate, s, getValue<real>(conservative_soln[s])); // create AD variable
        AD_conservative_soln[s] = ADvar;
    }

    // Compute AD convective flux
    // -- taken exactly from euler.cpp:
    std::array<dealii::Tensor<1,dim,adtype>,nstate> AD_conv_flux;
    const adtype density = AD_conservative_soln[0];
    const adtype pressure = this->template compute_pressure<adtype>(AD_conservative_soln);
    const dealii::Tensor<1,dim,adtype> vel = this->template compute_velocities<adtype>(AD_conservative_soln);
    const adtype specific_total_energy = AD_conservative_soln[nstate-1]/AD_conservative_soln[0];
    const adtype specific_total_enthalpy = specific_total_energy + pressure/density;
    for (int flux_dim=0; flux_dim<dim; ++flux_dim) {
        // Density equation
        AD_conv_flux[0][flux_dim] = AD_conservative_soln[1+flux_dim];
        // Momentum equation
        for (int velocity_dim=0; velocity_dim<dim; ++velocity_dim){
            AD_conv_flux[1+velocity_dim][flux_dim] = density*vel[flux_dim]*vel[velocity_dim];
        }
        AD_conv_flux[1+flux_dim][flux_dim] += pressure; // Add diagonal of pressure
        // Energy equation
        AD_conv_flux[nstate-1][flux_dim] = density*vel[flux_dim]*specific_total_enthalpy;
    }
    // -- end of computing the AD convective flux

    // Assemble the directional Jacobian
    dealii::Tensor<2,nstate,real> jacobian;
    for (int sp=0; sp<nstate; sp++) {
        // for each perturbed state (sp) variable
        for (int s=0; s<nstate; s++) {
            jacobian[s][sp] = 0.0;
            for (int d=0;d<dim;d++) {
                // Compute directional jacobian
                jacobian[s][sp] += AD_conv_flux[s][d].dx(sp)*normal[d];
            }
        }
    }
    return jacobian;
}

template <int dim, int nstate, typename real>
inline real NavierStokes<dim,nstate,real>
::compute_scaled_viscosity_coefficient_derivative_wrt_temperature_via_dfad (
    std::array<real,nstate> &conservative_soln) const
{
    using adtype = FadType;

    // Step 1: Primitive solution
    const std::array<real,nstate> primitive_soln = this->template convert_conservative_to_primitive_templated<real>(conservative_soln); // from Euler
    
    // Step 2: Compute temperature
    real temperature = this->template compute_temperature<real>(primitive_soln); // from Euler

    // Initialize AD objects
    adtype AD_temperature(1, 0, getValue<real>(temperature));
    
    // Compute the AD scaled viscosity coefficient
    adtype viscosity_coefficient = ((1.0 + temperature_ratio)/(AD_temperature + temperature_ratio))*pow(AD_temperature,1.5);
    adtype scaled_viscosity_coefficient = viscosity_coefficient/reynolds_number_inf;

    // Get the derivative from AD
    real dmudT = scaled_viscosity_coefficient.dx(0);

    return dmudT;
}

template <int dim, int nstate, typename real>
template<typename real2>
std::array<dealii::Tensor<1,dim,real2>,nstate> NavierStokes<dim,nstate,real>
::dissipative_flux_templated (
    const std::array<real2,nstate> &conservative_soln,
    const std::array<dealii::Tensor<1,dim,real2>,nstate> &solution_gradient) const
{
    /* Nondimensionalized viscous flux (i.e. dissipative flux)
     * Reference: Masatsuka 2018 "I do like CFD", p.148, eq.(4.12.1-4.12.4)
     */

    // Step 1: Primitive solution
    const std::array<real2,nstate> primitive_soln = this->template convert_conservative_to_primitive_templated<real2>(conservative_soln); // from Euler
    
    // Step 2: Gradient of primitive solution
    const std::array<dealii::Tensor<1,dim,real2>,nstate> primitive_soln_gradient = this->template convert_conservative_gradient_to_primitive_gradient_templated<real2>(conservative_soln, solution_gradient);
    
    // Step 3: Viscous stress tensor, Velocities, Heat flux
    const dealii::Tensor<2,dim,real2> viscous_stress_tensor = compute_viscous_stress_tensor<real2>(primitive_soln, primitive_soln_gradient);
    const dealii::Tensor<1,dim,real2> vel = this->template extract_velocities_from_primitive<real2>(primitive_soln); // from Euler
    const dealii::Tensor<1,dim,real2> heat_flux = compute_heat_flux<real2>(primitive_soln, primitive_soln_gradient);

    // Step 4: Construct viscous flux; Note: sign corresponds to LHS
    const std::array<dealii::Tensor<1,dim,real2>,nstate> viscous_flux = dissipative_flux_given_velocities_viscous_stress_tensor_and_heat_flux<real2>(vel,viscous_stress_tensor,heat_flux);
    return viscous_flux;
}

template <int dim, int nstate, typename real>
std::array<real,nstate> NavierStokes<dim,nstate,real>
::dissipative_flux_dot_normal (
        const std::array<real,nstate> &solution,
        const std::array<dealii::Tensor<1,dim,real>,nstate> &solution_gradient,
        const std::array<real,nstate> &/*filtered_solution*/,
        const std::array<dealii::Tensor<1,dim,real>,nstate> &/*filtered_solution_gradient*/,
        const bool on_boundary,
        const dealii::types::global_dof_index /*cell_index*/,
        const dealii::Tensor<1,dim,real> &normal,
        const int boundary_type)
{
    std::array<dealii::Tensor<1,dim,real>,nstate> dissipative_flux;
    std::array<real,nstate> dissipative_flux_dot_normal;
    dissipative_flux_dot_normal.fill(0.0); // initialize
    // Associated thermal boundary condition
    if((on_boundary && (thermal_boundary_condition_type == thermal_boundary_condition_enum::adiabatic))
        && ((boundary_type == 1001) || (boundary_type == 1006))) { 

        /** If adiabatic on either slip (1001) or no-slip (1006) wall BCs */
        // adiabatic boundary
        // --> Modify viscous flux such that normal_vector dot gradient of temperature must be zero

        // REFERENCES:
        /* (1) Masatsuka 2018 "I do like CFD", p.148, eq.(4.12.1-4.12.4)
         * (2) For the boundary condition case, refer to the equation above equation 458 of the following paper:
         *  Hartmann, Ralf. "Numerical analysis of higher order discontinuous Galerkin finite element methods." (2008): 1-107.
         */

        // Step 1: Primitive solution
        const std::array<real,nstate> primitive_soln = this->template convert_conservative_to_primitive_templated<real>(solution); // from Euler
        
        // Step 2: Gradient of primitive solution
        const std::array<dealii::Tensor<1,dim,real>,nstate> primitive_soln_gradient = this->template convert_conservative_gradient_to_primitive_gradient_templated<real>(solution, solution_gradient);
        
        // Step 3: Viscous stress tensor, Velocities, Heat flux
        const dealii::Tensor<2,dim,real> viscous_stress_tensor = compute_viscous_stress_tensor<real>(primitive_soln, primitive_soln_gradient);
        const dealii::Tensor<1,dim,real> vel = this->template extract_velocities_from_primitive<real>(primitive_soln); // from Euler
        /* ---> Impose adiabatic boundary condition by modifying the heat flux. */
        dealii::Tensor<1,dim,real> heat_flux;
        for (int flux_dim=0; flux_dim<dim; ++flux_dim) {
            // set the heat flux to zero since we want the normal dot gradient of temperature to be zero for an adiabatic boundary
            heat_flux[flux_dim] = 0.0;
        }

        // Step 4: Construct viscous flux; Note: sign corresponds to LHS
        dissipative_flux = dissipative_flux_given_velocities_viscous_stress_tensor_and_heat_flux<real>(vel,viscous_stress_tensor,heat_flux);
    } else {
        // if not on boundary and for all other types of boundary conditions (including isothermal) --> no change to dissipative flux
        // no change to dissipative flux for BCs that do not impose a condition on the gradient at the boundary
        dissipative_flux = dissipative_flux_templated<real>(solution,solution_gradient);
    }

    // compute the dot product with the normal vector
    for (int s=0; s<nstate; s++) {
        for (int d=0; d<dim; ++d) {
            dissipative_flux_dot_normal[s] += dissipative_flux[s][d] * normal[d];//compute dot product
        }
    }

    return dissipative_flux_dot_normal;
}

template <int dim, int nstate, typename real>
template<typename real2>
std::array<dealii::Tensor<1,dim,real2>,nstate> NavierStokes<dim,nstate,real>
::dissipative_flux_given_velocities_viscous_stress_tensor_and_heat_flux (
    const dealii::Tensor<1,dim,real2> &vel,
    const dealii::Tensor<2,dim,real2> &viscous_stress_tensor,
    const dealii::Tensor<1,dim,real2> &heat_flux) const
{
    /* Nondimensionalized viscous flux (i.e. dissipative flux)
     * Reference: Masatsuka 2018 "I do like CFD", p.148, eq.(4.12.1-4.12.4)
     */

    /* Construct viscous flux given velocities, viscous stress tensor,
     * and heat flux; Note: sign corresponds to LHS
     */
    std::array<dealii::Tensor<1,dim,real2>,nstate> viscous_flux;
    for (int flux_dim=0; flux_dim<dim; ++flux_dim) {
        // Density equation
        viscous_flux[0][flux_dim] = 0.0;
        // Momentum equation
        for (int stress_dim=0; stress_dim<dim; ++stress_dim){
            viscous_flux[1+stress_dim][flux_dim] = -viscous_stress_tensor[stress_dim][flux_dim];
        }
        // Energy equation
        viscous_flux[nstate-1][flux_dim] = 0.0;
        for (int stress_dim=0; stress_dim<dim; ++stress_dim){
           viscous_flux[nstate-1][flux_dim] -= vel[stress_dim]*viscous_stress_tensor[flux_dim][stress_dim];
        }
        viscous_flux[nstate-1][flux_dim] += heat_flux[flux_dim];
    }
    return viscous_flux;
}

template <int dim, int nstate, typename real>
void NavierStokes<dim,nstate,real>
::boundary_wall (
   const dealii::Tensor<1,dim,real> &/*normal_int*/,
   const std::array<real,nstate> &soln_int,
   const std::array<dealii::Tensor<1,dim,real>,nstate> &soln_grad_int,
   std::array<real,nstate> &soln_bc,
   std::array<dealii::Tensor<1,dim,real>,nstate> &soln_grad_bc) const
{
    using thermal_boundary_condition_enum = Parameters::NavierStokesParam::ThermalBoundaryCondition;

    // No-slip wall boundary conditions
    // Given by equations 460-461 of the following paper
    // Hartmann, Ralf. "Numerical analysis of higher order discontinuous Galerkin finite element methods." (2008): 1-107.
    const std::array<real,nstate> primitive_interior_values = this->template convert_conservative_to_primitive_templated<real>(soln_int);

    // Copy density
    std::array<real,nstate> primitive_boundary_values;
    primitive_boundary_values[0] = primitive_interior_values[0];

    // Associated thermal boundary condition
    if(thermal_boundary_condition_type == thermal_boundary_condition_enum::isothermal) { 
        // isothermal boundary
        primitive_boundary_values[nstate-1] = this->compute_pressure_from_density_temperature(primitive_boundary_values[0], isothermal_wall_temperature);
    } else if(thermal_boundary_condition_type == thermal_boundary_condition_enum::adiabatic) {
        // adiabatic boundary
        primitive_boundary_values[nstate-1] = primitive_interior_values[nstate-1];
    }
    
    // No-slip boundary condition on velocity
    dealii::Tensor<1,dim,real> velocities_bc;
    for (int d=0; d<dim; d++) {
        velocities_bc[d] = 0.0;
    }
    for (int d=0; d<dim; ++d) {
        primitive_boundary_values[1+d] = velocities_bc[d];
    }

    // Apply boundary conditions:
    // -- solution at boundary
    const std::array<real,nstate> modified_conservative_boundary_values = this->convert_primitive_to_conservative(primitive_boundary_values);
    for (int istate=0; istate<nstate; ++istate) {
        soln_bc[istate] = modified_conservative_boundary_values[istate];
    }
    // -- gradient of solution at boundary
    for (int istate=0; istate<nstate; ++istate) {
        soln_grad_bc[istate] = soln_grad_int[istate];
    }
}

template <int dim, int nstate, typename real>
void NavierStokes<dim,nstate,real>
::boundary_manufactured_solution (
    const dealii::Point<dim, real> &pos,
    const dealii::Tensor<1,dim,real> &/*normal_int*/,
    const std::array<real,nstate> &/*soln_int*/,
    const std::array<dealii::Tensor<1,dim,real>,nstate> &/*soln_grad_int*/,
    std::array<real,nstate> &soln_bc,
    std::array<dealii::Tensor<1,dim,real>,nstate> &soln_grad_bc) const
{
    // Manufactured solution boundary condition 
    // Note: This is consistent with Navah & Nadarajah (2018)
    std::array<real,nstate> boundary_values;
    std::array<dealii::Tensor<1,dim,real>,nstate> boundary_gradients;
    for (int i=0; i<nstate; i++) {
        boundary_values[i] = this->manufactured_solution_function->value (pos, i);
        boundary_gradients[i] = this->manufactured_solution_function->gradient (pos, i);
    }
    for (int istate=0; istate<nstate; istate++) {
        soln_bc[istate] = boundary_values[istate];
        // soln_grad_bc[istate] = soln_grad_int[istate]; // done in convection_diffusion.cpp
        soln_grad_bc[istate] = boundary_gradients[istate];
    }
}

template <int dim, int nstate, typename real>
dealii::Vector<double> NavierStokes<dim,nstate,real>::post_compute_derived_quantities_vector (
    const dealii::Vector<double>              &uh,
    const std::vector<dealii::Tensor<1,dim> > &duh,
    const std::vector<dealii::Tensor<2,dim> > &dduh,
    const dealii::Tensor<1,dim>               &normals,
    const dealii::Point<dim>                  &evaluation_points) const
{
    std::vector<std::string> names = post_get_names ();
    dealii::Vector<double> computed_quantities = PhysicsBase<dim,nstate,real>::post_compute_derived_quantities_vector ( uh, duh, dduh, normals, evaluation_points);
    unsigned int current_data_index = computed_quantities.size() - 1;
    computed_quantities.grow_or_shrink(names.size());
    if constexpr (std::is_same<real,double>::value) {

        std::array<double, nstate> conservative_soln;
        for (unsigned int s=0; s<nstate; ++s) {
            conservative_soln[s] = uh(s);
        }
        const std::array<double, nstate> primitive_soln = this->template convert_conservative_to_primitive_templated<real>(conservative_soln);
        // if (primitive_soln[0] < 0) this->pcout << evaluation_points << std::endl;

        std::array<dealii::Tensor<1,dim,double>,nstate> conservative_soln_gradient;
        for (unsigned int s=0; s<nstate; ++s) {
            for (unsigned int d=0; d<dim; ++d) {
                conservative_soln_gradient[s][d] = duh[s][d];
            }
        }

        // Density
        computed_quantities(++current_data_index) = primitive_soln[0];
        // Velocities
        for (unsigned int d=0; d<dim; ++d) {
            computed_quantities(++current_data_index) = primitive_soln[1+d];
        }
        // Momentum
        for (unsigned int d=0; d<dim; ++d) {
            computed_quantities(++current_data_index) = conservative_soln[1+d];
        }
        // Total Energy
        computed_quantities(++current_data_index) = conservative_soln[nstate-1];
        // Pressure
        computed_quantities(++current_data_index) = primitive_soln[nstate-1];
        // Pressure coefficient
        computed_quantities(++current_data_index) = (primitive_soln[nstate-1] - this->pressure_inf) / this->dynamic_pressure_inf;
        // Temperature
        computed_quantities(++current_data_index) = this->template compute_temperature<real>(primitive_soln);
        // Entropy generation
        computed_quantities(++current_data_index) = this->compute_entropy_measure(conservative_soln) - this->entropy_inf;
        // Mach Number
        computed_quantities(++current_data_index) = this->compute_mach_number(conservative_soln);
        if constexpr(dim==3) {
            // Vorticity
            dealii::Tensor<1,3,double> vorticity = compute_vorticity<double>(conservative_soln,conservative_soln_gradient);
            for (unsigned int d=0; d<3; ++d) {
                computed_quantities(++current_data_index) = vorticity[d];
            }
        }
        // Vorticity magnitude
        computed_quantities(++current_data_index) = compute_vorticity_magnitude(conservative_soln,conservative_soln_gradient);
        // Enstrophy
        computed_quantities(++current_data_index) = compute_enstrophy(conservative_soln,conservative_soln_gradient);
        // Second-invariant Q
        computed_quantities(++current_data_index) = compute_second_invariant(conservative_soln,conservative_soln_gradient);
        // Dilatation
        computed_quantities(++current_data_index) = compute_dilatation(conservative_soln,conservative_soln_gradient);
        // Density gradient magnitude
        computed_quantities(++current_data_index) = compute_density_gradient_magnitude(conservative_soln,conservative_soln_gradient);

    }
    if (computed_quantities.size()-1 != current_data_index) {
        this->pcout << " Did not assign a value to all the data. Missing " << computed_quantities.size() - current_data_index << " variables."
                  << " If you added a new output variable, make sure the names and DataComponentInterpretation match the above. "
                  << std::endl;
    }

    return computed_quantities;
}

template <int dim, int nstate, typename real>
std::vector<dealii::DataComponentInterpretation::DataComponentInterpretation> NavierStokes<dim,nstate,real>
::post_get_data_component_interpretation () const
{
    namespace DCI = dealii::DataComponentInterpretation;
    std::vector<DCI::DataComponentInterpretation> interpretation = PhysicsBase<dim,nstate,real>::post_get_data_component_interpretation (); // state variables
    interpretation.push_back (DCI::component_is_scalar); // Density
    for (unsigned int d=0; d<dim; ++d) {
        interpretation.push_back (DCI::component_is_part_of_vector); // Velocity
    }
    for (unsigned int d=0; d<dim; ++d) {
        interpretation.push_back (DCI::component_is_part_of_vector); // Momentum
    }
    interpretation.push_back (DCI::component_is_scalar); // Total Energy
    interpretation.push_back (DCI::component_is_scalar); // Pressure
    interpretation.push_back (DCI::component_is_scalar); // Pressure coefficient
    interpretation.push_back (DCI::component_is_scalar); // Temperature
    interpretation.push_back (DCI::component_is_scalar); // Entropy generation
    interpretation.push_back (DCI::component_is_scalar); // Mach number
    if constexpr(dim==3) {
        for (unsigned int d=0; d<3; ++d) {
            interpretation.push_back (DCI::component_is_part_of_vector); // Vorticity
        }
    }
    interpretation.push_back (DCI::component_is_scalar); // Vorticity magnitude
    interpretation.push_back (DCI::component_is_scalar); // Enstrophy
    interpretation.push_back (DCI::component_is_scalar); // Second-invariant Q
    interpretation.push_back (DCI::component_is_scalar); // Dilatation
    interpretation.push_back (DCI::component_is_scalar); // Density gradient magnitude

    std::vector<std::string> names = post_get_names();
    if (names.size() != interpretation.size()) {
        this->pcout << "Number of DataComponentInterpretation is not the same as number of names for output file" << std::endl;
    }
    return interpretation;
}


template <int dim, int nstate, typename real>
std::vector<std::string> NavierStokes<dim,nstate,real>
::post_get_names () const
{
    std::vector<std::string> names = PhysicsBase<dim,nstate,real>::post_get_names ();
    names.push_back ("density");
    for (unsigned int d=0; d<dim; ++d) {
      names.push_back ("velocity");
    }
    for (unsigned int d=0; d<dim; ++d) {
      names.push_back ("momentum");
    }
    names.push_back ("total_energy");
    names.push_back ("pressure");
    names.push_back ("pressure_coeffcient");
    names.push_back ("temperature");

    names.push_back ("entropy_generation");
    names.push_back ("mach_number");
    if constexpr(dim==3) {
        for (unsigned int d=0; d<3; ++d) {
            names.push_back ("vorticity");
        }
    }
    names.push_back ("vorticity_magnitude");
    names.push_back ("enstrophy");
    names.push_back ("second_invariant_Q");
    names.push_back ("dilatation");
    names.push_back ("density_gradient_magnitude");

    return names;
}

template <int dim, int nstate, typename real>
dealii::UpdateFlags NavierStokes<dim,nstate,real>
::post_get_needed_update_flags () const
{
    //return update_values | update_gradients;
    return dealii::update_values
           | dealii::update_quadrature_points
           | dealii::update_gradients
           ;
}

// Instantiate explicitly
template class NavierStokes < PHILIP_DIM, PHILIP_DIM+2, double >;
template class NavierStokes < PHILIP_DIM, PHILIP_DIM+2, FadType  >;
template class NavierStokes < PHILIP_DIM, PHILIP_DIM+2, RadType  >;
template class NavierStokes < PHILIP_DIM, PHILIP_DIM+2, FadFadType >;
template class NavierStokes < PHILIP_DIM, PHILIP_DIM+2, RadFadType >;

//==============================================================================
// -> Templated member functions:
//------------------------------------------------------------------------------
// -->Required templated member functions by unit tests
//------------------------------------------------------------------------------
// -- compute_scaled_viscosity_coefficient()
template double     NavierStokes < PHILIP_DIM, PHILIP_DIM+2, double    >::compute_scaled_viscosity_coefficient< double     >(const std::array<double    ,PHILIP_DIM+2> &primitive_soln) const;
template FadType    NavierStokes < PHILIP_DIM, PHILIP_DIM+2, FadType   >::compute_scaled_viscosity_coefficient< FadType    >(const std::array<FadType   ,PHILIP_DIM+2> &primitive_soln) const;
template RadType    NavierStokes < PHILIP_DIM, PHILIP_DIM+2, RadType   >::compute_scaled_viscosity_coefficient< RadType    >(const std::array<RadType   ,PHILIP_DIM+2> &primitive_soln) const;
template FadFadType NavierStokes < PHILIP_DIM, PHILIP_DIM+2, FadFadType>::compute_scaled_viscosity_coefficient< FadFadType >(const std::array<FadFadType,PHILIP_DIM+2> &primitive_soln) const;
template RadFadType NavierStokes < PHILIP_DIM, PHILIP_DIM+2, RadFadType>::compute_scaled_viscosity_coefficient< RadFadType >(const std::array<RadFadType,PHILIP_DIM+2> &primitive_soln) const;
// -- -- instantiate all the real types with real2 = FadType for automatic differentiation in classes derived from LargeEddySimulationBase
template FadType    NavierStokes < PHILIP_DIM, PHILIP_DIM+2, double    >::compute_scaled_viscosity_coefficient< FadType    >(const std::array<FadType   ,PHILIP_DIM+2> &primitive_soln) const;
template FadType    NavierStokes < PHILIP_DIM, PHILIP_DIM+2, RadType   >::compute_scaled_viscosity_coefficient< FadType    >(const std::array<FadType   ,PHILIP_DIM+2> &primitive_soln) const;
template FadType    NavierStokes < PHILIP_DIM, PHILIP_DIM+2, FadFadType>::compute_scaled_viscosity_coefficient< FadType    >(const std::array<FadType   ,PHILIP_DIM+2> &primitive_soln) const;
template FadType    NavierStokes < PHILIP_DIM, PHILIP_DIM+2, RadFadType>::compute_scaled_viscosity_coefficient< FadType    >(const std::array<FadType   ,PHILIP_DIM+2> &primitive_soln) const;
//------------------------------------------------------------------------------
// -->Required templated member functions by classes derived from ModelBase or FlowSolverCaseBase
//------------------------------------------------------------------------------
// -- compute_wall_shear_stress()
template double     NavierStokes<PHILIP_DIM,PHILIP_DIM+2,double    >::compute_wall_shear_stress<double    >(const std::array<double    ,PHILIP_DIM+2> &conservative_soln, const std::array<dealii::Tensor<1,PHILIP_DIM,double    >,PHILIP_DIM+2> &conservative_soln_gradient, const dealii::Tensor<1,PHILIP_DIM,double    > &normal_vector) const;
template FadType    NavierStokes<PHILIP_DIM,PHILIP_DIM+2,FadType   >::compute_wall_shear_stress<FadType   >(const std::array<FadType   ,PHILIP_DIM+2> &conservative_soln, const std::array<dealii::Tensor<1,PHILIP_DIM,FadType   >,PHILIP_DIM+2> &conservative_soln_gradient, const dealii::Tensor<1,PHILIP_DIM,FadType   > &normal_vector) const;
template RadType    NavierStokes<PHILIP_DIM,PHILIP_DIM+2,RadType   >::compute_wall_shear_stress<RadType   >(const std::array<RadType   ,PHILIP_DIM+2> &conservative_soln, const std::array<dealii::Tensor<1,PHILIP_DIM,RadType   >,PHILIP_DIM+2> &conservative_soln_gradient, const dealii::Tensor<1,PHILIP_DIM,RadType   > &normal_vector) const;
template FadFadType NavierStokes<PHILIP_DIM,PHILIP_DIM+2,FadFadType>::compute_wall_shear_stress<FadFadType>(const std::array<FadFadType,PHILIP_DIM+2> &conservative_soln, const std::array<dealii::Tensor<1,PHILIP_DIM,FadFadType>,PHILIP_DIM+2> &conservative_soln_gradient, const dealii::Tensor<1,PHILIP_DIM,FadFadType> &normal_vector) const;
template RadFadType NavierStokes<PHILIP_DIM,PHILIP_DIM+2,RadFadType>::compute_wall_shear_stress<RadFadType>(const std::array<RadFadType,PHILIP_DIM+2> &conservative_soln, const std::array<dealii::Tensor<1,PHILIP_DIM,RadFadType>,PHILIP_DIM+2> &conservative_soln_gradient, const dealii::Tensor<1,PHILIP_DIM,RadFadType> &normal_vector) const;
// -- extract_velocities_gradient_from_primitive_solution_gradient()
template dealii::Tensor<2,PHILIP_DIM,double    > NavierStokes<PHILIP_DIM,PHILIP_DIM+2,double    >::extract_velocities_gradient_from_primitive_solution_gradient<double    > (const std::array<dealii::Tensor<1,PHILIP_DIM,double    >,PHILIP_DIM+2> &primitive_soln_gradient) const;
template dealii::Tensor<2,PHILIP_DIM,FadType   > NavierStokes<PHILIP_DIM,PHILIP_DIM+2,FadType   >::extract_velocities_gradient_from_primitive_solution_gradient<FadType   > (const std::array<dealii::Tensor<1,PHILIP_DIM,FadType   >,PHILIP_DIM+2> &primitive_soln_gradient) const;
template dealii::Tensor<2,PHILIP_DIM,RadType   > NavierStokes<PHILIP_DIM,PHILIP_DIM+2,RadType   >::extract_velocities_gradient_from_primitive_solution_gradient<RadType   > (const std::array<dealii::Tensor<1,PHILIP_DIM,RadType   >,PHILIP_DIM+2> &primitive_soln_gradient) const;
template dealii::Tensor<2,PHILIP_DIM,FadFadType> NavierStokes<PHILIP_DIM,PHILIP_DIM+2,FadFadType>::extract_velocities_gradient_from_primitive_solution_gradient<FadFadType> (const std::array<dealii::Tensor<1,PHILIP_DIM,FadFadType>,PHILIP_DIM+2> &primitive_soln_gradient) const;
template dealii::Tensor<2,PHILIP_DIM,RadFadType> NavierStokes<PHILIP_DIM,PHILIP_DIM+2,RadFadType>::extract_velocities_gradient_from_primitive_solution_gradient<RadFadType> (const std::array<dealii::Tensor<1,PHILIP_DIM,RadFadType>,PHILIP_DIM+2> &primitive_soln_gradient) const;
// -- dissipative_flux_given_velocities_viscous_stress_tensor_and_heat_flux()
template std::array<dealii::Tensor<1,PHILIP_DIM,double    >,PHILIP_DIM+2> NavierStokes<PHILIP_DIM,PHILIP_DIM+2,double    >::dissipative_flux_given_velocities_viscous_stress_tensor_and_heat_flux<double    >(const dealii::Tensor<1,PHILIP_DIM,double    > &vel, const dealii::Tensor<2,PHILIP_DIM,double    > &viscous_stress_tensor, const dealii::Tensor<1,PHILIP_DIM,double    > &heat_flux) const;
template std::array<dealii::Tensor<1,PHILIP_DIM,FadType   >,PHILIP_DIM+2> NavierStokes<PHILIP_DIM,PHILIP_DIM+2,FadType   >::dissipative_flux_given_velocities_viscous_stress_tensor_and_heat_flux<FadType   >(const dealii::Tensor<1,PHILIP_DIM,FadType   > &vel, const dealii::Tensor<2,PHILIP_DIM,FadType   > &viscous_stress_tensor, const dealii::Tensor<1,PHILIP_DIM,FadType   > &heat_flux) const;
template std::array<dealii::Tensor<1,PHILIP_DIM,RadType   >,PHILIP_DIM+2> NavierStokes<PHILIP_DIM,PHILIP_DIM+2,RadType   >::dissipative_flux_given_velocities_viscous_stress_tensor_and_heat_flux<RadType   >(const dealii::Tensor<1,PHILIP_DIM,RadType   > &vel, const dealii::Tensor<2,PHILIP_DIM,RadType   > &viscous_stress_tensor, const dealii::Tensor<1,PHILIP_DIM,RadType   > &heat_flux) const;
template std::array<dealii::Tensor<1,PHILIP_DIM,FadFadType>,PHILIP_DIM+2> NavierStokes<PHILIP_DIM,PHILIP_DIM+2,FadFadType>::dissipative_flux_given_velocities_viscous_stress_tensor_and_heat_flux<FadFadType>(const dealii::Tensor<1,PHILIP_DIM,FadFadType> &vel, const dealii::Tensor<2,PHILIP_DIM,FadFadType> &viscous_stress_tensor, const dealii::Tensor<1,PHILIP_DIM,FadFadType> &heat_flux) const;
template std::array<dealii::Tensor<1,PHILIP_DIM,RadFadType>,PHILIP_DIM+2> NavierStokes<PHILIP_DIM,PHILIP_DIM+2,RadFadType>::dissipative_flux_given_velocities_viscous_stress_tensor_and_heat_flux<RadFadType>(const dealii::Tensor<1,PHILIP_DIM,RadFadType> &vel, const dealii::Tensor<2,PHILIP_DIM,RadFadType> &viscous_stress_tensor, const dealii::Tensor<1,PHILIP_DIM,RadFadType> &heat_flux) const;
// -- -- instantiate all the real types with real2 = FadType for automatic differentiation in classes derived from LargeEddySimulationBase
template std::array<dealii::Tensor<1,PHILIP_DIM,FadType   >,PHILIP_DIM+2> NavierStokes<PHILIP_DIM,PHILIP_DIM+2,double    >::dissipative_flux_given_velocities_viscous_stress_tensor_and_heat_flux<FadType   >(const dealii::Tensor<1,PHILIP_DIM,FadType   > &vel, const dealii::Tensor<2,PHILIP_DIM,FadType   > &viscous_stress_tensor, const dealii::Tensor<1,PHILIP_DIM,FadType   > &heat_flux) const;
template std::array<dealii::Tensor<1,PHILIP_DIM,FadType   >,PHILIP_DIM+2> NavierStokes<PHILIP_DIM,PHILIP_DIM+2,RadType   >::dissipative_flux_given_velocities_viscous_stress_tensor_and_heat_flux<FadType   >(const dealii::Tensor<1,PHILIP_DIM,FadType   > &vel, const dealii::Tensor<2,PHILIP_DIM,FadType   > &viscous_stress_tensor, const dealii::Tensor<1,PHILIP_DIM,FadType   > &heat_flux) const;
template std::array<dealii::Tensor<1,PHILIP_DIM,FadType   >,PHILIP_DIM+2> NavierStokes<PHILIP_DIM,PHILIP_DIM+2,FadFadType>::dissipative_flux_given_velocities_viscous_stress_tensor_and_heat_flux<FadType   >(const dealii::Tensor<1,PHILIP_DIM,FadType   > &vel, const dealii::Tensor<2,PHILIP_DIM,FadType   > &viscous_stress_tensor, const dealii::Tensor<1,PHILIP_DIM,FadType   > &heat_flux) const;
template std::array<dealii::Tensor<1,PHILIP_DIM,FadType   >,PHILIP_DIM+2> NavierStokes<PHILIP_DIM,PHILIP_DIM+2,RadFadType>::dissipative_flux_given_velocities_viscous_stress_tensor_and_heat_flux<FadType   >(const dealii::Tensor<1,PHILIP_DIM,FadType   > &vel, const dealii::Tensor<2,PHILIP_DIM,FadType   > &viscous_stress_tensor, const dealii::Tensor<1,PHILIP_DIM,FadType   > &heat_flux) const;
// -- compute_strain_rate_tensor()
template dealii::Tensor<2,PHILIP_DIM,double    > NavierStokes<PHILIP_DIM,PHILIP_DIM+2,double    >::compute_strain_rate_tensor<double    > (const dealii::Tensor<2,PHILIP_DIM,double    > &vel_gradient) const;
template dealii::Tensor<2,PHILIP_DIM,FadType   > NavierStokes<PHILIP_DIM,PHILIP_DIM+2,FadType   >::compute_strain_rate_tensor<FadType   > (const dealii::Tensor<2,PHILIP_DIM,FadType   > &vel_gradient) const;
template dealii::Tensor<2,PHILIP_DIM,RadType   > NavierStokes<PHILIP_DIM,PHILIP_DIM+2,RadType   >::compute_strain_rate_tensor<RadType   > (const dealii::Tensor<2,PHILIP_DIM,RadType   > &vel_gradient) const;
template dealii::Tensor<2,PHILIP_DIM,FadFadType> NavierStokes<PHILIP_DIM,PHILIP_DIM+2,FadFadType>::compute_strain_rate_tensor<FadFadType> (const dealii::Tensor<2,PHILIP_DIM,FadFadType> &vel_gradient) const;
template dealii::Tensor<2,PHILIP_DIM,RadFadType> NavierStokes<PHILIP_DIM,PHILIP_DIM+2,RadFadType>::compute_strain_rate_tensor<RadFadType> (const dealii::Tensor<2,PHILIP_DIM,RadFadType> &vel_gradient) const;
// -- -- instantiate all the real types with real2 = FadType for automatic differentiation in classes derived from LargeEddySimulationBase
template dealii::Tensor<2,PHILIP_DIM,FadType   > NavierStokes<PHILIP_DIM,PHILIP_DIM+2,double    >::compute_strain_rate_tensor<FadType   > (const dealii::Tensor<2,PHILIP_DIM,FadType   > &vel_gradient) const;
template dealii::Tensor<2,PHILIP_DIM,FadType   > NavierStokes<PHILIP_DIM,PHILIP_DIM+2,RadType   >::compute_strain_rate_tensor<FadType   > (const dealii::Tensor<2,PHILIP_DIM,FadType   > &vel_gradient) const;
template dealii::Tensor<2,PHILIP_DIM,FadType   > NavierStokes<PHILIP_DIM,PHILIP_DIM+2,FadFadType>::compute_strain_rate_tensor<FadType   > (const dealii::Tensor<2,PHILIP_DIM,FadType   > &vel_gradient) const;
template dealii::Tensor<2,PHILIP_DIM,FadType   > NavierStokes<PHILIP_DIM,PHILIP_DIM+2,RadFadType>::compute_strain_rate_tensor<FadType   > (const dealii::Tensor<2,PHILIP_DIM,FadType   > &vel_gradient) const;
// -- compute_strain_rate_tensor_from_conservative_templated()
template dealii::Tensor<2,PHILIP_DIM,double    > NavierStokes<PHILIP_DIM,PHILIP_DIM+2,double    >::compute_strain_rate_tensor_from_conservative_templated<double    >(const std::array<double    ,PHILIP_DIM+2> &conservative_soln, const std::array<dealii::Tensor<1,PHILIP_DIM,double    >,PHILIP_DIM+2> &conservative_soln_gradient) const;
template dealii::Tensor<2,PHILIP_DIM,FadType   > NavierStokes<PHILIP_DIM,PHILIP_DIM+2,FadType   >::compute_strain_rate_tensor_from_conservative_templated<FadType   >(const std::array<FadType   ,PHILIP_DIM+2> &conservative_soln, const std::array<dealii::Tensor<1,PHILIP_DIM,FadType   >,PHILIP_DIM+2> &conservative_soln_gradient) const;
template dealii::Tensor<2,PHILIP_DIM,RadType   > NavierStokes<PHILIP_DIM,PHILIP_DIM+2,RadType   >::compute_strain_rate_tensor_from_conservative_templated<RadType   >(const std::array<RadType   ,PHILIP_DIM+2> &conservative_soln, const std::array<dealii::Tensor<1,PHILIP_DIM,RadType   >,PHILIP_DIM+2> &conservative_soln_gradient) const;
template dealii::Tensor<2,PHILIP_DIM,FadFadType> NavierStokes<PHILIP_DIM,PHILIP_DIM+2,FadFadType>::compute_strain_rate_tensor_from_conservative_templated<FadFadType>(const std::array<FadFadType,PHILIP_DIM+2> &conservative_soln, const std::array<dealii::Tensor<1,PHILIP_DIM,FadFadType>,PHILIP_DIM+2> &conservative_soln_gradient) const;
template dealii::Tensor<2,PHILIP_DIM,RadFadType> NavierStokes<PHILIP_DIM,PHILIP_DIM+2,RadFadType>::compute_strain_rate_tensor_from_conservative_templated<RadFadType>(const std::array<RadFadType,PHILIP_DIM+2> &conservative_soln, const std::array<dealii::Tensor<1,PHILIP_DIM,RadFadType>,PHILIP_DIM+2> &conservative_soln_gradient) const;
// -- -- instantiate all the real types with real2 = FadType for automatic differentiation in classes derived from LargeEddySimulationBase
template dealii::Tensor<2,PHILIP_DIM,FadType   > NavierStokes<PHILIP_DIM,PHILIP_DIM+2,double    >::compute_strain_rate_tensor_from_conservative_templated<FadType   >(const std::array<FadType   ,PHILIP_DIM+2> &conservative_soln, const std::array<dealii::Tensor<1,PHILIP_DIM,FadType   >,PHILIP_DIM+2> &conservative_soln_gradient) const;
template dealii::Tensor<2,PHILIP_DIM,FadType   > NavierStokes<PHILIP_DIM,PHILIP_DIM+2,RadType   >::compute_strain_rate_tensor_from_conservative_templated<FadType   >(const std::array<FadType   ,PHILIP_DIM+2> &conservative_soln, const std::array<dealii::Tensor<1,PHILIP_DIM,FadType   >,PHILIP_DIM+2> &conservative_soln_gradient) const;
template dealii::Tensor<2,PHILIP_DIM,FadType   > NavierStokes<PHILIP_DIM,PHILIP_DIM+2,FadFadType>::compute_strain_rate_tensor_from_conservative_templated<FadType   >(const std::array<FadType   ,PHILIP_DIM+2> &conservative_soln, const std::array<dealii::Tensor<1,PHILIP_DIM,FadType   >,PHILIP_DIM+2> &conservative_soln_gradient) const;
template dealii::Tensor<2,PHILIP_DIM,FadType   > NavierStokes<PHILIP_DIM,PHILIP_DIM+2,RadFadType>::compute_strain_rate_tensor_from_conservative_templated<FadType   >(const std::array<FadType   ,PHILIP_DIM+2> &conservative_soln, const std::array<dealii::Tensor<1,PHILIP_DIM,FadType   >,PHILIP_DIM+2> &conservative_soln_gradient) const;
// -- extract_velocities_gradient_from_primitive_solution_gradient()
// -- -- instantiate all the real types with real2 = FadType for automatic differentiation in classes derived from LargeEddySimulationBase
template dealii::Tensor<2,PHILIP_DIM,FadType   > NavierStokes<PHILIP_DIM,PHILIP_DIM+2,double    >::extract_velocities_gradient_from_primitive_solution_gradient<FadType   > (const std::array<dealii::Tensor<1,PHILIP_DIM,FadType   >,PHILIP_DIM+2> &primitive_soln_gradient) const;
template dealii::Tensor<2,PHILIP_DIM,FadType   > NavierStokes<PHILIP_DIM,PHILIP_DIM+2,RadType   >::extract_velocities_gradient_from_primitive_solution_gradient<FadType   > (const std::array<dealii::Tensor<1,PHILIP_DIM,FadType   >,PHILIP_DIM+2> &primitive_soln_gradient) const;
template dealii::Tensor<2,PHILIP_DIM,FadType   > NavierStokes<PHILIP_DIM,PHILIP_DIM+2,FadFadType>::extract_velocities_gradient_from_primitive_solution_gradient<FadType   > (const std::array<dealii::Tensor<1,PHILIP_DIM,FadType   >,PHILIP_DIM+2> &primitive_soln_gradient) const;
template dealii::Tensor<2,PHILIP_DIM,FadType   > NavierStokes<PHILIP_DIM,PHILIP_DIM+2,RadFadType>::extract_velocities_gradient_from_primitive_solution_gradient<FadType   > (const std::array<dealii::Tensor<1,PHILIP_DIM,FadType   >,PHILIP_DIM+2> &primitive_soln_gradient) const;
// -- compute_viscous_stress_tensor_via_scaled_viscosity_and_strain_rate_tensor()
template dealii::Tensor<2,PHILIP_DIM,double    > NavierStokes<PHILIP_DIM,PHILIP_DIM+2,double    >::compute_viscous_stress_tensor_via_scaled_viscosity_and_strain_rate_tensor<double    > (const double     scaled_viscosity_coefficient, const dealii::Tensor<2,PHILIP_DIM,double    > &strain_rate_tensor) const;
template dealii::Tensor<2,PHILIP_DIM,FadType   > NavierStokes<PHILIP_DIM,PHILIP_DIM+2,FadType   >::compute_viscous_stress_tensor_via_scaled_viscosity_and_strain_rate_tensor<FadType   > (const FadType    scaled_viscosity_coefficient, const dealii::Tensor<2,PHILIP_DIM,FadType   > &strain_rate_tensor) const;
template dealii::Tensor<2,PHILIP_DIM,RadType   > NavierStokes<PHILIP_DIM,PHILIP_DIM+2,RadType   >::compute_viscous_stress_tensor_via_scaled_viscosity_and_strain_rate_tensor<RadType   > (const RadType    scaled_viscosity_coefficient, const dealii::Tensor<2,PHILIP_DIM,RadType   > &strain_rate_tensor) const;
template dealii::Tensor<2,PHILIP_DIM,FadFadType> NavierStokes<PHILIP_DIM,PHILIP_DIM+2,FadFadType>::compute_viscous_stress_tensor_via_scaled_viscosity_and_strain_rate_tensor<FadFadType> (const FadFadType scaled_viscosity_coefficient, const dealii::Tensor<2,PHILIP_DIM,FadFadType> &strain_rate_tensor) const;
template dealii::Tensor<2,PHILIP_DIM,RadFadType> NavierStokes<PHILIP_DIM,PHILIP_DIM+2,RadFadType>::compute_viscous_stress_tensor_via_scaled_viscosity_and_strain_rate_tensor<RadFadType> (const RadFadType scaled_viscosity_coefficient, const dealii::Tensor<2,PHILIP_DIM,RadFadType> &strain_rate_tensor) const;
// -- -- instantiate all the real types with real2 = FadType for automatic differentiation in classes derived from LargeEddySimulationBase
template dealii::Tensor<2,PHILIP_DIM,FadType   > NavierStokes<PHILIP_DIM,PHILIP_DIM+2,double    >::compute_viscous_stress_tensor_via_scaled_viscosity_and_strain_rate_tensor<FadType   > (const FadType    scaled_viscosity_coefficient, const dealii::Tensor<2,PHILIP_DIM,FadType   > &strain_rate_tensor) const;
template dealii::Tensor<2,PHILIP_DIM,FadType   > NavierStokes<PHILIP_DIM,PHILIP_DIM+2,RadType   >::compute_viscous_stress_tensor_via_scaled_viscosity_and_strain_rate_tensor<FadType   > (const FadType    scaled_viscosity_coefficient, const dealii::Tensor<2,PHILIP_DIM,FadType   > &strain_rate_tensor) const;
template dealii::Tensor<2,PHILIP_DIM,FadType   > NavierStokes<PHILIP_DIM,PHILIP_DIM+2,FadFadType>::compute_viscous_stress_tensor_via_scaled_viscosity_and_strain_rate_tensor<FadType   > (const FadType    scaled_viscosity_coefficient, const dealii::Tensor<2,PHILIP_DIM,FadType   > &strain_rate_tensor) const;
template dealii::Tensor<2,PHILIP_DIM,FadType   > NavierStokes<PHILIP_DIM,PHILIP_DIM+2,RadFadType>::compute_viscous_stress_tensor_via_scaled_viscosity_and_strain_rate_tensor<FadType   > (const FadType    scaled_viscosity_coefficient, const dealii::Tensor<2,PHILIP_DIM,FadType   > &strain_rate_tensor) const;
// -- compute_heat_flux_given_scaled_heat_conductivity_and_temperature_gradient()
template dealii::Tensor<1,PHILIP_DIM,double    > NavierStokes<PHILIP_DIM,PHILIP_DIM+2,double    >::compute_heat_flux_given_scaled_heat_conductivity_and_temperature_gradient<double    > (const double     scaled_heat_conductivity, const dealii::Tensor<1,PHILIP_DIM,double    > &temperature_gradient) const;
template dealii::Tensor<1,PHILIP_DIM,FadType   > NavierStokes<PHILIP_DIM,PHILIP_DIM+2,FadType   >::compute_heat_flux_given_scaled_heat_conductivity_and_temperature_gradient<FadType   > (const FadType    scaled_heat_conductivity, const dealii::Tensor<1,PHILIP_DIM,FadType   > &temperature_gradient) const;
template dealii::Tensor<1,PHILIP_DIM,RadType   > NavierStokes<PHILIP_DIM,PHILIP_DIM+2,RadType   >::compute_heat_flux_given_scaled_heat_conductivity_and_temperature_gradient<RadType   > (const RadType    scaled_heat_conductivity, const dealii::Tensor<1,PHILIP_DIM,RadType   > &temperature_gradient) const;
template dealii::Tensor<1,PHILIP_DIM,FadFadType> NavierStokes<PHILIP_DIM,PHILIP_DIM+2,FadFadType>::compute_heat_flux_given_scaled_heat_conductivity_and_temperature_gradient<FadFadType> (const FadFadType scaled_heat_conductivity, const dealii::Tensor<1,PHILIP_DIM,FadFadType> &temperature_gradient) const;
template dealii::Tensor<1,PHILIP_DIM,RadFadType> NavierStokes<PHILIP_DIM,PHILIP_DIM+2,RadFadType>::compute_heat_flux_given_scaled_heat_conductivity_and_temperature_gradient<RadFadType> (const RadFadType scaled_heat_conductivity, const dealii::Tensor<1,PHILIP_DIM,RadFadType> &temperature_gradient) const;
// -- -- instantiate all the real types with real2 = FadType for automatic differentiation in classes derived from LargeEddySimulationBase
template dealii::Tensor<1,PHILIP_DIM,FadType   > NavierStokes<PHILIP_DIM,PHILIP_DIM+2,double    >::compute_heat_flux_given_scaled_heat_conductivity_and_temperature_gradient<FadType   > (const FadType    scaled_heat_conductivity, const dealii::Tensor<1,PHILIP_DIM,FadType   > &temperature_gradient) const;
template dealii::Tensor<1,PHILIP_DIM,FadType   > NavierStokes<PHILIP_DIM,PHILIP_DIM+2,RadType   >::compute_heat_flux_given_scaled_heat_conductivity_and_temperature_gradient<FadType   > (const FadType    scaled_heat_conductivity, const dealii::Tensor<1,PHILIP_DIM,FadType   > &temperature_gradient) const;
template dealii::Tensor<1,PHILIP_DIM,FadType   > NavierStokes<PHILIP_DIM,PHILIP_DIM+2,FadFadType>::compute_heat_flux_given_scaled_heat_conductivity_and_temperature_gradient<FadType   > (const FadType    scaled_heat_conductivity, const dealii::Tensor<1,PHILIP_DIM,FadType   > &temperature_gradient) const;
template dealii::Tensor<1,PHILIP_DIM,FadType   > NavierStokes<PHILIP_DIM,PHILIP_DIM+2,RadFadType>::compute_heat_flux_given_scaled_heat_conductivity_and_temperature_gradient<FadType   > (const FadType    scaled_heat_conductivity, const dealii::Tensor<1,PHILIP_DIM,FadType   > &temperature_gradient) const;
// -- compute_scaled_heat_conductivity_given_scaled_viscosity_coefficient_and_prandtl_number()
template double     NavierStokes<PHILIP_DIM,PHILIP_DIM+2,double    >::compute_scaled_heat_conductivity_given_scaled_viscosity_coefficient_and_prandtl_number<double    > (const double     scaled_viscosity_coefficient, const double prandtl_number_input) const;
template FadType    NavierStokes<PHILIP_DIM,PHILIP_DIM+2,FadType   >::compute_scaled_heat_conductivity_given_scaled_viscosity_coefficient_and_prandtl_number<FadType   > (const FadType    scaled_viscosity_coefficient, const double prandtl_number_input) const;
template RadType    NavierStokes<PHILIP_DIM,PHILIP_DIM+2,RadType   >::compute_scaled_heat_conductivity_given_scaled_viscosity_coefficient_and_prandtl_number<RadType   > (const RadType    scaled_viscosity_coefficient, const double prandtl_number_input) const;
template FadFadType NavierStokes<PHILIP_DIM,PHILIP_DIM+2,FadFadType>::compute_scaled_heat_conductivity_given_scaled_viscosity_coefficient_and_prandtl_number<FadFadType> (const FadFadType scaled_viscosity_coefficient, const double prandtl_number_input) const;
template RadFadType NavierStokes<PHILIP_DIM,PHILIP_DIM+2,RadFadType>::compute_scaled_heat_conductivity_given_scaled_viscosity_coefficient_and_prandtl_number<RadFadType> (const RadFadType scaled_viscosity_coefficient, const double prandtl_number_input) const;
// -- -- instantiate all the real types with real2 = FadType for automatic differentiation in classes derived from LargeEddySimulationBase
template FadType    NavierStokes<PHILIP_DIM,PHILIP_DIM+2,double    >::compute_scaled_heat_conductivity_given_scaled_viscosity_coefficient_and_prandtl_number<FadType   > (const FadType    scaled_viscosity_coefficient, const double prandtl_number_input) const;
template FadType    NavierStokes<PHILIP_DIM,PHILIP_DIM+2,RadType   >::compute_scaled_heat_conductivity_given_scaled_viscosity_coefficient_and_prandtl_number<FadType   > (const FadType    scaled_viscosity_coefficient, const double prandtl_number_input) const;
template FadType    NavierStokes<PHILIP_DIM,PHILIP_DIM+2,FadFadType>::compute_scaled_heat_conductivity_given_scaled_viscosity_coefficient_and_prandtl_number<FadType   > (const FadType    scaled_viscosity_coefficient, const double prandtl_number_input) const;
template FadType    NavierStokes<PHILIP_DIM,PHILIP_DIM+2,RadFadType>::compute_scaled_heat_conductivity_given_scaled_viscosity_coefficient_and_prandtl_number<FadType   > (const FadType    scaled_viscosity_coefficient, const double prandtl_number_input) const;
// -- compute_temperature_gradient()
template dealii::Tensor<1,PHILIP_DIM,double    > NavierStokes<PHILIP_DIM,PHILIP_DIM+2,double    >::compute_temperature_gradient<double    >(const std::array<double    ,PHILIP_DIM+2> &primitive_soln, const std::array<dealii::Tensor<1,PHILIP_DIM,double    >,PHILIP_DIM+2> &primitive_soln_gradient) const;
template dealii::Tensor<1,PHILIP_DIM,FadType   > NavierStokes<PHILIP_DIM,PHILIP_DIM+2,FadType   >::compute_temperature_gradient<FadType   >(const std::array<FadType   ,PHILIP_DIM+2> &primitive_soln, const std::array<dealii::Tensor<1,PHILIP_DIM,FadType   >,PHILIP_DIM+2> &primitive_soln_gradient) const;
template dealii::Tensor<1,PHILIP_DIM,RadType   > NavierStokes<PHILIP_DIM,PHILIP_DIM+2,RadType   >::compute_temperature_gradient<RadType   >(const std::array<RadType   ,PHILIP_DIM+2> &primitive_soln, const std::array<dealii::Tensor<1,PHILIP_DIM,RadType   >,PHILIP_DIM+2> &primitive_soln_gradient) const;
template dealii::Tensor<1,PHILIP_DIM,FadFadType> NavierStokes<PHILIP_DIM,PHILIP_DIM+2,FadFadType>::compute_temperature_gradient<FadFadType>(const std::array<FadFadType,PHILIP_DIM+2> &primitive_soln, const std::array<dealii::Tensor<1,PHILIP_DIM,FadFadType>,PHILIP_DIM+2> &primitive_soln_gradient) const;
template dealii::Tensor<1,PHILIP_DIM,RadFadType> NavierStokes<PHILIP_DIM,PHILIP_DIM+2,RadFadType>::compute_temperature_gradient<RadFadType>(const std::array<RadFadType,PHILIP_DIM+2> &primitive_soln, const std::array<dealii::Tensor<1,PHILIP_DIM,RadFadType>,PHILIP_DIM+2> &primitive_soln_gradient) const;
// -- -- instantiate all the real types with real2 = FadType for automatic differentiation in classes derived from LargeEddySimulationBase
template dealii::Tensor<1,PHILIP_DIM,FadType   > NavierStokes<PHILIP_DIM,PHILIP_DIM+2,double    >::compute_temperature_gradient<FadType   >(const std::array<FadType   ,PHILIP_DIM+2> &primitive_soln, const std::array<dealii::Tensor<1,PHILIP_DIM,FadType   >,PHILIP_DIM+2> &primitive_soln_gradient) const;
template dealii::Tensor<1,PHILIP_DIM,FadType   > NavierStokes<PHILIP_DIM,PHILIP_DIM+2,RadType   >::compute_temperature_gradient<FadType   >(const std::array<FadType   ,PHILIP_DIM+2> &primitive_soln, const std::array<dealii::Tensor<1,PHILIP_DIM,FadType   >,PHILIP_DIM+2> &primitive_soln_gradient) const;
template dealii::Tensor<1,PHILIP_DIM,FadType   > NavierStokes<PHILIP_DIM,PHILIP_DIM+2,FadFadType>::compute_temperature_gradient<FadType   >(const std::array<FadType   ,PHILIP_DIM+2> &primitive_soln, const std::array<dealii::Tensor<1,PHILIP_DIM,FadType   >,PHILIP_DIM+2> &primitive_soln_gradient) const;
template dealii::Tensor<1,PHILIP_DIM,FadType   > NavierStokes<PHILIP_DIM,PHILIP_DIM+2,RadFadType>::compute_temperature_gradient<FadType   >(const std::array<FadType   ,PHILIP_DIM+2> &primitive_soln, const std::array<dealii::Tensor<1,PHILIP_DIM,FadType   >,PHILIP_DIM+2> &primitive_soln_gradient) const;
// -- compute_viscosity_coefficient()
template double     NavierStokes < PHILIP_DIM, PHILIP_DIM+2, double    >::compute_viscosity_coefficient< double     >(const std::array<double    ,PHILIP_DIM+2> &primitive_soln) const;
template FadType    NavierStokes < PHILIP_DIM, PHILIP_DIM+2, FadType   >::compute_viscosity_coefficient< FadType    >(const std::array<FadType   ,PHILIP_DIM+2> &primitive_soln) const;
template RadType    NavierStokes < PHILIP_DIM, PHILIP_DIM+2, RadType   >::compute_viscosity_coefficient< RadType    >(const std::array<RadType   ,PHILIP_DIM+2> &primitive_soln) const;
template FadFadType NavierStokes < PHILIP_DIM, PHILIP_DIM+2, FadFadType>::compute_viscosity_coefficient< FadFadType >(const std::array<FadFadType,PHILIP_DIM+2> &primitive_soln) const;
template RadFadType NavierStokes < PHILIP_DIM, PHILIP_DIM+2, RadFadType>::compute_viscosity_coefficient< RadFadType >(const std::array<RadFadType,PHILIP_DIM+2> &primitive_soln) const;
// -- -- instantiate all the real types with real2 = FadType for automatic differentiation in classes derived from ModelBase
template FadType NavierStokes < PHILIP_DIM, PHILIP_DIM+2, double    >::compute_viscosity_coefficient< FadType >(const std::array<FadType,PHILIP_DIM+2> &primitive_soln) const;
template FadType NavierStokes < PHILIP_DIM, PHILIP_DIM+2, RadType   >::compute_viscosity_coefficient< FadType >(const std::array<FadType,PHILIP_DIM+2> &primitive_soln) const;
template FadType NavierStokes < PHILIP_DIM, PHILIP_DIM+2, FadFadType>::compute_viscosity_coefficient< FadType >(const std::array<FadType,PHILIP_DIM+2> &primitive_soln) const;
template FadType NavierStokes < PHILIP_DIM, PHILIP_DIM+2, RadFadType>::compute_viscosity_coefficient< FadType >(const std::array<FadType,PHILIP_DIM+2> &primitive_soln) const;
// -- compute_viscosity_coefficient_from_temperature()
template double     NavierStokes < PHILIP_DIM, PHILIP_DIM+2, double    >::compute_viscosity_coefficient_from_temperature< double     >(const double     temperature) const;
template FadType    NavierStokes < PHILIP_DIM, PHILIP_DIM+2, FadType   >::compute_viscosity_coefficient_from_temperature< FadType    >(const FadType    temperature) const;
template RadType    NavierStokes < PHILIP_DIM, PHILIP_DIM+2, RadType   >::compute_viscosity_coefficient_from_temperature< RadType    >(const RadType    temperature) const;
template FadFadType NavierStokes < PHILIP_DIM, PHILIP_DIM+2, FadFadType>::compute_viscosity_coefficient_from_temperature< FadFadType >(const FadFadType temperature) const;
template RadFadType NavierStokes < PHILIP_DIM, PHILIP_DIM+2, RadFadType>::compute_viscosity_coefficient_from_temperature< RadFadType >(const RadFadType temperature) const;
// -- -- instantiate all the real types with real2 = FadType for automatic differentiation in classes derived from ModelBase
template FadType NavierStokes < PHILIP_DIM, PHILIP_DIM+2, double    >::compute_viscosity_coefficient_from_temperature< FadType >(const FadType temperature) const;
template FadType NavierStokes < PHILIP_DIM, PHILIP_DIM+2, RadType   >::compute_viscosity_coefficient_from_temperature< FadType >(const FadType temperature) const;
template FadType NavierStokes < PHILIP_DIM, PHILIP_DIM+2, FadFadType>::compute_viscosity_coefficient_from_temperature< FadType >(const FadType temperature) const;
template FadType NavierStokes < PHILIP_DIM, PHILIP_DIM+2, RadFadType>::compute_viscosity_coefficient_from_temperature< FadType >(const FadType temperature) const;
// -- compute_vorticity()
template dealii::Tensor<1,3,double    > NavierStokes < PHILIP_DIM, PHILIP_DIM+2, double    >::compute_vorticity< double     >(const std::array<double    ,PHILIP_DIM+2> &conservative_soln, const std::array<dealii::Tensor<1,PHILIP_DIM,double    >,PHILIP_DIM+2> &conservative_soln_gradient) const;
template dealii::Tensor<1,3,FadType   > NavierStokes < PHILIP_DIM, PHILIP_DIM+2, FadType   >::compute_vorticity< FadType    >(const std::array<FadType   ,PHILIP_DIM+2> &conservative_soln, const std::array<dealii::Tensor<1,PHILIP_DIM,FadType   >,PHILIP_DIM+2> &conservative_soln_gradient) const;
template dealii::Tensor<1,3,RadType   > NavierStokes < PHILIP_DIM, PHILIP_DIM+2, RadType   >::compute_vorticity< RadType    >(const std::array<RadType   ,PHILIP_DIM+2> &conservative_soln, const std::array<dealii::Tensor<1,PHILIP_DIM,RadType   >,PHILIP_DIM+2> &conservative_soln_gradient) const;
template dealii::Tensor<1,3,FadFadType> NavierStokes < PHILIP_DIM, PHILIP_DIM+2, FadFadType>::compute_vorticity< FadFadType >(const std::array<FadFadType,PHILIP_DIM+2> &conservative_soln, const std::array<dealii::Tensor<1,PHILIP_DIM,FadFadType>,PHILIP_DIM+2> &conservative_soln_gradient) const;
template dealii::Tensor<1,3,RadFadType> NavierStokes < PHILIP_DIM, PHILIP_DIM+2, RadFadType>::compute_vorticity< RadFadType >(const std::array<RadFadType,PHILIP_DIM+2> &conservative_soln, const std::array<dealii::Tensor<1,PHILIP_DIM,RadFadType>,PHILIP_DIM+2> &conservative_soln_gradient) const;
// -- -- instantiate all the real types with real2 = FadType for automatic differentiation in classes derived from ModelBase
template dealii::Tensor<1,3,FadType> NavierStokes < PHILIP_DIM, PHILIP_DIM+2, double    >::compute_vorticity< FadType >(const std::array<FadType,PHILIP_DIM+2> &conservative_soln, const std::array<dealii::Tensor<1,PHILIP_DIM,FadType>,PHILIP_DIM+2> &conservative_soln_gradient) const;
template dealii::Tensor<1,3,FadType> NavierStokes < PHILIP_DIM, PHILIP_DIM+2, RadType   >::compute_vorticity< FadType >(const std::array<FadType,PHILIP_DIM+2> &conservative_soln, const std::array<dealii::Tensor<1,PHILIP_DIM,FadType>,PHILIP_DIM+2> &conservative_soln_gradient) const;
template dealii::Tensor<1,3,FadType> NavierStokes < PHILIP_DIM, PHILIP_DIM+2, FadFadType>::compute_vorticity< FadType >(const std::array<FadType,PHILIP_DIM+2> &conservative_soln, const std::array<dealii::Tensor<1,PHILIP_DIM,FadType>,PHILIP_DIM+2> &conservative_soln_gradient) const;
template dealii::Tensor<1,3,FadType> NavierStokes < PHILIP_DIM, PHILIP_DIM+2, RadFadType>::compute_vorticity< FadType >(const std::array<FadType,PHILIP_DIM+2> &conservative_soln, const std::array<dealii::Tensor<1,PHILIP_DIM,FadType>,PHILIP_DIM+2> &conservative_soln_gradient) const;


} // Physics namespace
} // PHiLiP namespace<|MERGE_RESOLUTION|>--- conflicted
+++ resolved
@@ -412,7 +412,6 @@
 
 template <int dim, int nstate, typename real>
 real NavierStokes<dim,nstate,real>
-<<<<<<< HEAD
 ::compute_solenoidal_dissipation_integrand (
     const std::array<real,nstate> &conservative_soln,
     const std::array<dealii::Tensor<1,dim,real>,nstate> &conservative_soln_gradient) const
@@ -471,7 +470,10 @@
     // Chapelier et al., "Comparison of high-order numerical methodologies for the simulation of the supersonic Taylor–Green vortex flow", Physics of Fluids, 2024. 
     // --> Eq.(10)
     return solenoidal_dissipation_integrand/this->reynolds_number_inf;
-=======
+}
+
+template <int dim, int nstate, typename real>
+real NavierStokes<dim,nstate,real>
 ::compute_density_gradient_magnitude (
     const std::array<real,nstate> &/*conservative_soln*/,
     const std::array<dealii::Tensor<1,dim,real>,nstate> &conservative_soln_gradient) const
@@ -488,7 +490,6 @@
     }
     density_gradient_magnitude = sqrt(density_gradient_magnitude);
     return density_gradient_magnitude;
->>>>>>> 4bd6cd95
 }
 
 template <int dim, int nstate, typename real>
