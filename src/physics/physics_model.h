--- conflicted
+++ resolved
@@ -47,32 +47,21 @@
     std::array<real,nstate> source_term (
         const dealii::Point<dim,real> &pos,
         const std::array<real,nstate> &conservative_soln,
-<<<<<<< HEAD
         const real current_time,
         const dealii::types::global_dof_index cell_index) const;
-=======
-        const dealii::types::global_dof_index cell_index,
-        const real current_time) const;
->>>>>>> 07751fc2
 
     //===========================================================================================
     // All other functions required by PhysicsBase:
     //===========================================================================================
     /// Convective Numerical Split Flux for split form
     std::array<dealii::Tensor<1,dim,real>,nstate> convective_numerical_split_flux (
-        const std::array<real,nstate> &soln_const, const std::array<real,nstate> &soln_loop) const;
+        const std::array<real,nstate> &conservative_soln1,
+        const std::array<real,nstate> &conservative_soln2) const;
 
-<<<<<<< HEAD
-    /// Convective Numerical Split Flux for split form
-    std::array<dealii::Tensor<1,dim,real>,nstate> convective_surface_numerical_split_flux (
-                const std::array< dealii::Tensor<1,dim,real>, nstate > &surface_flux,
-                const std::array< dealii::Tensor<1,dim,real>, nstate > &flux_interp_to_surface) const;
-=======
     /// Convective surface split flux
     real convective_surface_numerical_split_flux (
                 const real &surface_flux,
                 const real &flux_interp_to_surface) const;
->>>>>>> 07751fc2
 
     /** Spectral radius of convective term Jacobian.
      *  Used for scalar dissipation
