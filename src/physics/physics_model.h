--- conflicted
+++ resolved
@@ -63,8 +63,6 @@
     real convective_surface_numerical_split_flux (
                 const real &surface_flux,
                 const real &flux_interp_to_surface) const;
-<<<<<<< HEAD
-=======
 
     /// Computes the entropy variables.
     std::array<real,nstate> compute_entropy_variables (
@@ -73,7 +71,6 @@
     /// Computes the conservative variables from the entropy variables.
     std::array<real,nstate> compute_conservative_variables_from_entropy_variables (
                 const std::array<real,nstate> &entropy_var) const;
->>>>>>> ee3bdb4a
 
     /** Spectral radius of convective term Jacobian.
      *  Used for scalar dissipation
