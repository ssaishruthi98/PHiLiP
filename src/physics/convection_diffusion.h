#ifndef __CONVECTION_DIFFUSION__
#define __CONVECTION_DIFFUSION__

#include <deal.II/base/tensor.h>

#include "parameters/all_parameters.h"
#include "physics.h"
#include "parameters/parameters_manufactured_solution.h"

namespace PHiLiP {
namespace Physics {
/// Convection-diffusion with linear advective and diffusive term.  Derived from PhysicsBase.
/** State variable: \f$ u \f$
 *  
 *  Convective flux \f$ \mathbf{F}_{conv} =  u \f$
 *
 *  Dissipative flux \f$ \mathbf{F}_{diss} = -\boldsymbol\nabla u \f$
 *
 *  Source term \f$ s(\mathbf{x}) \f$
 *
 *  Equation:
 *  \f[ \boldsymbol{\nabla} \cdot
 *         (  \mathbf{F}_{conv}( u ) 
 *          + \mathbf{F}_{diss}( u, \boldsymbol{\nabla}(u) )
 *      = s(\mathbf{x})
 *  \f]
 */
template <int dim, int nstate, typename real>
class ConvectionDiffusion : public PhysicsBase <dim, nstate, real>
{
protected:
    // For overloading the virtual functions defined in PhysicsBase
    /** Once you overload a function from Base class in Derived class,
     *  all functions with the same name in the Base class get hidden in Derived class.  
     *  
     *  Solution: In order to make the hidden function visible in derived class, 
     *  we need to add the following:
    */
    using PhysicsBase<dim,nstate,real>::dissipative_flux;
    using PhysicsBase<dim,nstate,real>::source_term;
protected:
    /// Linear advection velocity in x, y, and z directions.
    double linear_advection_velocity[3] = { 1.1, -atan(1)*4.0 / exp(1), exp(1)/(atan(1)*4.0) };
    /// Diffusion scaling coefficient in front of the diffusion tensor.
    double diffusion_scaling_coeff = 0.1*atan(1)*4.0/exp(1);
public:
    const bool hasConvection; ///< Turns ON/OFF convection term.

    const bool hasDiffusion; ///< Turns ON/OFF diffusion term.
    ///Allows convection diffusion to distinguish between different unsteady test types.
    const Parameters::AllParameters::TestType test_type; ///< Pointer to all parameters

    /// Constructor
    ConvectionDiffusion (
        const bool                                                convection = true, 
        const bool                                                diffusion = true, 
        const dealii::Tensor<2,3,double>                          input_diffusion_tensor = Parameters::ManufacturedSolutionParam::get_default_diffusion_tensor(),
        const dealii::Tensor<1,3,double>                          input_advection_vector = Parameters::ManufacturedSolutionParam::get_default_advection_vector(),
        const double                                              input_diffusion_coefficient = Parameters::ManufacturedSolutionParam::get_default_diffusion_coefficient(),
        std::shared_ptr< ManufacturedSolutionFunction<dim,real> > manufactured_solution_function = nullptr,
<<<<<<< HEAD
        const Parameters::AllParameters::TestType parameters_test = Parameters::AllParameters::TestType::run_control) : 
=======
        const Parameters::AllParameters::TestType                 parameters_test = Parameters::AllParameters::TestType::run_control) : 
>>>>>>> ee3bdb4a
            PhysicsBase<dim,nstate,real>(diffusion, input_diffusion_tensor, manufactured_solution_function), 
            linear_advection_velocity{input_advection_vector[0], input_advection_vector[1], input_advection_vector[2]},
            diffusion_scaling_coeff(input_diffusion_coefficient),
            hasConvection(convection), 
            hasDiffusion(diffusion),
            test_type(parameters_test)
    {
        static_assert(nstate<=5, "Physics::ConvectionDiffusion() should be created with nstate<=5");
    };

    /// Destructor
    ~ConvectionDiffusion () {};
    /// Convective flux: \f$ \mathbf{F}_{conv} =  u \f$
    std::array<dealii::Tensor<1,dim,real>,nstate> convective_flux (const std::array<real,nstate> &solution) const;

    /// Convective numerical split flux for split form
    std::array<dealii::Tensor<1,dim,real>,nstate> convective_numerical_split_flux (
        const std::array<real,nstate> &soln1,
        const std::array<real,nstate> &soln2) const;

    /// Convective surface numerical split flux for split form
    real convective_surface_numerical_split_flux (
                const real &surface_flux,
                const real &flux_interp_to_surface) const;

<<<<<<< HEAD
=======
    /// Computes the entropy variables.
    std::array<real,nstate> compute_entropy_variables (
                const std::array<real,nstate> &conservative_soln) const;

    /// Computes the conservative variables from the entropy variables.
    std::array<real,nstate> compute_conservative_variables_from_entropy_variables (
                const std::array<real,nstate> &entropy_var) const;

>>>>>>> ee3bdb4a
    /// Spectral radius of convective term Jacobian is 'c'
    std::array<real,nstate> convective_eigenvalues (
        const std::array<real,nstate> &/*solution*/,
        const dealii::Tensor<1,dim,real> &/*normal*/) const;

    /// Maximum convective eigenvalue used in Lax-Friedrichs
    real max_convective_eigenvalue (const std::array<real,nstate> &soln) const;

    /// Maximum viscous eigenvalue.
    real max_viscous_eigenvalue (const std::array<real,nstate> &soln) const;

    //  /// Diffusion matrix is identity
    //  std::array<dealii::Tensor<1,dim,real>,nstate> apply_diffusion_matrix (
    //      const std::array<real,nstate> &solution,
    //      const std::array<dealii::Tensor<1,dim,real>,nstate> &solution_grad) const;

    /// Dissipative flux: u
    std::array<dealii::Tensor<1,dim,real>,nstate> dissipative_flux (
        const std::array<real,nstate> &solution,
        const std::array<dealii::Tensor<1,dim,real>,nstate> &solution_gradient,
        const dealii::types::global_dof_index cell_index) const;

    /// (function overload) Dissipative flux: u
    std::array<dealii::Tensor<1,dim,real>,nstate> dissipative_flux (
        const std::array<real,nstate> &solution,
        const std::array<dealii::Tensor<1,dim,real>,nstate> &solution_gradient) const;

    /// Source term is zero or depends on manufactured solution
    std::array<real,nstate> source_term (
        const dealii::Point<dim,real> &pos,
        const std::array<real,nstate> &solution,
        const real current_time,
        const dealii::types::global_dof_index cell_index) const;

    /// (function overload) Source term is zero or depends on manufactured solution
    std::array<real,nstate> source_term (
        const dealii::Point<dim,real> &pos,
        const std::array<real,nstate> &solution,
        const real current_time) const;

    /// If diffusion is present, assign Dirichlet boundary condition
    /** Using Neumann boundary conditions might need to modify the functional
     *  in order to obtain the optimal 2p convergence of the functional error
     */
    void boundary_face_values (
        const int /*boundary_type*/,
        const dealii::Point<dim, real> &/*pos*/,
        const dealii::Tensor<1,dim,real> &/*normal*/,
        const std::array<real,nstate> &/*soln_int*/,
        const std::array<dealii::Tensor<1,dim,real>,nstate> &/*soln_grad_int*/,
        std::array<real,nstate> &/*soln_bc*/,
        std::array<dealii::Tensor<1,dim,real>,nstate> &/*soln_grad_bc*/) const;

protected:
    /// Linear advection speed:  c
    dealii::Tensor<1,dim,real> advection_speed () const;
    /// Diffusion coefficient
    real diffusion_coefficient () const;
};


} // Physics namespace
} // PHiLiP namespace

#endif<|MERGE_RESOLUTION|>--- conflicted
+++ resolved
@@ -58,11 +58,7 @@
         const dealii::Tensor<1,3,double>                          input_advection_vector = Parameters::ManufacturedSolutionParam::get_default_advection_vector(),
         const double                                              input_diffusion_coefficient = Parameters::ManufacturedSolutionParam::get_default_diffusion_coefficient(),
         std::shared_ptr< ManufacturedSolutionFunction<dim,real> > manufactured_solution_function = nullptr,
-<<<<<<< HEAD
-        const Parameters::AllParameters::TestType parameters_test = Parameters::AllParameters::TestType::run_control) : 
-=======
         const Parameters::AllParameters::TestType                 parameters_test = Parameters::AllParameters::TestType::run_control) : 
->>>>>>> ee3bdb4a
             PhysicsBase<dim,nstate,real>(diffusion, input_diffusion_tensor, manufactured_solution_function), 
             linear_advection_velocity{input_advection_vector[0], input_advection_vector[1], input_advection_vector[2]},
             diffusion_scaling_coeff(input_diffusion_coefficient),
@@ -88,8 +84,6 @@
                 const real &surface_flux,
                 const real &flux_interp_to_surface) const;
 
-<<<<<<< HEAD
-=======
     /// Computes the entropy variables.
     std::array<real,nstate> compute_entropy_variables (
                 const std::array<real,nstate> &conservative_soln) const;
@@ -98,7 +92,6 @@
     std::array<real,nstate> compute_conservative_variables_from_entropy_variables (
                 const std::array<real,nstate> &entropy_var) const;
 
->>>>>>> ee3bdb4a
     /// Spectral radius of convective term Jacobian is 'c'
     std::array<real,nstate> convective_eigenvalues (
         const std::array<real,nstate> &/*solution*/,
