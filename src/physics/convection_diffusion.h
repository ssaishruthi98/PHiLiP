--- conflicted
+++ resolved
@@ -111,16 +111,14 @@
     std::array<real,nstate> source_term (
         const dealii::Point<dim,real> &pos,
         const std::array<real,nstate> &solution,
-<<<<<<< HEAD
-        const real /*current_time*/) const;
-=======
-        const dealii::types::global_dof_index cell_index) const;
+        const dealii::types::global_dof_index cell_index,
+        const real current_time) const;
 
     /// (function overload) Source term is zero or depends on manufactured solution
     std::array<real,nstate> source_term (
         const dealii::Point<dim,real> &pos,
-        const std::array<real,nstate> &solution) const;
->>>>>>> 02a1cfcf
+        const std::array<real,nstate> &solution,
+        const real current_time) const;
 
     /// If diffusion is present, assign Dirichlet boundary condition
     /** Using Neumann boundary conditions might need to modify the functional
