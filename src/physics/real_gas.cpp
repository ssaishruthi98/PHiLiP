--- conflicted
+++ resolved
@@ -92,22 +92,12 @@
     return eig;
 }
 
-<<<<<<< HEAD
-template <int dim, int nstate, typename real>
-real RealGas<dim,nstate,real>
-::max_convective_eigenvalue (const std::array<real,nstate> &conservative_soln) const
-{
-    // Note: define this when max_convective_eigenvalue for multi-species are required in the future
-    const real sound = compute_sound (conservative_soln);
-
-=======
 template <int dim, int nspecies, int nstate, typename real>
 real RealGas<dim,nspecies,nstate,real>
 ::max_convective_eigenvalue (const std::array<real,nstate> &conservative_soln) const
 {
     // *** ADDED BY SHRUTHI - NEEDS TO BE VALIDATED/VERIFIED ***
     const real sound = compute_sound(conservative_soln);
->>>>>>> 7290c333
     real vel2 = compute_velocity_squared(conservative_soln);
 
     const real max_eig = sqrt(vel2) + sound;
@@ -257,21 +247,12 @@
     const real mixture_density = compute_mixture_density(conservative_soln);
     std::array<real,nspecies> species_densities;
     real sum = 0.0;
-<<<<<<< HEAD
-    for (int s=0; s<(nstate-dim-1)-1; ++s) 
-    { 
-        species_densities[s] = conservative_soln[dim+2+s]; 
-        sum += species_densities[s];
-    }
-    species_densities[(nstate-dim-1)-1] = mixture_density - sum;
-=======
     for (int s=0; s<nspecies-1; ++s) 
         { 
             species_densities[s] = conservative_soln[dim+2+s]; 
             sum += species_densities[s];
         }
     species_densities[nspecies-1] = mixture_density - sum;
->>>>>>> 7290c333
 
     return species_densities;
 }
