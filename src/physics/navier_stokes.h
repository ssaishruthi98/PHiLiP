--- conflicted
+++ resolved
@@ -216,7 +216,6 @@
         const std::array<real,nstate> &conservative_soln,
         const std::array<dealii::Tensor<1,dim,real>,nstate> &conservative_soln_gradient) const;
 
-<<<<<<< HEAD
     /** Evaluate the solenoidal dissipation integrand
      *  -- Reference: Chapelier et al., "Comparison of high-order numerical methodologies for the simulation of the supersonic Taylor–Green vortex flow", Physics of Fluids, 2024. 
      *     Eq.(10)
@@ -247,14 +246,12 @@
     real compute_solenoidal_dissipation_from_integrand (
         const real solenoidal_dissipation_integrand) const;
 
-=======
     /** Evaluate density gradient magnitude from conservative variables and gradient of conservative variables 
      * */
     real compute_density_gradient_magnitude (
         const std::array<real,nstate> &conservative_soln,
         const std::array<dealii::Tensor<1,dim,real>,nstate> &conservative_soln_gradient) const;
 
->>>>>>> 4bd6cd95
     /** Evaluate the deviatoric strain-rate tensor from conservative variables and gradient of conservative variables
      *  -- Reference: de la Llave Plata et al. (2019). "On the performance of a high-order multiscale DG approach to LES at increasing Reynolds number."
      * */
