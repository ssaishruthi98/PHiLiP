#ifndef __NAVIER_STOKES__
#define __NAVIER_STOKES__

#include "euler.h"
#include "parameters/parameters_navier_stokes.h"

namespace PHiLiP {
namespace Physics {

/// Navier-Stokes equations. Derived from Euler for the convective terms, which is derived from PhysicsBase. 
template <int dim, int nstate, typename real>
class NavierStokes : public Euler <dim, nstate, real>
{
protected:
    // For overloading the virtual functions defined in PhysicsBase
    /** Once you overload a function from Base class in Derived class,
     *  all functions with the same name in the Base class get hidden in Derived class.  
     *  
     *  Solution: In order to make the hidden function visible in derived class, 
     *  we need to add the following:
    */
    using PhysicsBase<dim,nstate,real>::dissipative_flux;
    using PhysicsBase<dim,nstate,real>::source_term;
    using PhysicsBase<dim,nstate,real>::boundary_face_values;
public:
    using thermal_boundary_condition_enum = Parameters::NavierStokesParam::ThermalBoundaryCondition;
    using two_point_num_flux_enum = Parameters::AllParameters::TwoPointNumericalFlux;
    /// Constructor
    NavierStokes( 
        const Parameters::AllParameters *const                    parameters_input,
        const double                                              ref_length,
        const double                                              gamma_gas,
        const double                                              mach_inf,
        const double                                              angle_of_attack,
        const double                                              side_slip_angle,
        const double                                              prandtl_number,
        const double                                              reynolds_number_inf,
        const bool                                                use_constant_viscosity,
        const double                                              constant_viscosity,
        const double                                              temperature_inf = 273.15,
        const double                                              isothermal_wall_temperature = 1.0,
        const thermal_boundary_condition_enum                     thermal_boundary_condition_type = thermal_boundary_condition_enum::adiabatic,
        std::shared_ptr< ManufacturedSolutionFunction<dim,real> > manufactured_solution_function = nullptr,
        const two_point_num_flux_enum                             two_point_num_flux_type = two_point_num_flux_enum::KG);

    /// Nondimensionalized viscosity coefficient at infinity.
    const double viscosity_coefficient_inf;
    /// Flag to use constant viscosity instead of Sutherland's law of viscosity
    const bool use_constant_viscosity;
    /// Nondimensionalized constant viscosity
    const double constant_viscosity;
    /// Prandtl number
    const double prandtl_number;
    /// Farfield (free stream) Reynolds number
    const double reynolds_number_inf;
    /// Nondimensionalized isothermal wall temperature
    const double isothermal_wall_temperature;
    /// Thermal boundary condition type (adiabatic or isothermal)
    const thermal_boundary_condition_enum thermal_boundary_condition_type;

protected:    
    ///@{
    /** Constants for Sutherland's law for viscosity
     *  Reference: Sutherland, W. (1893), "The viscosity of gases and molecular force", Philosophical Magazine, S. 5, 36, pp. 507-531 (1893)
     *  Values: https://www.cfd-online.com/Wiki/Sutherland%27s_law
     */
    const double sutherlands_temperature; ///< Sutherland's temperature. Units: [K]
    const double freestream_temperature; ///< Freestream temperature. Units: [K]
    const double temperature_ratio; ///< Ratio of Sutherland's temperature to freestream temperature
    //@}

public:

    /** Nondimensionalized temperature gradient */
    template<typename real2>
    dealii::Tensor<1,dim,real2> compute_temperature_gradient (
        const std::array<real2,nstate> &primitive_soln,
        const std::array<dealii::Tensor<1,dim,real2>,nstate> &primitive_soln_gradient) const;

    /** Nondimensionalized wall shear stress */
    template<typename real2>
    real2 compute_wall_shear_stress (
        const std::array<real2,nstate> &conservative_soln,
        const std::array<dealii::Tensor<1,dim,real2>,nstate> &conservative_soln_gradient,
        const dealii::Tensor<1,dim,real2> &normal_vector) const;

    /** Nondimensionalized viscosity coefficient, mu*
     *  Based on the use_constant_viscosity flag, it returns a value based on either:
     *  (1) Sutherland's viscosity law, or
     *  (2) Constant nondimensionalized viscosity value
     */
    template<typename real2>
    real2 compute_viscosity_coefficient (const std::array<real2,nstate> &primitive_soln) const;

    /** Nondimensionalized viscosity coefficient, mu*
     *  Based on the use_constant_viscosity flag, it returns a value based on either:
     *  (1) Sutherland's viscosity law, or
     *  (2) Constant nondimensionalized viscosity value
     */
    template<typename real2>
    real2 compute_viscosity_coefficient_from_temperature (const real2 temperature) const;

    /** Nondimensionalized viscosity coefficient, mu*
     *  Reference: Masatsuka 2018 "I do like CFD", p.148, eq.(4.14.16)
     * 
     *  Based on Sutherland's law for viscosity
     * * Reference: Sutherland, W. (1893), "The viscosity of gases and molecular force", Philosophical Magazine, S. 5, 36, pp. 507-531 (1893)
     * * Values: https://www.cfd-online.com/Wiki/Sutherland%27s_law
     */
    template<typename real2>
    real2 compute_viscosity_coefficient_sutherlands_law (const std::array<real2,nstate> &primitive_soln) const;

    /** Nondimensionalized viscosity coefficient, mu*
     *  Reference: Masatsuka 2018 "I do like CFD", p.148, eq.(4.14.16)
     * 
     *  Based on Sutherland's law for viscosity
     * * Reference: Sutherland, W. (1893), "The viscosity of gases and molecular force", Philosophical Magazine, S. 5, 36, pp. 507-531 (1893)
     * * Values: https://www.cfd-online.com/Wiki/Sutherland%27s_law
     */
    template<typename real2>
    real2 compute_viscosity_coefficient_sutherlands_law_from_temperature (const real2 temperature) const;

    /** Scaled nondimensionalized viscosity coefficient, hat{mu*}, given nondimensionalized viscosity coefficient
     *  Reference: Masatsuka 2018 "I do like CFD", p.148, eq.(4.14.14)
     */
    template<typename real2>
    real2 scale_viscosity_coefficient (const real2 viscosity_coefficient) const;

    /** Scaled nondimensionalized viscosity coefficient, hat{mu*} 
     *  Reference: Masatsuka 2018 "I do like CFD", p.148, eq.(4.14.14)
     */
    template<typename real2>
    real2 compute_scaled_viscosity_coefficient (const std::array<real2,nstate> &primitive_soln) const;

    /** Scaled nondimensionalized heat conductivity, hat{kappa*}, given scaled nondimensionalized viscosity coefficient and Prandtl number
     *  Reference: Masatsuka 2018 "I do like CFD", p.148, eq.(4.14.13)
     */
    template<typename real2>
    real2 compute_scaled_heat_conductivity_given_scaled_viscosity_coefficient_and_prandtl_number (
        const real2 scaled_viscosity_coefficient, 
        const double prandtl_number_input) const;

    /** Scaled nondimensionalized heat conductivity, hat{kappa*}
     *  Reference: Masatsuka 2018 "I do like CFD", p.148, eq.(4.14.13)
     */
    template<typename real2>
    real2 compute_scaled_heat_conductivity (const std::array<real2,nstate> &primitive_soln) const;

    /** Nondimensionalized heat flux, q*
     *  Reference: Masatsuka 2018 "I do like CFD", p.148, eq.(4.14.13)
     */
    template<typename real2>
    dealii::Tensor<1,dim,real2> compute_heat_flux (
        const std::array<real2,nstate> &primitive_soln,
        const std::array<dealii::Tensor<1,dim,real2>,nstate> &primitive_soln_gradient) const;

    /** Nondimensionalized heat flux, q*, given the scaled heat conductivity and temperature gradient
     *  Reference: Masatsuka 2018 "I do like CFD", p.148, eq.(4.14.13)
     */
    template<typename real2>
    dealii::Tensor<1,dim,real2> compute_heat_flux_given_scaled_heat_conductivity_and_temperature_gradient (
        const real2 scaled_heat_conductivity,
        const dealii::Tensor<1,dim,real2> &temperature_gradient) const;

    /// Evaluate vorticity from conservative variables and gradient of conservative variables
    template<typename real2>
    dealii::Tensor<1,3,real2> compute_vorticity (
        const std::array<real2,nstate> &conservative_soln,
        const std::array<dealii::Tensor<1,dim,real2>,nstate> &conservative_soln_gradient) const;

    /// Evaluate vorticity magnitude squared from conservative variables and gradient of conservative variables
    real compute_vorticity_magnitude_sqr (
        const std::array<real,nstate> &conservative_soln,
        const std::array<dealii::Tensor<1,dim,real>,nstate> &conservative_soln_gradient) const;

    /// Evaluate vorticity magnitude from conservative variables and gradient of conservative variables
    real compute_vorticity_magnitude (
        const std::array<real,nstate> &conservative_soln,
        const std::array<dealii::Tensor<1,dim,real>,nstate> &conservative_soln_gradient) const;

    /** Evaluate second invariant (i.e. Q-criterion) from conservative variables and gradient of conservative variables
     *  -- Reference: Jeong J, Hussain F. On the identification of a vortex. Journal of Fluid Mechanics. 1995;285:69-94. doi:10.1017/S0022112095000462 
     *  -- Equation (2)
     * */
    real compute_second_invariant (
        const std::array<real,nstate> &conservative_soln,
        const std::array<dealii::Tensor<1,dim,real>,nstate> &conservative_soln_gradient) const;

    /// Evaluate enstrophy from conservative variables and gradient of conservative variables
    real compute_enstrophy (
        const std::array<real,nstate> &conservative_soln,
        const std::array<dealii::Tensor<1,dim,real>,nstate> &conservative_soln_gradient) const;

    /** Evaluate non-dimensional theoretical vorticity-based dissipation rate integrated enstrophy. 
     *  Note: For incompressible flows or when dilatation effects are negligible
     *  -- Reference: Cox, Christopher, et al. "Accuracy, stability, and performance comparison 
     *                between the spectral difference and flux reconstruction schemes." 
     *                Computers & Fluids 221 (2021): 104922.
     *  -- Equation (56) with free-stream nondimensionalization applied
     * */
    real compute_vorticity_based_dissipation_rate_from_integrated_enstrophy (
        const real integrated_enstrophy) const;

    /** Evaluate pressure dilatation from conservative variables and gradient of conservative variables
     *  -- Reference: Cox, Christopher, et al. "Accuracy, stability, and performance comparison 
     *                between the spectral difference and flux reconstruction schemes." 
     *                Computers & Fluids 221 (2021): 104922.
     * */
    real compute_pressure_dilatation (
        const std::array<real,nstate> &conservative_soln,
        const std::array<dealii::Tensor<1,dim,real>,nstate> &conservative_soln_gradient) const;

<<<<<<< HEAD
    /** Evaluate the solenoidal dissipation integrand
     *  -- Reference: Chapelier et al., "Comparison of high-order numerical methodologies for the simulation of the supersonic Taylor–Green vortex flow", Physics of Fluids, 2024. 
     *     Eq.(10)
     * */
    real compute_solenoidal_dissipation_integrand (
        const std::array<real,nstate> &conservative_soln,
        const std::array<dealii::Tensor<1,dim,real>,nstate> &conservative_soln_gradient) const;

    /** Evaluate the dilatational dissipation integrand
     *  -- Reference: Chapelier et al., "Comparison of high-order numerical methodologies for the simulation of the supersonic Taylor–Green vortex flow", Physics of Fluids, 2024. 
     *     Eq.(11)
     * */
    real compute_dilatational_dissipation_integrand (
        const std::array<real,nstate> &conservative_soln,
        const std::array<dealii::Tensor<1,dim,real>,nstate> &conservative_soln_gradient) const;

    /** Evaluate the dilatational dissipation from the integrand
     *  -- Reference: Chapelier et al., "Comparison of high-order numerical methodologies for the simulation of the supersonic Taylor–Green vortex flow", Physics of Fluids, 2024. 
     *     Eq.(11)
     * */
    real compute_dilatational_dissipation_from_integrand (
        const real dilatational_dissipation_integrand) const;

    /** Evaluate the solenoidal dissipation from the integrand
     *  -- Reference: Chapelier et al., "Comparison of high-order numerical methodologies for the simulation of the supersonic Taylor–Green vortex flow", Physics of Fluids, 2024. 
     *     Eq.(10)
     * */
    real compute_solenoidal_dissipation_from_integrand (
        const real solenoidal_dissipation_integrand) const;

=======
    /** Evaluate dilatation from conservative variables and gradient of conservative variables 
     * */
    real compute_dilatation (
        const std::array<real,nstate> &conservative_soln,
        const std::array<dealii::Tensor<1,dim,real>,nstate> &conservative_soln_gradient) const;

>>>>>>> b4587b39
    /** Evaluate the deviatoric strain-rate tensor from conservative variables and gradient of conservative variables
     *  -- Reference: de la Llave Plata et al. (2019). "On the performance of a high-order multiscale DG approach to LES at increasing Reynolds number."
     * */
    dealii::Tensor<2,dim,real> compute_deviatoric_strain_rate_tensor (
        const std::array<real,nstate> &conservative_soln,
        const std::array<dealii::Tensor<1,dim,real>,nstate> &conservative_soln_gradient) const;

    /** Nondimensionalized strain rate tensor, S*, from conservative solution and solution gradient
     *  Reference: Masatsuka 2018 "I do like CFD", p.148, extracted from eq.(4.14.12)
     */
    dealii::Tensor<2,dim,real> compute_strain_rate_tensor_from_conservative (
        const std::array<real,nstate> &conservative_soln,
        const std::array<dealii::Tensor<1,dim,real>,nstate> &conservative_soln_gradient) const;

    /** Nondimensionalized strain rate tensor, S*, from conservative solution and solution gradient
     *  Reference: Masatsuka 2018 "I do like CFD", p.148, extracted from eq.(4.14.12)
     */
    template<typename real2>
    dealii::Tensor<2,dim,real2> compute_strain_rate_tensor_from_conservative_templated (
        const std::array<real2,nstate> &conservative_soln,
        const std::array<dealii::Tensor<1,dim,real2>,nstate> &conservative_soln_gradient) const;

    /// Evaluate the square of the deviatoric strain-rate tensor magnitude (i.e. double dot product) from conservative variables and gradient of conservative variables
    real compute_viscosity_times_deviatoric_strain_rate_tensor_magnitude_sqr (
        const std::array<real,nstate> &conservative_soln,
        const std::array<dealii::Tensor<1,dim,real>,nstate> &conservative_soln_gradient) const;

    /** Evaluate non-dimensional theoretical deviatoric strain-rate tensor based dissipation rate from integrated
     *  deviatoric strain-rate tensor magnitude squared.
     *  -- Reference: Cox, Christopher, et al. "Accuracy, stability, and performance comparison 
     *                between the spectral difference and flux reconstruction schemes." 
     *                Computers & Fluids 221 (2021): 104922.
     *  -- Equation (57a) with free-stream nondimensionalization applied
     * */
    real compute_deviatoric_strain_rate_tensor_based_dissipation_rate_from_integrated_viscosity_times_deviatoric_strain_rate_tensor_magnitude_sqr (
        const real integrated_viscosity_times_deviatoric_strain_rate_tensor_magnitude_sqr) const;

    /** Extract gradient of velocities */
    template<typename real2>
    dealii::Tensor<2,dim,real2> 
    extract_velocities_gradient_from_primitive_solution_gradient (
        const std::array<dealii::Tensor<1,dim,real2>,nstate> &primitive_soln_gradient) const;

    /** Nondimensionalized strain rate tensor, S*
     *  Reference: Masatsuka 2018 "I do like CFD", p.148, extracted from eq.(4.14.12)
     */
    template<typename real2>
    dealii::Tensor<2,dim,real2> 
    compute_strain_rate_tensor (
        const dealii::Tensor<2,dim,real2> &vel_gradient) const;

    /// Evaluate the square of the strain-rate tensor magnitude (i.e. double dot product) from conservative variables and gradient of conservative variables
    real compute_viscosity_times_strain_rate_tensor_magnitude_sqr (
        const std::array<real,nstate> &conservative_soln,
        const std::array<dealii::Tensor<1,dim,real>,nstate> &conservative_soln_gradient) const;

    /** Evaluate non-dimensional theoretical strain-rate tensor based dissipation rate from integrated
     *  strain-rate tensor magnitude squared.
     *  -- Reference: Navah, Farshad, et al. "A High-Order Variational Multiscale Approach 
     *                to Turbulence for Compact Nodal Schemes." 
     *  -- Equation (E.9) with free-stream nondimensionalization applied
     * */
    real compute_strain_rate_tensor_based_dissipation_rate_from_integrated_viscosity_times_strain_rate_tensor_magnitude_sqr (
        const real integrated_viscosity_times_strain_rate_tensor_magnitude_sqr) const;

    /** Nondimensionalized viscous stress tensor, tau*
     *  Reference: Masatsuka 2018 "I do like CFD", p.148, eq.(4.14.12)
     */
    template<typename real2>
    dealii::Tensor<2,dim,real2> 
    compute_viscous_stress_tensor_via_scaled_viscosity_and_strain_rate_tensor (
        const real2 scaled_viscosity_coefficient,
        const dealii::Tensor<2,dim,real2> &strain_rate_tensor) const;

    /** Nondimensionalized viscous stress tensor, tau*
     *  Reference: Masatsuka 2018 "I do like CFD", p.148, eq.(4.14.12)
     */
    template<typename real2>
    dealii::Tensor<2,dim,real2>
    compute_viscous_stress_tensor (
        const std::array<real2,nstate> &primitive_soln,
        const std::array<dealii::Tensor<1,dim,real2>,nstate> &primitive_soln_gradient) const;

    /// Tensor product magnitude squared
    real get_tensor_product_magnitude_sqr (
        const dealii::Tensor<2,dim,real> &tensor1,
        const dealii::Tensor<2,dim,real> &tensor2) const;

    /** Nondimensionalized Germano identity tensor, L*, from conservative solution and solution gradient
     *  Reference: Flad and Gassner 2017
     */
    dealii::Tensor<2,dim,real> compute_germano_idendity_matrix_L_component (
        const std::array<real,nstate> &conservative_soln) const;

    /** Nondimensionalized Germano identity tensor, M*, from conservative solution and solution gradient
     *  Reference: Flad and Gassner 2017
     */
    dealii::Tensor<2,dim,real> compute_germano_idendity_matrix_M_component (
        const std::array<real,nstate> &conservative_soln,
        const std::array<dealii::Tensor<1,dim,real>,nstate> &conservative_soln_gradient) const;

    /** Nondimensionalized viscous flux (i.e. dissipative flux) dot normal vector that accounts for gradient boundary conditions
     *  References: 
     *  (1) Masatsuka 2018 "I do like CFD", p.142, eq.(4.12.1-4.12.4),
     *  (2) For the boundary condition case, refer to the equation above equation 458 of the following paper:
     *      Hartmann, Ralf. "Numerical analysis of higher order discontinuous Galerkin finite element methods." (2008): 1-107.
     */
    std::array<real,nstate> dissipative_flux_dot_normal (
        const std::array<real,nstate> &solution,
        const std::array<dealii::Tensor<1,dim,real>,nstate> &solution_gradient,
        const std::array<real,nstate> &filtered_solution,
        const std::array<dealii::Tensor<1,dim,real>,nstate> &filtered_solution_gradient,
        const bool on_boundary,
        const dealii::types::global_dof_index cell_index,
        const dealii::Tensor<1,dim,real> &normal,
        const int boundary_type) override;

    /** Nondimensionalized viscous flux (i.e. dissipative flux)
     *  Reference: Masatsuka 2018 "I do like CFD", p.142, eq.(4.12.1-4.12.4)
     */
    std::array<dealii::Tensor<1,dim,real>,nstate> 
    dissipative_flux (
        const std::array<real,nstate> &conservative_soln,
        const std::array<dealii::Tensor<1,dim,real>,nstate> &solution_gradient) const override;

    /** Gradient of the scaled nondimensionalized viscosity coefficient
     *  Reference: Masatsuka 2018 "I do like CFD", p.148, eq.(4.14.14 and 4.14.17)
     */
    dealii::Tensor<1,dim,real> compute_scaled_viscosity_gradient (
        const std::array<real,nstate> &primitive_soln,
        const dealii::Tensor<1,dim,real> &temperature_gradient) const;

    /** Dissipative flux Jacobian 
     *  Note: Only used for computing the manufactured solution source term;
     *        computed using automatic differentiation
     */
    dealii::Tensor<2,nstate,real> dissipative_flux_directional_jacobian (
        const std::array<real,nstate> &conservative_soln,
        const std::array<dealii::Tensor<1,dim,real>,nstate> &solution_gradient,
        const dealii::Tensor<1,dim,real> &normal) const;

    /** Dissipative flux Jacobian wrt gradient component
     *  Note: Only used for computing the manufactured solution source term;
     *        computed using automatic differentiation
     */
    dealii::Tensor<2,nstate,real> dissipative_flux_directional_jacobian_wrt_gradient_component (
        const std::array<real,nstate> &conservative_soln,
        const std::array<dealii::Tensor<1,dim,real>,nstate> &solution_gradient,
        const dealii::Tensor<1,dim,real> &normal,
        const int d_gradient) const;

    /// Dissipative flux contribution to the source term
    std::array<real,nstate> dissipative_source_term (
        const dealii::Point<dim,real> &pos) const;

    /// Source term is zero or depends on manufactured solution
    std::array<real,nstate> source_term (
        const dealii::Point<dim,real> &pos,
        const std::array<real,nstate> &conservative_soln,
        const real current_time) const override;

    /// Convective flux Jacobian computed via dfad (automatic differentiation)
    /// -- Only used for verifying the dfad procedure used in dissipative flux jacobian
    dealii::Tensor<2,nstate,real> convective_flux_directional_jacobian_via_dfad (
        std::array<real,nstate> &conservative_soln,
        const dealii::Tensor<1,dim,real> &normal) const;

    /// Scaled viscosity coefficient derivative wrt temperature via dfad (automatic differentiation)
    /// -- Only used for verifying the basic dfad procedure that is extended in convective_flux_directional_jacobian_via_dfad()
    real compute_scaled_viscosity_coefficient_derivative_wrt_temperature_via_dfad (
        std::array<real,nstate> &conservative_soln) const;

    /** Nondimensionalized viscous flux (i.e. dissipative flux) computed 
     *  via given velocities, viscous stress tensor, and heat flux. 
     *  Reference: Masatsuka 2018 "I do like CFD", p.142, eq.(4.12.1-4.12.4)
     */
    template<typename real2>
    std::array<dealii::Tensor<1,dim,real2>,nstate> 
    dissipative_flux_given_velocities_viscous_stress_tensor_and_heat_flux (
        const dealii::Tensor<1,dim,real2> &vel,
        const dealii::Tensor<2,dim,real2> &viscous_stress_tensor,
        const dealii::Tensor<1,dim,real2> &heat_flux) const;

protected:

    /** Nondimensionalized viscous flux (i.e. dissipative flux)
     *  Reference: Masatsuka 2018 "I do like CFD", p.142, eq.(4.12.1-4.12.4)
     */
    template <typename real2>
    std::array<dealii::Tensor<1,dim,real2>,nstate> 
    dissipative_flux_templated (
        const std::array<real2,nstate> &conservative_soln,
        const std::array<dealii::Tensor<1,dim,real2>,nstate> &solution_gradient) const;

    /** No-slip wall boundary conditions
     *  * Given by equations 460-461 of the following paper:
     *  * * Hartmann, Ralf. "Numerical analysis of higher order discontinuous Galerkin finite element methods." (2008): 1-107.
     */
    void boundary_wall (
        const dealii::Tensor<1,dim,real> &normal_int,
        const std::array<real,nstate> &soln_int,
        const std::array<dealii::Tensor<1,dim,real>,nstate> &soln_grad_int,
        std::array<real,nstate> &soln_bc,
        std::array<dealii::Tensor<1,dim,real>,nstate> &soln_grad_bc) const override;

    /// Evaluate the manufactured solution boundary conditions.
    void boundary_manufactured_solution (
        const dealii::Point<dim, real> &pos,
        const dealii::Tensor<1,dim,real> &normal_int,
        const std::array<real,nstate> &soln_int,
        const std::array<dealii::Tensor<1,dim,real>,nstate> &soln_grad_int,
        std::array<real,nstate> &soln_bc,
        std::array<dealii::Tensor<1,dim,real>,nstate> &soln_grad_bc) const override;

public:
    /// For post processing purposes (update comment later)
    dealii::Vector<double> post_compute_derived_quantities_vector (
        const dealii::Vector<double>              &uh,
        const std::vector<dealii::Tensor<1,dim> > &duh,
        const std::vector<dealii::Tensor<2,dim> > &dduh,
        const dealii::Tensor<1,dim>               &normals,
        const dealii::Point<dim>                  &evaluation_points) const override;
    
    /// For post processing purposes, sets the base names (with no prefix or suffix) of the computed quantities
    std::vector<std::string> post_get_names () const override;
    
    /// For post processing purposes, sets the interpretation of each computed quantity as either scalar or vector
    std::vector<dealii::DataComponentInterpretation::DataComponentInterpretation> post_get_data_component_interpretation () const override;
    
    /// For post processing purposes (update comment later)
    dealii::UpdateFlags post_get_needed_update_flags () const override;

public:
    /// Returns the square of the magnitude of the tensor (i.e. the double dot product of a tensor with itself)
    real get_tensor_magnitude_sqr (const dealii::Tensor<2,dim,real> &tensor) const;

    /// Returns the the magnitude of the tensor (i.e. the double dot product of a tensor with itself)
    real get_tensor_magnitude (const dealii::Tensor<2,dim,real> &tensor) const;

};

} // Physics namespace
} // PHiLiP namespace

#endif<|MERGE_RESOLUTION|>--- conflicted
+++ resolved
@@ -210,7 +210,12 @@
         const std::array<real,nstate> &conservative_soln,
         const std::array<dealii::Tensor<1,dim,real>,nstate> &conservative_soln_gradient) const;
 
-<<<<<<< HEAD
+    /** Evaluate dilatation from conservative variables and gradient of conservative variables 
+     * */
+    real compute_dilatation (
+        const std::array<real,nstate> &conservative_soln,
+        const std::array<dealii::Tensor<1,dim,real>,nstate> &conservative_soln_gradient) const;
+
     /** Evaluate the solenoidal dissipation integrand
      *  -- Reference: Chapelier et al., "Comparison of high-order numerical methodologies for the simulation of the supersonic Taylor–Green vortex flow", Physics of Fluids, 2024. 
      *     Eq.(10)
@@ -241,14 +246,6 @@
     real compute_solenoidal_dissipation_from_integrand (
         const real solenoidal_dissipation_integrand) const;
 
-=======
-    /** Evaluate dilatation from conservative variables and gradient of conservative variables 
-     * */
-    real compute_dilatation (
-        const std::array<real,nstate> &conservative_soln,
-        const std::array<dealii::Tensor<1,dim,real>,nstate> &conservative_soln_gradient) const;
-
->>>>>>> b4587b39
     /** Evaluate the deviatoric strain-rate tensor from conservative variables and gradient of conservative variables
      *  -- Reference: de la Llave Plata et al. (2019). "On the performance of a high-order multiscale DG approach to LES at increasing Reynolds number."
      * */
