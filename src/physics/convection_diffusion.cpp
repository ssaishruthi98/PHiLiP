--- conflicted
+++ resolved
@@ -70,7 +70,6 @@
     for (int i=0; i<nstate; ++i) {
         conv_flux[i] = 0.0;
         for (int d=0; d<dim; ++d) {
-//std::cout<<" vel "<<velocity_field[d]<<" dir "<<d<<std::endl;
             conv_flux[i][d] += velocity_field[d] * solution[i];
         }
     }
@@ -91,21 +90,12 @@
 }
 
 template <int dim, int nstate, typename real>
-<<<<<<< HEAD
-std::array<dealii::Tensor<1,dim,real>,nstate> ConvectionDiffusion<dim,nstate,real>
-::convective_surface_numerical_split_flux (
-                const std::array< dealii::Tensor<1,dim,real>, nstate > &/*surface_flux*/,
-                const std::array< dealii::Tensor<1,dim,real>, nstate > &flux_interp_to_surface) const
-{
-    return flux_interp_to_surface;
-=======
 real ConvectionDiffusion<dim,nstate,real>
 ::convective_surface_numerical_split_flux (
                 const real &surface_flux,
                 const real &flux_interp_to_surface) const
 {
     return 0.5*(flux_interp_to_surface + surface_flux);
->>>>>>> 07751fc2
 }
 
 template <int dim, int nstate, typename real>
@@ -200,13 +190,8 @@
 ::source_term (
     const dealii::Point<dim,real> &pos,
     const std::array<real,nstate> &solution,
-<<<<<<< HEAD
     const real current_time,
     const dealii::types::global_dof_index /*cell_index*/) const
-=======
-    const dealii::types::global_dof_index /*cell_index*/,
-    const real current_time) const
->>>>>>> 07751fc2
 {
     return source_term(pos,solution,current_time);
 }
