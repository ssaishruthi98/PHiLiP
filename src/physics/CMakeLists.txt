--- conflicted
+++ resolved
@@ -14,15 +14,11 @@
     physics_model.cpp
     model.cpp
     large_eddy_simulation.cpp
-<<<<<<< HEAD
+    reynolds_averaged_navier_stokes.cpp
+    negative_spalart_allmaras_rans_model.cpp
     model_factory.cpp
     navier_stokes_model.cpp
     )
-=======
-    reynolds_averaged_navier_stokes.cpp
-    negative_spalart_allmaras_rans_model.cpp
-    model_factory.cpp)
->>>>>>> de1ad049
 
 foreach(dim RANGE 1 3)
     # Output library
