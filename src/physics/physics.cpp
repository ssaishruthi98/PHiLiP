#include <assert.h>
#include <cmath>
#include <vector>

#include <Sacado.hpp>
#include <deal.II/differentiation/ad/sacado_math.h>
#include <deal.II/differentiation/ad/sacado_number_types.h>
#include <deal.II/differentiation/ad/sacado_product_types.h>

#include "physics.h"

namespace PHiLiP {
namespace Physics {

template <int dim, int nstate, typename real>
<<<<<<< HEAD
std::shared_ptr < PhysicsBase<dim,nstate,real> >
PhysicsFactory<dim,nstate,real>
::create_Physics(Parameters::AllParameters::PartialDifferentialEquation pde_type)
{
    using PDE_enum = Parameters::AllParameters::PartialDifferentialEquation;

    if (pde_type == PDE_enum::advection || pde_type == PDE_enum::advection_vector) {
        if constexpr (nstate<=2) return std::make_shared < ConvectionDiffusion<dim,nstate,real> >(true,false);
    } else if (pde_type == PDE_enum::diffusion) {
        if constexpr (nstate==1) return std::make_shared < ConvectionDiffusion<dim,nstate,real> >(false,true);
    } else if (pde_type == PDE_enum::convection_diffusion) {
        if constexpr (nstate==1) return std::make_shared < ConvectionDiffusion<dim,nstate,real> >(true,true);
    } else if (pde_type == PDE_enum::burgers_inviscid) {
        if constexpr (nstate==dim) return std::make_shared < Burgers<dim,nstate,real> >(pde_type,true,false);
    } else if (pde_type == PDE_enum::euler) {
        if constexpr (nstate==dim+2) return std::make_shared < Euler<dim,nstate,real> >();
    }
    std::cout << "Can't create PhysicsBase, invalid PDE type: " << pde_type << std::endl;
    assert(0==1 && "Can't create PhysicsBase, invalid PDE type");
    return nullptr;
}

template <int dim, int nstate, typename real>
=======
>>>>>>> d41c5705
PhysicsBase<dim,nstate,real>::PhysicsBase() 
    : manufactured_solution_function(nstate)
{
    const double pi = atan(1)*4.0;
    const double ee = exp(1);

    // Some constants used to define manufactured solution
    velo_x = 1.1; velo_y = -pi/ee; velo_z = ee/pi;
    diff_coeff = 0.1*pi/ee;

    // Anisotropic diffusion matrix
    //A11 =   9; A12 =  -2; A13 =  -6;
    //A21 =   3; A22 =  20; A23 =   4;
    //A31 =  -2; A32 = 0.5; A33 =   8;

    diffusion_tensor[0][0] = 12;
    if (dim>=2) {
        diffusion_tensor[0][1] = -2;
        diffusion_tensor[1][0] = 3;
        diffusion_tensor[1][1] = 20;
    }
    if (dim>=3) {
        diffusion_tensor[0][2] = -6;
        diffusion_tensor[1][2] = -4;
        diffusion_tensor[2][0] = -2;
        diffusion_tensor[2][1] = 0.5;
        diffusion_tensor[2][2] = 8;
    }

    diffusion_tensor[0][0] = 12;
    if (dim>=2) {
        diffusion_tensor[0][1] = 3;
        diffusion_tensor[1][0] = 3;
        diffusion_tensor[1][1] = 20;
    }
    if (dim>=3) {
        diffusion_tensor[0][2] = -2;
        diffusion_tensor[2][0] = 2;
        diffusion_tensor[2][1] = 5;
        diffusion_tensor[1][2] = -5;
        diffusion_tensor[2][2] = 18;
    }
    //for (int i=0;i<dim;i++)
    //    for (int j=0;j<dim;j++)
    //        diffusion_tensor[i][j] = (i==j) ? 1.0 : 0.0;
}

template <int dim, int nstate, typename real>
PhysicsBase<dim,nstate,real>::~PhysicsBase() {}

template <int dim, int nstate, typename real>
void PhysicsBase<dim,nstate,real>
::boundary_face_values (
   const int /*boundary_type*/,
   const dealii::Point<dim, double> &pos,
   const dealii::Tensor<1,dim,real> &normal_int,
   const std::array<real,nstate> &soln_int,
   const std::array<dealii::Tensor<1,dim,real>,nstate> &soln_grad_int,
   std::array<real,nstate> &soln_bc,
   std::array<dealii::Tensor<1,dim,real>,nstate> &soln_grad_bc) const
{
    std::array<real,nstate> boundary_values;
    std::array<dealii::Tensor<1,dim,real>,nstate> boundary_gradients;
    for (int s=0; s<nstate; s++) {
        boundary_values[s] = this->manufactured_solution_function.value (pos, s);
        boundary_gradients[s] = this->manufactured_solution_function.gradient (pos, s);
    }

    for (int istate=0; istate<nstate; ++istate) {

        std::array<real,nstate> characteristic_dot_n = convective_eigenvalues(boundary_values, normal_int);
        const bool inflow = (characteristic_dot_n[istate] <= 0.);

        if (inflow) { // Dirichlet boundary condition
            // soln_bc[istate] = boundary_values[istate];
            // soln_grad_bc[istate] = soln_grad_int[istate];

            soln_bc[istate] = boundary_values[istate];
            soln_grad_bc[istate] = soln_grad_int[istate];

        } else { // Neumann boundary condition
            // //soln_bc[istate] = soln_int[istate];
            // //soln_bc[istate] = boundary_values[istate];
            // soln_bc[istate] = -soln_int[istate]+2*boundary_values[istate];

            soln_bc[istate] = soln_int[istate];

            // **************************************************************************************************************
            // Note I don't know how to properly impose the soln_grad_bc to obtain an adjoint consistent scheme
            // Currently, Neumann boundary conditions are only imposed for the linear advection
            // Therefore, soln_grad_bc does not affect the solution
            // **************************************************************************************************************
            soln_grad_bc[istate] = soln_grad_int[istate];
            //soln_grad_bc[istate] = boundary_gradients[istate];
            //soln_grad_bc[istate] = -soln_grad_int[istate]+2*boundary_gradients[istate];
        }
    }
}


template <int dim, int nstate, typename real>
void PhysicsBase<dim,nstate,real>
::set_manufactured_dirichlet_boundary_condition (
        const std::array<real,nstate> &/*soln_int*/,
        const std::array<dealii::Tensor<1,dim,real>,nstate> &/*soln_grad_int*/,
        std::array<real,nstate> &/*soln_bc*/,
        std::array<dealii::Tensor<1,dim,real>,nstate> &/*soln_grad_bc*/) const
{}
template <int dim, int nstate, typename real>
void PhysicsBase<dim,nstate,real>
::set_manufactured_neumann_boundary_condition (
        const std::array<real,nstate> &/*soln_int*/,
        const std::array<dealii::Tensor<1,dim,real>,nstate> &/*soln_grad_int*/,
        std::array<real,nstate> &/*soln_bc*/,
        std::array<dealii::Tensor<1,dim,real>,nstate> &/*soln_grad_bc*/) const
{}


template class PhysicsBase < PHILIP_DIM, 1, double >;
template class PhysicsBase < PHILIP_DIM, 1, Sacado::Fad::DFad<double> >;
template class PhysicsBase < PHILIP_DIM, 2, double >;
template class PhysicsBase < PHILIP_DIM, 2, Sacado::Fad::DFad<double> >;
template class PhysicsBase < PHILIP_DIM, 3, double >;
template class PhysicsBase < PHILIP_DIM, 3, Sacado::Fad::DFad<double> >;
template class PhysicsBase < PHILIP_DIM, 4, double >;
template class PhysicsBase < PHILIP_DIM, 4, Sacado::Fad::DFad<double> >;
template class PhysicsBase < PHILIP_DIM, 5, double >;
template class PhysicsBase < PHILIP_DIM, 5, Sacado::Fad::DFad<double> >;

} // Physics namespace
} // PHiLiP namespace
<|MERGE_RESOLUTION|>--- conflicted
+++ resolved
@@ -13,32 +13,6 @@
 namespace Physics {
 
 template <int dim, int nstate, typename real>
-<<<<<<< HEAD
-std::shared_ptr < PhysicsBase<dim,nstate,real> >
-PhysicsFactory<dim,nstate,real>
-::create_Physics(Parameters::AllParameters::PartialDifferentialEquation pde_type)
-{
-    using PDE_enum = Parameters::AllParameters::PartialDifferentialEquation;
-
-    if (pde_type == PDE_enum::advection || pde_type == PDE_enum::advection_vector) {
-        if constexpr (nstate<=2) return std::make_shared < ConvectionDiffusion<dim,nstate,real> >(true,false);
-    } else if (pde_type == PDE_enum::diffusion) {
-        if constexpr (nstate==1) return std::make_shared < ConvectionDiffusion<dim,nstate,real> >(false,true);
-    } else if (pde_type == PDE_enum::convection_diffusion) {
-        if constexpr (nstate==1) return std::make_shared < ConvectionDiffusion<dim,nstate,real> >(true,true);
-    } else if (pde_type == PDE_enum::burgers_inviscid) {
-        if constexpr (nstate==dim) return std::make_shared < Burgers<dim,nstate,real> >(pde_type,true,false);
-    } else if (pde_type == PDE_enum::euler) {
-        if constexpr (nstate==dim+2) return std::make_shared < Euler<dim,nstate,real> >();
-    }
-    std::cout << "Can't create PhysicsBase, invalid PDE type: " << pde_type << std::endl;
-    assert(0==1 && "Can't create PhysicsBase, invalid PDE type");
-    return nullptr;
-}
-
-template <int dim, int nstate, typename real>
-=======
->>>>>>> d41c5705
 PhysicsBase<dim,nstate,real>::PhysicsBase() 
     : manufactured_solution_function(nstate)
 {
