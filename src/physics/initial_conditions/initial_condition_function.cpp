--- conflicted
+++ resolved
@@ -215,11 +215,10 @@
 InitialConditionFunction_NavierStokesBase<dim,nstate,real>
 ::InitialConditionFunction_NavierStokesBase (
         Parameters::AllParameters const *const param)
-    : InitialConditionFunction_EulerBase<dim, nstate, real>(param)
+    : InitialConditionFunction<dim,nstate,real>()
     , gamma_gas(param->euler_param.gamma_gas)
     , mach_inf(param->euler_param.mach_inf)
     , mach_inf_sqr(mach_inf*mach_inf)
-<<<<<<< HEAD
 {
     // Euler object; create using dynamic_pointer_cast and the create_Physics factory
     // Note that Euler primitive/conservative vars are the same as NS
@@ -265,9 +264,6 @@
     : InitialConditionFunction_NavierStokesBase<dim,nstate,real>(param)
 {}
 
-=======
-{}
->>>>>>> 23861875
 template <int dim, int nstate, typename real>
 real InitialConditionFunction_TaylorGreenVortex<dim,nstate,real>
 ::primitive_value(const dealii::Point<dim,real> &point, const unsigned int istate) const
@@ -735,73 +731,15 @@
 }
 
 // ========================================================
-<<<<<<< HEAD
-// 1D Sod Shock tube -- Initial Condition
-// See Chen & Shu, Entropy stable high order..., 2017, Pg. 25
-=======
-// Initial Condition - Euler Base
-// ========================================================
-template <int dim, int nstate, typename real>
-InitialConditionFunction_EulerBase<dim, nstate, real>
-::InitialConditionFunction_EulerBase(
-    Parameters::AllParameters const* const param)
-    : InitialConditionFunction<dim, nstate, real>()
-{
-    // Euler object; create using dynamic_pointer_cast and the create_Physics factory
-    // Note that Euler primitive/conservative vars are the same as NS
-    PHiLiP::Parameters::AllParameters parameters_euler = *param;
-    parameters_euler.pde_type = Parameters::AllParameters::PartialDifferentialEquation::euler;
-    this->euler_physics = std::dynamic_pointer_cast<Physics::Euler<dim,dim+2,double>>(
-                Physics::PhysicsFactory<dim,dim+2,double>::create_Physics(&parameters_euler));
-}
-
-template <int dim, int nstate, typename real>
-real InitialConditionFunction_EulerBase<dim, nstate, real>
-::convert_primitive_to_conversative_value(
-    const dealii::Point<dim, real>& point, const unsigned int istate) const
-{
-    real value = 0.0;
-    std::array<real, nstate> soln_primitive;
-
-    soln_primitive[0] = primitive_value(point, 0);
-    soln_primitive[1] = primitive_value(point, 1);
-    soln_primitive[2] = primitive_value(point, 2);
-    
-    if constexpr (dim > 1)
-        soln_primitive[3] = primitive_value(point, 3);
-    if constexpr (dim > 2)
-        soln_primitive[4] = primitive_value(point, 4);
-
-    const std::array<real, nstate> soln_conservative = this->euler_physics->convert_primitive_to_conservative(soln_primitive);
-    value = soln_conservative[istate];
-
-    return value;
-}
-
-template <int dim, int nstate, typename real>
-inline real InitialConditionFunction_EulerBase<dim, nstate, real>
-::value(const dealii::Point<dim, real>& point, const unsigned int istate) const
-{
-    real value = 0.0;
-    value = convert_primitive_to_conversative_value(point, istate);
-    return value;
-}
-
-// ========================================================
 // 1D Sod Shock tube -- Initial Condition
 // See Chen & Shu, Entropy stable high order..., 2017, Pg. 25
 // 2D and 3D can be run by extruding grid in those directions
->>>>>>> 23861875
 // ========================================================
 template <int dim, int nstate, typename real>
 InitialConditionFunction_SodShockTube<dim,nstate,real>
 ::InitialConditionFunction_SodShockTube (
         Parameters::AllParameters const* const param)
-<<<<<<< HEAD
         : InitialConditionFunction_NavierStokesBase<dim,nstate,real>(param)
-=======
-        : InitialConditionFunction_EulerBase<dim,nstate,real>(param)
->>>>>>> 23861875
 {}
 
 template <int dim, int nstate, typename real>
@@ -809,26 +747,14 @@
 ::primitive_value(const dealii::Point<dim, real>& point, const unsigned int istate) const
 {
     real value = 0.0;
-<<<<<<< HEAD
-    if constexpr (dim == 1 && nstate == (dim+2)) {
-=======
     if constexpr (nstate == (dim+2)) {
->>>>>>> 23861875
         const real x = point[0];
         if (x < 0) {
             if (istate == 0) {
                 // density
                 value = 1.0;
             }
-<<<<<<< HEAD
-            if (istate == 1) {
-                // x-velocity
-                value = 0.0;
-            }
-            if (istate == 2) {
-=======
             if (istate == nstate - 1) {
->>>>>>> 23861875
                 // pressure
                 value = 1.0;
             }
@@ -837,18 +763,6 @@
                 // density
                 value = 0.125;
             }
-<<<<<<< HEAD
-            if (istate == 1) {
-                // x-velocity
-                value = 0.0;
-            }
-            if (istate == 2) {
-                // pressure
-                value = 0.1;
-            }
-        } 
-    }
-=======
             if (istate == nstate - 1) {
                 // pressure
                 value = 0.1;
@@ -856,63 +770,28 @@
         }
     }
 
->>>>>>> 23861875
-    return value;
-}
-
-// ========================================================
-<<<<<<< HEAD
-// 2D Low Density Euler -- Initial Condition
-// See Zhang & Shu, On positivity-preserving..., 2010 Pg. 10
-// ========================================================
-template <int dim, int nstate, typename real>
-InitialConditionFunction_LowDensity2D<dim,nstate,real>
-::InitialConditionFunction_LowDensity2D(
+    return value;
+}
+
+// ========================================================
+// 2D/3D Explosion Problem (Cylindrical and Spherical extension of Sod Shock Tube) -- Initial Condition
+// See Dumbser & Loubere, A simple robust and accurate a posteriori sub-cell..., 2016, Pg. 17
+// ========================================================
+template <int dim, int nstate, typename real>
+InitialConditionFunction_ExplosionProblem<dim, nstate, real>
+::InitialConditionFunction_ExplosionProblem(
     Parameters::AllParameters const* const param)
     : InitialConditionFunction_NavierStokesBase<dim,nstate,real>(param)
 {}
 
 template <int dim, int nstate, typename real>
-real InitialConditionFunction_LowDensity2D<dim, nstate, real>
-=======
-// 2D/3D Explosion Problem (Cylindrical and Spherical extension of Sod Shock Tube) -- Initial Condition
-// See Dumbser & Loubere, A simple robust and accurate a posteriori sub-cell..., 2016, Pg. 17
-// ========================================================
-template <int dim, int nstate, typename real>
-InitialConditionFunction_ExplosionProblem<dim, nstate, real>
-::InitialConditionFunction_ExplosionProblem(
-    Parameters::AllParameters const* const param)
-    : InitialConditionFunction_EulerBase<dim, nstate, real>(param)
-{}
-
-template <int dim, int nstate, typename real>
 real InitialConditionFunction_ExplosionProblem<dim, nstate, real>
->>>>>>> 23861875
 ::primitive_value(const dealii::Point<dim, real>& point, const unsigned int istate) const
 {
     real value = 0.0;
     if constexpr (dim == 2 && nstate == (dim + 2)) {
         const real x = point[0];
         const real y = point[1];
-<<<<<<< HEAD
-        if (istate == 0) {
-            // density
-            value = 1 + 0.99 * sin(x + y);
-        }
-        if (istate == 1) {
-            // x-velocity
-            value = 1.0;
-        }
-        if (istate == 2) {
-            // y-velocity
-            value = 1.0;
-        }
-        if (istate == 3) {
-            // pressure
-            value = 1.0;
-        }
-    }
-=======
         if (sqrt(pow(x,2)+ pow(y,2)) <= 0.5){
             if (istate == 0) {
                 // density
@@ -1001,28 +880,19 @@
         }
     }
 
->>>>>>> 23861875
     return value;
 }
 
 // ========================================================
 // 1D Leblanc Shock tube -- Initial Condition
-<<<<<<< HEAD
-// See Zhang & Shu, On positivity-preserving..., 2010 Pg. 14
-=======
 // 2D Cylindrical Extension of Leblanc -- Initial Condition
 // See Zhang & Shu, On positivity-preserving..., 2010 Pg. 14 for 1D
->>>>>>> 23861875
 // ========================================================
 template <int dim, int nstate, typename real>
 InitialConditionFunction_LeblancShockTube<dim,nstate,real>
 ::InitialConditionFunction_LeblancShockTube(
     Parameters::AllParameters const* const param)
-<<<<<<< HEAD
     : InitialConditionFunction_NavierStokesBase<dim,nstate,real>(param)
-=======
-    : InitialConditionFunction_EulerBase<dim, nstate, real>(param)
->>>>>>> 23861875
 {}
 
 template <int dim, int nstate, typename real>
@@ -1030,11 +900,7 @@
 ::primitive_value(const dealii::Point<dim, real>& point, const unsigned int istate) const
 {
     real value = 0.0;
-<<<<<<< HEAD
-    if constexpr (dim == 1 && nstate == (dim + 2)) {
-=======
     if (dim == 1 && nstate == (dim + 2)) {
->>>>>>> 23861875
         const real x = point[0];
         if (x < 0) {
             if (istate == 0) {
@@ -1065,8 +931,6 @@
             }
         }
     }
-<<<<<<< HEAD
-=======
 
     if constexpr (dim == 2 && nstate == (dim + 2)) {
         const real x = point[0];
@@ -1108,7 +972,6 @@
             }
         }
     }
->>>>>>> 23861875
     return value;
 }
 
@@ -1120,11 +983,7 @@
 InitialConditionFunction_ShuOsherProblem<dim, nstate, real>
 ::InitialConditionFunction_ShuOsherProblem(
     Parameters::AllParameters const* const param)
-<<<<<<< HEAD
     : InitialConditionFunction_NavierStokesBase<dim,nstate,real>(param)
-=======
-    : InitialConditionFunction_EulerBase<dim, nstate, real>(param)
->>>>>>> 23861875
 {}
 
 template <int dim, int nstate, typename real>
@@ -1167,8 +1026,6 @@
 }
 
 // ========================================================
-<<<<<<< HEAD
-=======
 // 2D Low Density Euler -- Initial Condition
 // See Zhang & Shu, On positivity-preserving..., 2010 Pg. 10
 // ========================================================
@@ -1176,7 +1033,7 @@
 InitialConditionFunction_LowDensity2D<dim,nstate,real>
 ::InitialConditionFunction_LowDensity2D(
     Parameters::AllParameters const* const param)
-    : InitialConditionFunction_EulerBase<dim, nstate, real>(param)
+    : InitialConditionFunction_NavierStokesBase<dim, nstate, real>(param)
 {}
 
 template <int dim, int nstate, typename real>
@@ -1215,7 +1072,7 @@
 InitialConditionFunction_DoubleMachReflection<dim, nstate, real>
 ::InitialConditionFunction_DoubleMachReflection(
     Parameters::AllParameters const* const param)
-    : InitialConditionFunction_EulerBase<dim, nstate, real>(param)
+    : InitialConditionFunction_NavierStokesBase<dim, nstate, real>(param)
 {}
 
 template <int dim, int nstate, typename real>
@@ -1274,7 +1131,7 @@
 InitialConditionFunction_SedovBlastWave<dim, nstate, real>
 ::InitialConditionFunction_SedovBlastWave(
     Parameters::AllParameters const* const param)
-    : InitialConditionFunction_EulerBase<dim, nstate, real>(param)
+    : InitialConditionFunction_NavierStokesBase<dim, nstate, real>(param)
     , gamma_gas(param->euler_param.gamma_gas)
     , n_subdivisions(param->flow_solver_param.number_of_grid_elements_x)
     , xmax(param->flow_solver_param.grid_xmax)
@@ -1327,7 +1184,7 @@
 InitialConditionFunction_Mach3WindTunnel<dim, nstate, real>
 ::InitialConditionFunction_Mach3WindTunnel(
     Parameters::AllParameters const* const param)
-    : InitialConditionFunction_EulerBase<dim, nstate, real>(param)
+    : InitialConditionFunction_NavierStokesBase<dim, nstate, real>(param)
 {}
 
 template <int dim, int nstate, typename real>
@@ -1364,7 +1221,7 @@
 InitialConditionFunction_ShockDiffraction<dim, nstate, real>
 ::InitialConditionFunction_ShockDiffraction(
     Parameters::AllParameters const* const param)
-    : InitialConditionFunction_EulerBase<dim, nstate, real>(param)
+    : InitialConditionFunction_NavierStokesBase<dim, nstate, real>(param)
 {}
 
 template <int dim, int nstate, typename real>
@@ -1424,7 +1281,7 @@
 InitialConditionFunction_AstrophysicalJet<dim, nstate, real>
 ::InitialConditionFunction_AstrophysicalJet(
     Parameters::AllParameters const* const param)
-    : InitialConditionFunction_EulerBase<dim, nstate, real>(param)
+    : InitialConditionFunction_NavierStokesBase<dim, nstate, real>(param)
 {}
 
 template <int dim, int nstate, typename real>
@@ -1455,7 +1312,6 @@
 }
 
 // ========================================================
->>>>>>> 23861875
 // ZERO INITIAL CONDITION
 // ========================================================
 template <int dim, int nstate, typename real>
@@ -1586,15 +1442,6 @@
             }
         }
     } else if (flow_type == FlowCaseEnum::sod_shock_tube) {
-<<<<<<< HEAD
-        if constexpr (dim==1 && nstate==dim+2)  return std::make_shared<InitialConditionFunction_SodShockTube<dim,nstate,real> > (param);
-    } else if (flow_type == FlowCaseEnum::low_density_2d) {
-        if constexpr (dim==2 && nstate==dim+2)  return std::make_shared<InitialConditionFunction_LowDensity2D<dim,nstate,real> > (param);
-    } else if (flow_type == FlowCaseEnum::leblanc_shock_tube) {
-        if constexpr (dim==1 && nstate==dim+2)  return std::make_shared<InitialConditionFunction_LeblancShockTube<dim,nstate,real> > (param);
-    } else if (flow_type == FlowCaseEnum::shu_osher_problem) {
-        if constexpr (dim == 1 && nstate == dim + 2)  return std::make_shared<InitialConditionFunction_ShuOsherProblem<dim, nstate, real> >(param);
-=======
         if constexpr (dim >= 1 && nstate == dim+2)  return std::make_shared<InitialConditionFunction_SodShockTube<dim,nstate,real> > (param);
     } else if (flow_type == FlowCaseEnum::explosion_problem) {
         if constexpr (dim>1 && nstate==dim+2)  return std::make_shared<InitialConditionFunction_ExplosionProblem<dim,nstate,real> > (param);
@@ -1614,7 +1461,6 @@
         if constexpr (dim == 2 && nstate == dim + 2)  return std::make_shared<InitialConditionFunction_ShockDiffraction<dim, nstate, real> >(param);
     } else if (flow_type == FlowCaseEnum::astrophysical_jet) {
         if constexpr (dim == 2 && nstate == dim + 2)  return std::make_shared<InitialConditionFunction_AstrophysicalJet<dim, nstate, real> >(param);
->>>>>>> 23861875
     } else if (flow_type == FlowCaseEnum::advection_limiter) {
         if constexpr (dim < 3 && nstate == 1)  return std::make_shared<InitialConditionFunction_Advection<dim, nstate, real> >();
     } else if (flow_type == FlowCaseEnum::burgers_limiter) {
@@ -1638,20 +1484,11 @@
 template class InitialConditionFactory <PHILIP_DIM, 4, double>;
 template class InitialConditionFactory <PHILIP_DIM, 5, double>;
 template class InitialConditionFactory <PHILIP_DIM, 6, double>;
-<<<<<<< HEAD
 template class InitialConditionFunction_NavierStokesBase <PHILIP_DIM, PHILIP_DIM+2, double>;
-=======
-
->>>>>>> 23861875
 #if PHILIP_DIM==1
 template class InitialConditionFunction_BurgersViscous <PHILIP_DIM, 1, double>;
 template class InitialConditionFunction_BurgersRewienski <PHILIP_DIM, 1, double>;
 template class InitialConditionFunction_BurgersInviscidEnergy <PHILIP_DIM, 1, double>;
-<<<<<<< HEAD
-template class InitialConditionFunction_SodShockTube <PHILIP_DIM,PHILIP_DIM+2,double>;
-template class InitialConditionFunction_LeblancShockTube <PHILIP_DIM,PHILIP_DIM+2,double>;
-=======
->>>>>>> 23861875
 template class InitialConditionFunction_ShuOsherProblem <PHILIP_DIM, PHILIP_DIM + 2, double>;
 #endif
 
@@ -1670,21 +1507,18 @@
 #if PHILIP_DIM==2
 template class InitialConditionFunction_KHI <PHILIP_DIM, PHILIP_DIM+2, double>;
 template class InitialConditionFunction_LowDensity2D <PHILIP_DIM, PHILIP_DIM+2, double>;
-<<<<<<< HEAD
-template class InitialConditionFunction_DipoleWallCollision <PHILIP_DIM, PHILIP_DIM+2, double>;
-template class InitialConditionFunction_DipoleWallCollision_Normal <PHILIP_DIM, PHILIP_DIM+2, double>;
-template class InitialConditionFunction_DipoleWallCollision_Oblique <PHILIP_DIM, PHILIP_DIM+2, double>;
-=======
 template class InitialConditionFunction_DoubleMachReflection <PHILIP_DIM, PHILIP_DIM+2, double>;
 template class InitialConditionFunction_Mach3WindTunnel <PHILIP_DIM, PHILIP_DIM+2, double>;
 template class InitialConditionFunction_SedovBlastWave <PHILIP_DIM, PHILIP_DIM+2, double>;
 template class InitialConditionFunction_ShockDiffraction <PHILIP_DIM, PHILIP_DIM+2, double>;
 template class InitialConditionFunction_AstrophysicalJet <PHILIP_DIM, PHILIP_DIM+2, double>;
+template class InitialConditionFunction_DipoleWallCollision <PHILIP_DIM, PHILIP_DIM+2, double>;
+template class InitialConditionFunction_DipoleWallCollision_Normal <PHILIP_DIM, PHILIP_DIM+2, double>;
+template class InitialConditionFunction_DipoleWallCollision_Oblique <PHILIP_DIM, PHILIP_DIM+2, double>;
 #endif
 
 #if PHILIP_DIM < 3
 template class InitialConditionFunction_LeblancShockTube<PHILIP_DIM,PHILIP_DIM+2,double>;
->>>>>>> 23861875
 #endif
 
 // functions instantiated for all dim
@@ -1699,7 +1533,7 @@
 template class InitialConditionFunction_AdvectionEnergy <PHILIP_DIM, 1, double>;
 template class InitialConditionFunction_ConvDiff <PHILIP_DIM, 1, double>;
 template class InitialConditionFunction_ConvDiffEnergy <PHILIP_DIM,1,double>;
-template class InitialConditionFunction_EulerBase <PHILIP_DIM,PHILIP_DIM+2,double>;
+template class InitialConditionFunction_NavierStokesBase <PHILIP_DIM, PHILIP_DIM+2, double>;
 template class InitialConditionFunction_SodShockTube <PHILIP_DIM,PHILIP_DIM+2,double>;
 
 } // PHiLiP namespace