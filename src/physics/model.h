--- conflicted
+++ resolved
@@ -100,13 +100,11 @@
     // Quantities needed to be updated by DG for the model -- accomplished by DGBase update_model_variables()
     dealii::LinearAlgebra::distributed::Vector<int> cellwise_poly_degree; ///< Cellwise polynomial degree
     dealii::LinearAlgebra::distributed::Vector<double> cellwise_volume; ////< Cellwise element volume
-<<<<<<< HEAD
     double integrated_density_over_domain; ///< Integrated density over domain
     double channel_height; ///< Channel height
     double half_channel_height; ///< Half channel height
     double channel_bulk_reynolds_number; ///< Channel bulk Reynolds number
     double time_step; ///< Current time step
-=======
 
 protected:
     /// Evaluate the manufactured solution boundary conditions.
@@ -141,18 +139,19 @@
     virtual void boundary_farfield (
         std::array<real,nstate> &soln_bc) const;
 
+    /// Riemann-based farfield boundary conditions based on freestream values.
     virtual void boundary_riemann (
         const dealii::Tensor<1,dim,real> &normal_int,
         const std::array<real,nstate> &soln_int,
         std::array<real,nstate> &soln_bc) const;
 
+    /// Slip wall boundary condition
     virtual void boundary_slip_wall (
         const dealii::Tensor<1,dim,real> &normal_int,
         const std::array<real,nstate> &soln_int,
         const std::array<dealii::Tensor<1,dim,real>,nstate> &soln_grad_int,
         std::array<real,nstate> &soln_bc,
         std::array<dealii::Tensor<1,dim,real>,nstate> &soln_grad_bc) const;
->>>>>>> de1ad049
 };
 
 } // Physics namespace
