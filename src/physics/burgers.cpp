--- conflicted
+++ resolved
@@ -166,22 +166,19 @@
 std::array<real,nstate> Burgers<dim,nstate,real>
 ::source_term (
     const dealii::Point<dim,real> &pos,
-<<<<<<< HEAD
-    const std::array<real,nstate> &/*solution*/,
-    const real current_time) const
-=======
     const std::array<real,nstate> &solution,
+    const real current_time,
     const dealii::types::global_dof_index /*cell_index*/) const
 {
-    return source_term(pos,solution);
+    return source_term(pos,solution,current_time);
 }
 
 template <int dim, int nstate, typename real>
 std::array<real,nstate> Burgers<dim,nstate,real>
 ::source_term (
     const dealii::Point<dim,real> &pos,
-    const std::array<real,nstate> &/*solution*/) const
->>>>>>> 18f8ae4f
+    const std::array<real,nstate> &/*solution*/,
+    const real current_time) const
 {
     std::array<real,nstate> source;
 
