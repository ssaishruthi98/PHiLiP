#include "flow_solver.h"
#include <iostream>
#include <fstream>
#include <string>
#include <stdlib.h>
#include <vector>
#include <sstream>
#include "reduced_order/pod_basis_offline.h"
#include "physics/initial_conditions/set_initial_condition.h"
#include "mesh/mesh_adaptation/mesh_adaptation.h"
#include <deal.II/base/timer.h>

namespace PHiLiP {

namespace FlowSolver {

//=========================================================
// FLOW SOLVER CLASS
//=========================================================
template <int dim, int nstate>
FlowSolver<dim, nstate>::FlowSolver(
    const PHiLiP::Parameters::AllParameters *const parameters_input, 
    std::shared_ptr<FlowSolverCaseBase<dim, nstate>> flow_solver_case_input,
    const dealii::ParameterHandler &parameter_handler_input)
: FlowSolverBase()
, flow_solver_case(flow_solver_case_input)
, parameter_handler(parameter_handler_input)
, mpi_communicator(MPI_COMM_WORLD)
, mpi_rank(dealii::Utilities::MPI::this_mpi_process(MPI_COMM_WORLD))
, n_mpi(dealii::Utilities::MPI::n_mpi_processes(MPI_COMM_WORLD))
, pcout(std::cout, mpi_rank==0)
, all_param(*parameters_input)
, flow_solver_param(all_param.flow_solver_param)
, ode_param(all_param.ode_solver_param)
, poly_degree(flow_solver_param.poly_degree)
, grid_degree(flow_solver_param.grid_degree)
, final_time(flow_solver_param.final_time)
, input_parameters_file_reference_copy_filename(flow_solver_param.restart_files_directory_name + std::string("/") + std::string("input_copy.prm"))
, do_output_solution_at_fixed_times(ode_param.output_solution_at_fixed_times)
, number_of_fixed_times_to_output_solution(ode_param.number_of_fixed_times_to_output_solution)
, output_solution_at_exact_fixed_times(ode_param.output_solution_at_exact_fixed_times)
, do_compute_unsteady_data_and_write_to_table(flow_solver_param.do_compute_unsteady_data_and_write_to_table)
, dg(DGFactory<dim,double>::create_discontinuous_galerkin(&all_param, poly_degree, flow_solver_param.max_poly_degree_for_adaptation, grid_degree, flow_solver_case->generate_grid()))
{
    flow_solver_case->set_higher_order_grid(dg);
    if (ode_param.allocate_matrix_dRdW) {
        pcout << "Note: Allocating DG with AD matrix dRdW only." << std::endl;
        dg->allocate_system(true,false,false); // FlowSolver only requires dRdW to be allocated
    } else {
        pcout << "Note: Allocating DG without AD matrices." << std::endl;
        dg->allocate_system(false,false,false);
    }

    if(ode_param.ode_solver_type == Parameters::ODESolverParam::pod_galerkin_solver || ode_param.ode_solver_type == Parameters::ODESolverParam::pod_petrov_galerkin_solver){
        std::shared_ptr<ProperOrthogonalDecomposition::OfflinePOD<dim>> pod = std::make_shared<ProperOrthogonalDecomposition::OfflinePOD<dim>>(dg);
        ode_solver = ODE::ODESolverFactory<dim, double>::create_ODESolver(dg, pod);
    }
    else{
        ode_solver = ODE::ODESolverFactory<dim, double>::create_ODESolver(dg);
    }

    flow_solver_case->display_flow_solver_setup(dg);

    if(flow_solver_param.restart_computation_from_file == true) {
        if(dim == 1) {
            pcout << "Error: restart_computation_from_file is not possible for 1D. Set to false." << std::endl;
            std::abort();
        }

        if (flow_solver_param.steady_state == true) {
            pcout << "Error: Restart capability has not been fully implemented / tested for steady state computations." << std::endl;
            std::abort();
        }

        // Initialize solution from restart file
        pcout << "Initializing solution from restart file..." << std::flush;
        const std::string restart_filename_without_extension = get_restart_filename_without_extension(flow_solver_param.restart_file_index);
#if PHILIP_DIM>1
        dg->triangulation->load(flow_solver_param.restart_files_directory_name + std::string("/") + restart_filename_without_extension);
        
        // Note: Future development with hp-capabilities, see section "Note on usage with DoFHandler with hp-capabilities"
        // ----- Ref: https://www.dealii.org/current/doxygen/deal.II/classparallel_1_1distributed_1_1SolutionTransfer.html
        dealii::LinearAlgebra::distributed::Vector<double> solution_no_ghost;
        solution_no_ghost.reinit(dg->locally_owned_dofs, this->mpi_communicator);
        dealii::parallel::distributed::SolutionTransfer<dim, dealii::LinearAlgebra::distributed::Vector<double>, dealii::DoFHandler<dim>> solution_transfer(dg->dof_handler);
        solution_transfer.deserialize(solution_no_ghost);
        dg->solution = solution_no_ghost; //< assignment
#endif
        pcout << "done." << std::endl;
    } else {
        // Initialize solution
        SetInitialCondition<dim,nstate,double>::set_initial_condition(flow_solver_case->initial_condition_function, dg, &all_param);
    }
    dg->solution.update_ghost_values();
    
    // Allocate ODE solver after initializing DG
    ode_solver->allocate_ode_system();

    // output a copy of the input parameters file
    if(flow_solver_param.output_restart_files == true) {
        pcout << "Writing a reference copy of the inputted parameters (.prm) file... " << std::flush;
        if(mpi_rank==0) {
            parameter_handler.print_parameters(input_parameters_file_reference_copy_filename);    
        }
        pcout << "done." << std::endl;
    }

    // For outputting solution at fixed times
    if(this->do_output_solution_at_fixed_times && (this->number_of_fixed_times_to_output_solution > 0)) {
        this->output_solution_fixed_times.reinit(this->number_of_fixed_times_to_output_solution);
        
        // Get output_solution_fixed_times from string
        const std::string output_solution_fixed_times_string = this->ode_param.output_solution_fixed_times_string;
        std::string line = output_solution_fixed_times_string;
        std::string::size_type sz1;
        this->output_solution_fixed_times[0] = std::stod(line,&sz1);
        for(unsigned int i=1; i<this->number_of_fixed_times_to_output_solution; ++i) {
            line = line.substr(sz1);
            sz1 = 0;
            this->output_solution_fixed_times[i] = std::stod(line,&sz1);
        }
    }
}

template <int dim, int nstate>
std::vector<std::string> FlowSolver<dim,nstate>::get_data_table_column_names(const std::string string_input) const
{
    /* returns the column names of a dealii::TableHandler object
       given the first line of the file */
    
    // Create object of istringstream and initialize assign input string
    std::istringstream iss(string_input);
    std::string word;

    // extract each name (no spaces)
    std::vector<std::string> names;
    while(iss >> word) {
        names.push_back(word.c_str());
    }
    return names;
}

template <int dim, int nstate>
std::string FlowSolver<dim,nstate>::get_restart_filename_without_extension(const unsigned int restart_index_input) const {
    // returns the restart file index as a string with appropriate padding
    std::string restart_index_string = std::to_string(restart_index_input);
    const unsigned int length_of_index_with_padding = 5;
    const unsigned int number_of_zeros = length_of_index_with_padding - restart_index_string.length();
    restart_index_string.insert(0, number_of_zeros, '0');

    const std::string prefix = "restart-";
    const std::string restart_filename_without_extension = prefix+restart_index_string;

    return restart_filename_without_extension;
}

template <int dim, int nstate>
void FlowSolver<dim,nstate>::initialize_data_table_from_file(
    std::string data_table_filename,
    const std::shared_ptr <dealii::TableHandler> data_table) const
{
    if(mpi_rank==0) {
        std::string line;
        std::string::size_type sz1;

        std::ifstream FILE (data_table_filename);
        std::getline(FILE, line); // read first line: column headers
        
        // check that the file is not empty
        if (line.empty()) {
            pcout << "Error: Trying to read empty file named " << data_table_filename << std::endl;
            std::abort();
        }

        const std::vector<std::string> data_column_names = get_data_table_column_names(line);
        const int number_of_columns = data_column_names.size();

        std::getline(FILE, line); // read first line of data
        
        // check that there indeed is data to be read
        if (line.empty()) {
            pcout << "Error: Table has no data to be read" << std::endl;
            std::abort();
        }

        std::vector<double> current_line_values(number_of_columns);
        while (!line.empty()) {
            std::string dummy_line = line;

            current_line_values[0] = std::stod(dummy_line,&sz1);
            for(int i=1; i<number_of_columns; ++i) {
                dummy_line = dummy_line.substr(sz1);
                sz1 = 0;
                current_line_values[i] = std::stod(dummy_line,&sz1);
            }

            // Add data entries to table
            for(int i=0; i<number_of_columns; ++i) {
                data_table->add_value(data_column_names[i], current_line_values[i]);
                data_table->set_precision(data_column_names[i], 16);
                data_table->set_scientific(data_column_names[i], true);
            }
            std::getline(FILE, line); // read next line
        }
    }
}

template <int dim, int nstate>
std::string FlowSolver<dim,nstate>::double_to_string(const double value_input) const {
    // converts a double to a string with full precision
    std::stringstream ss;
    ss << std::scientific << std::setprecision(16) << value_input;
    std::string double_to_string = ss.str();
    return double_to_string;
}

template <int dim, int nstate>
void FlowSolver<dim,nstate>::write_restart_parameter_file(
    const unsigned int restart_index_input,
    const double time_step_input) const {
    // write the restart parameter file
    if(mpi_rank==0) {
        // read a copy of the current parameters file
        std::ifstream CURRENT_FILE(input_parameters_file_reference_copy_filename);
        
        // create write file with appropriate postfix given the restart index input
        const std::string restart_filename = get_restart_filename_without_extension(restart_index_input)+std::string(".prm");
        std::ofstream RESTART_FILE(flow_solver_param.restart_files_directory_name + std::string("/") + restart_filename);

        // Lines to identify the subsections in the .prm file
        /* WARNING: (2) These must be in the order they appear in the .prm file
         */
        std::vector<std::string> subsection_line;
        subsection_line.push_back("subsection ODE solver");
        subsection_line.push_back("subsection flow_solver");
        // Number of subsections to change values in
        int number_of_subsections = subsection_line.size();


        /* WARNING: (1) Must put a space before and after each parameter string as done below
         *          (2) These must be in the order they appear in the .prm file
         */
        // -- names
        std::vector<std::string> ODE_solver_restart_parameter_names;
        ODE_solver_restart_parameter_names.push_back(" initial_desired_time_for_output_solution_every_dt_time_intervals ");
        ODE_solver_restart_parameter_names.push_back(" initial_iteration ");
        ODE_solver_restart_parameter_names.push_back(" initial_time ");
        ODE_solver_restart_parameter_names.push_back(" initial_time_step ");
        // -- corresponding values
        std::vector<std::string> ODE_solver_restart_parameter_values;
        ODE_solver_restart_parameter_values.push_back(double_to_string(ode_solver->current_desired_time_for_output_solution_every_dt_time_intervals));
        ODE_solver_restart_parameter_values.push_back(std::to_string(ode_solver->current_iteration));
        ODE_solver_restart_parameter_values.push_back(double_to_string(ode_solver->current_time));
        ODE_solver_restart_parameter_values.push_back(double_to_string(time_step_input));


        /* WARNING: (1) Must put a space before and after each parameter string as done below
         *          (2) These must be in the order they appear in the .prm file
         */
        // -- Names
        std::vector<std::string> flow_solver_restart_parameter_names;
        flow_solver_restart_parameter_names.push_back(" output_restart_files ");
        flow_solver_restart_parameter_names.push_back(" restart_computation_from_file ");
        flow_solver_restart_parameter_names.push_back(" restart_file_index ");
        // -- Corresponding values
        std::vector<std::string> flow_solver_restart_parameter_values;
        flow_solver_restart_parameter_values.push_back(std::string("true"));
        flow_solver_restart_parameter_values.push_back(std::string("true"));
        flow_solver_restart_parameter_values.push_back(std::to_string(restart_index_input));


        // Number of parameters in each subsection
        std::vector<int> number_of_subsection_parameters;
        number_of_subsection_parameters.push_back(ODE_solver_restart_parameter_names.size());
        number_of_subsection_parameters.push_back(flow_solver_restart_parameter_names.size());
        
        // Initialize for the while loop
        int i_subsection = 0;
        std::string line;

        // read line until end of file
        while (std::getline(CURRENT_FILE, line)) {
            // check if the desired subsection has been reached
            if (line == subsection_line[i_subsection]) {
                RESTART_FILE << line << "\n"; // write line

                int i_parameter = 0;
                std::string name;
                std::string value_string;

                if (i_subsection==0) {
                    name = ODE_solver_restart_parameter_names[i_parameter];
                    value_string = ODE_solver_restart_parameter_values[i_parameter];
                } else if (i_subsection==1) {
                    name = flow_solver_restart_parameter_names[i_parameter];
                    value_string = flow_solver_restart_parameter_values[i_parameter];
                }

                while (line!="end") {
                    std::getline(CURRENT_FILE, line); // read line
                    std::string::size_type found = line.find(name);
                    
                    // found the line corresponding to the desired parameter
                    if (found!=std::string::npos) {

                        // construct the updated line
                        std::string updated_line = line;
                        std::string::size_type position_to_replace = line.find_last_of("=")+2;
                        std::string part_of_line_to_replace = line.substr(position_to_replace);
                        updated_line.replace(position_to_replace,part_of_line_to_replace.length(),value_string);

                        // write updated line to restart file
                        RESTART_FILE << updated_line << "\n";
                        
                        // update the parameter index, name, and value
                        if ((i_parameter+1) < number_of_subsection_parameters[i_subsection]) ++i_parameter; // to avoid going out of bounds
                        if (i_subsection==0) {
                            name = ODE_solver_restart_parameter_names[i_parameter];
                            value_string = ODE_solver_restart_parameter_values[i_parameter];
                        } else if (i_subsection==1) {
                            name = flow_solver_restart_parameter_names[i_parameter];
                            value_string = flow_solver_restart_parameter_values[i_parameter];
                        }
                    } else {
                        // write line (that does correspond to the desired parameter) to the restart file
                        RESTART_FILE << line << "\n";
                    }
                }
                // update the subsection index
                if ((i_subsection+1) < number_of_subsections) ++i_subsection; // to avoid going out of bounds
            } else {
                // write line (that is not in a desired subsection) to the restart file
                RESTART_FILE << line << "\n";
            }
        }
    }
}

#if PHILIP_DIM>1
template <int dim, int nstate>
void FlowSolver<dim,nstate>::output_restart_files(
    const unsigned int current_restart_index,
    const double time_step_input,
    const std::shared_ptr <dealii::TableHandler> unsteady_data_table) const
{
    pcout << "  ... Writing restart files ... " << std::endl;
    const std::string restart_filename_without_extension = get_restart_filename_without_extension(current_restart_index);

    // solution files
    dealii::parallel::distributed::SolutionTransfer<dim, dealii::LinearAlgebra::distributed::Vector<double>, dealii::DoFHandler<dim>> solution_transfer(dg->dof_handler);
    // Note: Future development with hp-capabilities, see section "Note on usage with DoFHandler with hp-capabilities"
    // ----- Ref: https://www.dealii.org/current/doxygen/deal.II/classparallel_1_1distributed_1_1SolutionTransfer.html
    solution_transfer.prepare_for_serialization(dg->solution);
    dg->triangulation->save(flow_solver_param.restart_files_directory_name + std::string("/") + restart_filename_without_extension);
    
    // unsteady data table
    if(mpi_rank==0) {
        std::string restart_unsteady_data_table_filename = flow_solver_param.unsteady_data_table_filename+std::string("-")+restart_filename_without_extension+std::string(".txt");
        std::ofstream unsteady_data_table_file(flow_solver_param.restart_files_directory_name + std::string("/") + restart_unsteady_data_table_filename);
        unsteady_data_table->write_text(unsteady_data_table_file);
    }

    // parameter file; written last to ensure necessary data/solution files have been written before
    write_restart_parameter_file(current_restart_index, time_step_input);
}
#endif

template <int dim, int nstate>
void FlowSolver<dim,nstate>::perform_steady_state_mesh_adaptation() const
{
    std::unique_ptr<MeshAdaptation<dim,double>> meshadaptation = std::make_unique<MeshAdaptation<dim,double>>(this->dg, &(this->all_param.mesh_adaptation_param));
    const int total_adaptation_cycles = this->all_param.mesh_adaptation_param.total_mesh_adaptation_cycles;
    double residual_norm = this->dg->get_residual_l2norm();
    
    pcout<<"Running mesh adaptation cycles..."<<std::endl;
    while (meshadaptation->current_mesh_adaptation_cycle < total_adaptation_cycles)
    {
        // Check if steady state solution is being used.
        if(residual_norm > ode_param.nonlinear_steady_residual_tolerance)
        {
            pcout<<"Mesh adaptation is currently implemented for steady state flows and the current residual norm isn't sufficiently low. "
                 <<"The solution has not converged. If p or hp adaptation is being used, issues with convergence might occur when integrating face terms with lower quad points at " 
                 <<"the face of adjacent elements with different p. Try increasing overintegration in the parameters file to fix it."<<std::endl;
            std::abort();
        }
        
        meshadaptation->adapt_mesh();
        this->ode_solver->steady_state();
        residual_norm = this->ode_solver->residual_norm;
        flow_solver_case->steady_state_postprocessing(dg); 
    }

    pcout<<"Finished running mesh adaptation cycles."<<std::endl; 
}

template <int dim, int nstate>
int FlowSolver<dim,nstate>::run() const
{
    pcout << "Running Flow Solver..." << std::endl;
    if(flow_solver_param.restart_computation_from_file == false) {
        if (ode_param.output_solution_every_x_steps > 0) {
            pcout << "  ... Writing vtk solution file at initial time ..." << std::endl;
            dg->output_results_vtk(ode_solver->current_iteration);
        } else if (ode_param.output_solution_every_dt_time_intervals > 0.0) {
            pcout << "  ... Writing vtk solution file at initial time ..." << std::endl;
            dg->output_results_vtk(ode_solver->current_iteration);
            ode_solver->current_desired_time_for_output_solution_every_dt_time_intervals += ode_param.output_solution_start_time + ode_param.output_solution_every_dt_time_intervals;
        } else if (this->do_output_solution_at_fixed_times && (this->number_of_fixed_times_to_output_solution > 0)) {
            pcout << "  ... Writing vtk solution file at initial time ..." << std::endl;
            dg->output_results_vtk(ode_solver->current_iteration);
        }
    }

    // Index of current desired fixed time to output solution
    unsigned int index_of_current_desired_fixed_time_to_output_solution = 0;
    
    // determine index_of_current_desired_fixed_time_to_output_solution if restarting solution
    if(flow_solver_param.restart_computation_from_file == true) {
        // use current_time to determine if restarting the computation from a non-zero initial time
        for(unsigned int i=0; i<this->number_of_fixed_times_to_output_solution; ++i) {
            if(this->ode_solver->current_time < this->output_solution_fixed_times[i]) {
                index_of_current_desired_fixed_time_to_output_solution = i;
                break;
            }
        }
    }

    //----------------------------------------------------
    // Select unsteady or steady-state
    //----------------------------------------------------
    if(flow_solver_param.steady_state == false){
        //----------------------------------------------------
        //                  UNSTEADY FLOW
        //----------------------------------------------------
        // Initializing restart related variables
        //----------------------------------------------------
#if PHILIP_DIM>1
        double current_desired_time_for_output_restart_files_every_dt_time_intervals = ode_solver->current_time;
        unsigned int current_restart_file_number = 1;
        if(flow_solver_param.output_restart_files == true) {
            if(flow_solver_param.output_restart_files_every_dt_time_intervals > 0.0) {
                while(current_desired_time_for_output_restart_files_every_dt_time_intervals <= ode_solver->current_time) {
                    current_desired_time_for_output_restart_files_every_dt_time_intervals += flow_solver_param.output_restart_files_every_dt_time_intervals;
                }
            }
        }
        if(flow_solver_param.restart_computation_from_file == true) {
            current_restart_file_number = flow_solver_param.restart_file_index + 1;
        }
#endif
        //--------------------------------------------------------------------
        // Initialize the time at which we write the unsteady data table
        //--------------------------------------------------------------------
        double current_desired_time_for_write_unsteady_data_table_file_every_dt_time_intervals = ode_solver->current_time;
        if(flow_solver_param.write_unsteady_data_table_file_every_dt_time_intervals > 0.0) {
            while(current_desired_time_for_write_unsteady_data_table_file_every_dt_time_intervals <= ode_solver->current_time) {
                current_desired_time_for_write_unsteady_data_table_file_every_dt_time_intervals += flow_solver_param.write_unsteady_data_table_file_every_dt_time_intervals;
            }
        }
        //----------------------------------------------------
        // Initialize time step
        //----------------------------------------------------
        double time_step = 0.0;
        if(flow_solver_param.adaptive_time_step == true) {
            pcout << "Setting initial adaptive time step... " << std::flush;
            time_step = flow_solver_case->get_adaptive_time_step_initial(dg);
        } else {
            pcout << "Setting constant time step... " << std::flush;
            time_step = flow_solver_case->get_constant_time_step(dg);
        }
        
        /* If restarting computation from file, it should give the same time step as written in file,
           a warning is thrown if this is not the case */
        if(flow_solver_param.restart_computation_from_file == true) {
            const double restart_time_step = ode_param.initial_time_step;
            if(std::abs(time_step-restart_time_step) > 1E-13) {
                pcout << "WARNING: Computed initial time step does not match value in restart parameter file within the tolerance. "
                      << "Diff is: " << std::abs(time_step-restart_time_step) << std::endl;
            }
        }
        flow_solver_case->set_time_step(time_step);
        dg->set_unsteady_model_time_step(time_step);
        pcout << "done." << std::endl;
        //----------------------------------------------------
        // dealii::TableHandler and data at initial time
        //----------------------------------------------------
        std::shared_ptr<dealii::TableHandler> unsteady_data_table = std::make_shared<dealii::TableHandler>();
        if(flow_solver_param.restart_computation_from_file == true) {
            pcout << "Initializing data table from corresponding restart file... " << std::flush;
            const std::string restart_filename_without_extension = get_restart_filename_without_extension(flow_solver_param.restart_file_index);
            const std::string restart_unsteady_data_table_filename = flow_solver_param.unsteady_data_table_filename+std::string("-")+restart_filename_without_extension+std::string(".txt");
            initialize_data_table_from_file(flow_solver_param.restart_files_directory_name + std::string("/") + restart_unsteady_data_table_filename,unsteady_data_table);
            pcout << "done." << std::endl;
        } else {
            // no restart:
            if(do_compute_unsteady_data_and_write_to_table){
                pcout << "Writing unsteady data computed at initial time... " << std::endl;
<<<<<<< HEAD
                flow_solver_case->compute_unsteady_data_and_write_to_table(ode_solver, dg, unsteady_data_table);
=======
                flow_solver_case->compute_unsteady_data_and_write_to_table(ode_solver->current_iteration, ode_solver->current_time, dg, unsteady_data_table, true);
>>>>>>> 5b5e4eb9
                pcout << "done." << std::endl;
            }
        }
        //----------------------------------------------------
        // Time advancement loop with on-the-fly post-processing
        //----------------------------------------------------
        double next_time_step = time_step;
        std::shared_ptr<dealii::TableHandler> timer_values_table = std::make_shared<dealii::TableHandler>();
        pcout << "Advancing solution in time... " << std::endl;
        pcout << "Timer starting. " << std::endl;
        dealii::Timer timer(this->mpi_communicator,false);
        timer.start();
        while(ode_solver->current_time < final_time)
        {
            time_step = next_time_step; // update time step

            // check if we need to decrease the time step
            if((ode_solver->current_time+time_step) > final_time && flow_solver_param.end_exactly_at_final_time) {
                // decrease time step to finish exactly at specified final time
                time_step = final_time - ode_solver->current_time;
            } else if (this->output_solution_at_exact_fixed_times && (this->do_output_solution_at_fixed_times && (this->number_of_fixed_times_to_output_solution > 0))) { // change this to some parameter
                const double next_time = ode_solver->current_time + time_step;
                const double desired_time = this->output_solution_fixed_times[index_of_current_desired_fixed_time_to_output_solution];
                // Check if current time is an output time
                const bool is_output_time = ((ode_solver->current_time<desired_time) && (next_time>desired_time));
                if(is_output_time) time_step = desired_time - ode_solver->current_time;
            }

            // update time step in flow_solver_case
            flow_solver_case->set_time_step(time_step);
            dg->set_unsteady_model_time_step(time_step);

            // advance solution
            ode_solver->step_in_time(time_step,false); // pseudotime==false

            bool do_write_unsteady_data_table_file = false;
            if(flow_solver_param.write_unsteady_data_table_file_every_dt_time_intervals > 0.0) {
                const bool is_write_time = ((ode_solver->current_time <= current_desired_time_for_write_unsteady_data_table_file_every_dt_time_intervals) && 
                                             ((ode_solver->current_time + time_step) > current_desired_time_for_write_unsteady_data_table_file_every_dt_time_intervals)) 
                                            || (ode_solver->current_time > current_desired_time_for_write_unsteady_data_table_file_every_dt_time_intervals);
                if (is_write_time) {
                    do_write_unsteady_data_table_file = true;
                    current_desired_time_for_write_unsteady_data_table_file_every_dt_time_intervals += flow_solver_param.write_unsteady_data_table_file_every_dt_time_intervals;
                }
            } else {
                do_write_unsteady_data_table_file = true;
            }

            // Compute the unsteady quantities, write to the dealii table, and output to file
            if(do_compute_unsteady_data_and_write_to_table){
<<<<<<< HEAD
                flow_solver_case->compute_unsteady_data_and_write_to_table(ode_solver, dg, unsteady_data_table);
=======
                flow_solver_case->compute_unsteady_data_and_write_to_table(ode_solver->current_iteration, ode_solver->current_time, dg, unsteady_data_table, do_write_unsteady_data_table_file);
>>>>>>> 5b5e4eb9
            }
            // update next time step
            if(flow_solver_param.adaptive_time_step == true) {
                next_time_step = flow_solver_case->get_adaptive_time_step(dg);
            } else {
                next_time_step = flow_solver_case->get_constant_time_step(dg);
            }

#if PHILIP_DIM>1
            if(flow_solver_param.output_restart_files == true) {
                // Output restart files
                if(flow_solver_param.output_restart_files_every_dt_time_intervals > 0.0) {
                    const bool is_output_time = ((ode_solver->current_time <= current_desired_time_for_output_restart_files_every_dt_time_intervals) && 
                                                 ((ode_solver->current_time + next_time_step) > current_desired_time_for_output_restart_files_every_dt_time_intervals)) 
                                                || (ode_solver->current_time > current_desired_time_for_output_restart_files_every_dt_time_intervals);
                    if (is_output_time) {
                        output_restart_files(current_restart_file_number, next_time_step, unsteady_data_table);
                        current_desired_time_for_output_restart_files_every_dt_time_intervals += flow_solver_param.output_restart_files_every_dt_time_intervals;
                        current_restart_file_number += 1;
                    }
                } else /*if (flow_solver_param.output_restart_files_every_x_steps > 0)*/ {
                    const bool is_output_iteration = (ode_solver->current_iteration % flow_solver_param.output_restart_files_every_x_steps == 0);
                    if (is_output_iteration) {
                        const unsigned int file_number = ode_solver->current_iteration / flow_solver_param.output_restart_files_every_x_steps;
                        output_restart_files(file_number, next_time_step, unsteady_data_table);
                    }
                }
            }
#endif

            // Output vtk solution files for post-processing in Paraview
            if (ode_param.output_solution_every_x_steps > 0) {
                const bool is_output_iteration = (ode_solver->current_iteration % ode_param.output_solution_every_x_steps == 0);
                if (is_output_iteration) {
                    pcout << "  ... Writing vtk solution file ..." << std::endl;
                    const unsigned int file_number = ode_solver->current_iteration / ode_param.output_solution_every_x_steps;
                    dg->output_results_vtk(file_number,ode_solver->current_time);
                }
            } else if(ode_param.output_solution_every_dt_time_intervals > 0.0) {
                const bool is_output_time = ((ode_solver->current_time <= ode_solver->current_desired_time_for_output_solution_every_dt_time_intervals) && 
                                             ((ode_solver->current_time + next_time_step) > ode_solver->current_desired_time_for_output_solution_every_dt_time_intervals))
                                            || (ode_solver->current_time > ode_solver->current_desired_time_for_output_solution_every_dt_time_intervals);
                if (is_output_time) {
                    pcout << "  ... Writing vtk solution file ..." << std::endl;
                    const unsigned int file_number = int(round(ode_solver->current_desired_time_for_output_solution_every_dt_time_intervals / ode_param.output_solution_every_dt_time_intervals));
                    dg->output_results_vtk(file_number,ode_solver->current_time);
                    ode_solver->current_desired_time_for_output_solution_every_dt_time_intervals += ode_param.output_solution_every_dt_time_intervals;
                }
            } else if (this->do_output_solution_at_fixed_times && (this->number_of_fixed_times_to_output_solution > 0)) {
                const double next_time = ode_solver->current_time + next_time_step;
                const double desired_time = this->output_solution_fixed_times[index_of_current_desired_fixed_time_to_output_solution];
                // Check if current time is an output time
                bool is_output_time = false; // default initialization
                if(this->output_solution_at_exact_fixed_times) {
                    is_output_time = ode_solver->current_time == desired_time;
                } else {
                    is_output_time = ((ode_solver->current_time<=desired_time) && (next_time>desired_time));
                }
                if(is_output_time) {
                    pcout << "  ... Writing vtk solution file ..." << std::endl;
                    const int file_number = index_of_current_desired_fixed_time_to_output_solution+1; // +1 because initial time is 0
                    dg->output_results_vtk(file_number,ode_solver->current_time);
                    
                    // Update index s.t. it never goes out of bounds
                    if(index_of_current_desired_fixed_time_to_output_solution 
                        < (this->number_of_fixed_times_to_output_solution-1)) {
                        index_of_current_desired_fixed_time_to_output_solution += 1;
                    }
                }
            }
        } // close while
        timer.stop();
        pcout << "Timer stopped. " << std::endl;
        const double cpu_time = timer.cpu_time();
        const double total_wall_time = dealii::Utilities::MPI::sum(timer.wall_time(), this->mpi_communicator);
        const double number_of_time_steps = (double)ode_solver->current_iteration;
        const double avg_cpu_time_per_time_step = cpu_time/number_of_time_steps;
        const double avg_total_wall_time_per_time_step = total_wall_time/number_of_time_steps;
        pcout << "Elapsed CPU time: " << cpu_time << " seconds." << std::endl;
        pcout << "Elapsed total wall time (mpi max): " << total_wall_time << " seconds." << std::endl;
        pcout << "Average CPU time per time step: " << avg_cpu_time_per_time_step << " seconds." << std::endl;
        pcout << "Average total wall time per time step: " << avg_total_wall_time_per_time_step << " seconds." << std::endl;
        // writing timing to file
        if(mpi_rank==0) {
            // add values to table
            flow_solver_case->add_value_to_data_table(cpu_time,"total_cpu_time",timer_values_table);
            flow_solver_case->add_value_to_data_table(total_wall_time,"total_wall_time",timer_values_table);
            flow_solver_case->add_value_to_data_table(avg_cpu_time_per_time_step,"avg_cpu_time",timer_values_table);
            flow_solver_case->add_value_to_data_table(avg_total_wall_time_per_time_step,"avg_wall_time",timer_values_table);
            std::string timing_table_filename = std::string("timer_values.txt");
            std::ofstream timer_values_table_file(timing_table_filename);
            timer_values_table->write_text(timer_values_table_file);
        }
    } else {
        //----------------------------------------------------
        // Steady-state solution
        //----------------------------------------------------
        using ODEEnum = Parameters::ODESolverParam::ODESolverEnum;
        if(flow_solver_param.steady_state_polynomial_ramping && (ode_param.ode_solver_type != ODEEnum::pod_galerkin_solver && ode_param.ode_solver_type != ODEEnum::pod_petrov_galerkin_solver)) {
            ode_solver->initialize_steady_polynomial_ramping(poly_degree);
        }

        ode_solver->steady_state();
        flow_solver_case->steady_state_postprocessing(dg);
        
        const bool use_isotropic_mesh_adaptation = (all_param.mesh_adaptation_param.total_mesh_adaptation_cycles > 0) 
                                        && (all_param.mesh_adaptation_param.mesh_adaptation_type != Parameters::MeshAdaptationParam::MeshAdaptationType::anisotropic_adaptation);
        
        if(use_isotropic_mesh_adaptation)
        {
            perform_steady_state_mesh_adaptation();
        }
    }
    pcout << "done." << std::endl;
    return 0;
}

#if PHILIP_DIM==1
template class FlowSolver <PHILIP_DIM,PHILIP_DIM>;
template class FlowSolver <PHILIP_DIM,PHILIP_DIM+2>;
#endif

#if PHILIP_DIM!=1
template class FlowSolver <PHILIP_DIM,1>;
template class FlowSolver <PHILIP_DIM,2>;
template class FlowSolver <PHILIP_DIM,3>;
template class FlowSolver <PHILIP_DIM,4>;
template class FlowSolver <PHILIP_DIM,5>;
template class FlowSolver <PHILIP_DIM,6>;
#endif

} // FlowSolver namespace
} // PHiLiP namespace
<|MERGE_RESOLUTION|>--- conflicted
+++ resolved
@@ -495,11 +495,7 @@
             // no restart:
             if(do_compute_unsteady_data_and_write_to_table){
                 pcout << "Writing unsteady data computed at initial time... " << std::endl;
-<<<<<<< HEAD
-                flow_solver_case->compute_unsteady_data_and_write_to_table(ode_solver, dg, unsteady_data_table);
-=======
-                flow_solver_case->compute_unsteady_data_and_write_to_table(ode_solver->current_iteration, ode_solver->current_time, dg, unsteady_data_table, true);
->>>>>>> 5b5e4eb9
+                flow_solver_case->compute_unsteady_data_and_write_to_table(ode_solver, dg, unsteady_data_table, true);
                 pcout << "done." << std::endl;
             }
         }
@@ -550,11 +546,7 @@
 
             // Compute the unsteady quantities, write to the dealii table, and output to file
             if(do_compute_unsteady_data_and_write_to_table){
-<<<<<<< HEAD
-                flow_solver_case->compute_unsteady_data_and_write_to_table(ode_solver, dg, unsteady_data_table);
-=======
-                flow_solver_case->compute_unsteady_data_and_write_to_table(ode_solver->current_iteration, ode_solver->current_time, dg, unsteady_data_table, do_write_unsteady_data_table_file);
->>>>>>> 5b5e4eb9
+                flow_solver_case->compute_unsteady_data_and_write_to_table(ode_solver, dg, unsteady_data_table, do_write_unsteady_data_table_file);
             }
             // update next time step
             if(flow_solver_param.adaptive_time_step == true) {
