#include "flow_solver.h"
#include <iostream>
#include <fstream>
#include <string>
#include <stdlib.h>
#include <vector>
#include <sstream>
#include "reduced_order/pod_basis_offline.h"
#include "physics/initial_conditions/set_initial_condition.h"
#include "mesh/mesh_adaptation.h"
#include <deal.II/base/timer.h>

namespace PHiLiP {

namespace FlowSolver {

//=========================================================
// FLOW SOLVER CLASS
//=========================================================
template <int dim, int nstate>
FlowSolver<dim, nstate>::FlowSolver(
    const PHiLiP::Parameters::AllParameters *const parameters_input, 
    std::shared_ptr<FlowSolverCaseBase<dim, nstate>> flow_solver_case_input,
    const dealii::ParameterHandler &parameter_handler_input)
: FlowSolverBase()
, flow_solver_case(flow_solver_case_input)
, parameter_handler(parameter_handler_input)
, mpi_communicator(MPI_COMM_WORLD)
, mpi_rank(dealii::Utilities::MPI::this_mpi_process(MPI_COMM_WORLD))
, n_mpi(dealii::Utilities::MPI::n_mpi_processes(MPI_COMM_WORLD))
, pcout(std::cout, mpi_rank==0)
, all_param(*parameters_input)
, flow_solver_param(all_param.flow_solver_param)
, ode_param(all_param.ode_solver_param)
, poly_degree(flow_solver_param.poly_degree)
, grid_degree(flow_solver_param.grid_degree)
, final_time(flow_solver_param.final_time)
, input_parameters_file_reference_copy_filename(flow_solver_param.restart_files_directory_name + std::string("/") + std::string("input_copy.prm"))
, do_output_solution_at_fixed_times(ode_param.output_solution_at_fixed_times)
, number_of_fixed_times_to_output_solution(ode_param.number_of_fixed_times_to_output_solution)
, output_solution_at_exact_fixed_times(ode_param.output_solution_at_exact_fixed_times)
, dg(DGFactory<dim,double>::create_discontinuous_galerkin(&all_param, poly_degree, flow_solver_param.max_poly_degree_for_adaptation, grid_degree, flow_solver_case->generate_grid()))
{
    flow_solver_case->set_higher_order_grid(dg);
    dg->allocate_system();
    flow_solver_case->initialize_model_variables(dg);

    if(ode_param.ode_solver_type == Parameters::ODESolverParam::pod_galerkin_solver || ode_param.ode_solver_type == Parameters::ODESolverParam::pod_petrov_galerkin_solver){
        std::shared_ptr<ProperOrthogonalDecomposition::OfflinePOD<dim>> pod = std::make_shared<ProperOrthogonalDecomposition::OfflinePOD<dim>>(dg);
        ode_solver = ODE::ODESolverFactory<dim, double>::create_ODESolver(dg, pod);
    }
    else{
        ode_solver = ODE::ODESolverFactory<dim, double>::create_ODESolver(dg);
    }

    flow_solver_case->display_flow_solver_setup(dg);

    if(flow_solver_param.restart_computation_from_file == true) {
        if(dim == 1) {
            pcout << "Error: restart_computation_from_file is not possible for 1D. Set to false." << std::endl;
            std::abort();
        }

        if (flow_solver_param.steady_state == true) {
            pcout << "Error: Restart capability has not been fully implemented / tested for steady state computations." << std::endl;
            std::abort();
        }

        // Initialize solution from restart file
        pcout << "Initializing solution from restart file..." << std::flush;
        const std::string restart_filename_without_extension = get_restart_filename_without_extension(flow_solver_param.restart_file_index);
#if PHILIP_DIM>1
        dg->triangulation->load(flow_solver_param.restart_files_directory_name + std::string("/") + restart_filename_without_extension);
        
        // Note: Future development with hp-capabilities, see section "Note on usage with DoFHandler with hp-capabilities"
        // ----- Ref: https://www.dealii.org/current/doxygen/deal.II/classparallel_1_1distributed_1_1SolutionTransfer.html
        dealii::LinearAlgebra::distributed::Vector<double> solution_no_ghost;
        solution_no_ghost.reinit(dg->locally_owned_dofs, this->mpi_communicator);
        dealii::parallel::distributed::SolutionTransfer<dim, dealii::LinearAlgebra::distributed::Vector<double>, dealii::DoFHandler<dim>> solution_transfer(dg->dof_handler);
        solution_transfer.deserialize(solution_no_ghost);
        dg->solution = solution_no_ghost; //< assignment
#endif
        pcout << "done." << std::endl;
    } else {
        // Initialize solution
        SetInitialCondition<dim,nstate,double>::set_initial_condition(flow_solver_case->initial_condition_function, dg, &all_param);
    }
    dg->solution.update_ghost_values();
    
    // Allocate ODE solver after initializing DG
    ode_solver->allocate_ode_system();

    // output a copy of the input parameters file
    if(flow_solver_param.output_restart_files == true) {
        pcout << "Writing a reference copy of the inputted parameters (.prm) file... " << std::flush;
        if(mpi_rank==0) {
            parameter_handler.print_parameters(input_parameters_file_reference_copy_filename);    
        }
        pcout << "done." << std::endl;
    }

    // For outputting solution at fixed times
    if(this->do_output_solution_at_fixed_times && (this->number_of_fixed_times_to_output_solution > 0)) {
        this->output_solution_fixed_times.reinit(this->number_of_fixed_times_to_output_solution);
        
        // Get output_solution_fixed_times from string
        const std::string output_solution_fixed_times_string = this->ode_param.output_solution_fixed_times_string;
        std::string line = output_solution_fixed_times_string;
        std::string::size_type sz1;
        this->output_solution_fixed_times[0] = std::stod(line,&sz1);
        for(unsigned int i=1; i<this->number_of_fixed_times_to_output_solution; ++i) {
            line = line.substr(sz1);
            sz1 = 0;
            this->output_solution_fixed_times[i] = std::stod(line,&sz1);
        }
    }
}

template <int dim, int nstate>
std::vector<std::string> FlowSolver<dim,nstate>::get_data_table_column_names(const std::string string_input) const
{
    /* returns the column names of a dealii::TableHandler object
       given the first line of the file */
    
    // Create object of istringstream and initialize assign input string
    std::istringstream iss(string_input);
    std::string word;

    // extract each name (no spaces)
    std::vector<std::string> names;
    while(iss >> word) {
        names.push_back(word.c_str());
    }
    return names;
}

template <int dim, int nstate>
std::string FlowSolver<dim,nstate>::get_restart_filename_without_extension(const unsigned int restart_index_input) const {
    // returns the restart file index as a string with appropriate padding
    std::string restart_index_string = std::to_string(restart_index_input);
    const unsigned int length_of_index_with_padding = 5;
    const unsigned int number_of_zeros = length_of_index_with_padding - restart_index_string.length();
    restart_index_string.insert(0, number_of_zeros, '0');

    const std::string prefix = "restart-";
    const std::string restart_filename_without_extension = prefix+restart_index_string;

    return restart_filename_without_extension;
}

template <int dim, int nstate>
void FlowSolver<dim,nstate>::initialize_data_table_from_file(
    std::string data_table_filename,
    const std::shared_ptr <dealii::TableHandler> data_table) const
{
    if(mpi_rank==0) {
        std::string line;
        std::string::size_type sz1;

        std::ifstream FILE (data_table_filename);
        std::getline(FILE, line); // read first line: column headers
        
        // check that the file is not empty
        if (line.empty()) {
            pcout << "Error: Trying to read empty file named " << data_table_filename << std::endl;
            std::abort();
        }

        const std::vector<std::string> data_column_names = get_data_table_column_names(line);
        const int number_of_columns = data_column_names.size();

        std::getline(FILE, line); // read first line of data
        
        // check that there indeed is data to be read
        if (line.empty()) {
            pcout << "Error: Table has no data to be read" << std::endl;
            std::abort();
        }

        std::vector<double> current_line_values(number_of_columns);
        while (!line.empty()) {
            std::string dummy_line = line;

            current_line_values[0] = std::stod(dummy_line,&sz1);
            for(int i=1; i<number_of_columns; ++i) {
                dummy_line = dummy_line.substr(sz1);
                sz1 = 0;
                current_line_values[i] = std::stod(dummy_line,&sz1);
            }

            // Add data entries to table
            for(int i=0; i<number_of_columns; ++i) {
                data_table->add_value(data_column_names[i], current_line_values[i]);
                data_table->set_precision(data_column_names[i], 16);
                data_table->set_scientific(data_column_names[i], true);
            }
            std::getline(FILE, line); // read next line
        }
    }
}

template <int dim, int nstate>
std::string FlowSolver<dim,nstate>::double_to_string(const double value_input) const {
    // converts a double to a string with full precision
    std::stringstream ss;
    ss << std::scientific << std::setprecision(16) << value_input;
    std::string double_to_string = ss.str();
    return double_to_string;
}

template <int dim, int nstate>
void FlowSolver<dim,nstate>::write_restart_parameter_file(
    const unsigned int restart_index_input,
    const double time_step_input) const {
    // write the restart parameter file
    if(mpi_rank==0) {
        // read a copy of the current parameters file
        std::ifstream CURRENT_FILE(input_parameters_file_reference_copy_filename);
        
        // create write file with appropriate postfix given the restart index input
        const std::string restart_filename = get_restart_filename_without_extension(restart_index_input)+std::string(".prm");
        std::ofstream RESTART_FILE(flow_solver_param.restart_files_directory_name + std::string("/") + restart_filename);

        // Lines to identify the subsections in the .prm file
        /* WARNING: (2) These must be in the order they appear in the .prm file
         */
        std::vector<std::string> subsection_line;
        subsection_line.push_back("subsection ODE solver");
        subsection_line.push_back("subsection flow_solver");
        // Number of subsections to change values in
        int number_of_subsections = subsection_line.size();


        /* WARNING: (1) Must put a space before and after each parameter string as done below
         *          (2) These must be in the order they appear in the .prm file
         */
        // -- names
        std::vector<std::string> ODE_solver_restart_parameter_names;
        ODE_solver_restart_parameter_names.push_back(" initial_desired_time_for_output_solution_every_dt_time_intervals ");
        ODE_solver_restart_parameter_names.push_back(" initial_iteration ");
        ODE_solver_restart_parameter_names.push_back(" initial_time ");
        ODE_solver_restart_parameter_names.push_back(" initial_time_step ");
        // -- corresponding values
        std::vector<std::string> ODE_solver_restart_parameter_values;
        ODE_solver_restart_parameter_values.push_back(double_to_string(ode_solver->current_desired_time_for_output_solution_every_dt_time_intervals));
        ODE_solver_restart_parameter_values.push_back(std::to_string(ode_solver->current_iteration));
        ODE_solver_restart_parameter_values.push_back(double_to_string(ode_solver->current_time));
        ODE_solver_restart_parameter_values.push_back(double_to_string(time_step_input));


        /* WARNING: (1) Must put a space before and after each parameter string as done below
         *          (2) These must be in the order they appear in the .prm file
         */
        // -- Names
        std::vector<std::string> flow_solver_restart_parameter_names;
        flow_solver_restart_parameter_names.push_back(" output_restart_files ");
        flow_solver_restart_parameter_names.push_back(" restart_computation_from_file ");
        flow_solver_restart_parameter_names.push_back(" restart_file_index ");
        // -- Corresponding values
        std::vector<std::string> flow_solver_restart_parameter_values;
        flow_solver_restart_parameter_values.push_back(std::string("true"));
        flow_solver_restart_parameter_values.push_back(std::string("true"));
        flow_solver_restart_parameter_values.push_back(std::to_string(restart_index_input));


        // Number of parameters in each subsection
        std::vector<int> number_of_subsection_parameters;
        number_of_subsection_parameters.push_back(ODE_solver_restart_parameter_names.size());
        number_of_subsection_parameters.push_back(flow_solver_restart_parameter_names.size());
        
        // Initialize for the while loop
        int i_subsection = 0;
        std::string line;

        // read line until end of file
        while (std::getline(CURRENT_FILE, line)) {
            // check if the desired subsection has been reached
            if (line == subsection_line[i_subsection]) {
                RESTART_FILE << line << "\n"; // write line

                int i_parameter = 0;
                std::string name;
                std::string value_string;

                if (i_subsection==0) {
                    name = ODE_solver_restart_parameter_names[i_parameter];
                    value_string = ODE_solver_restart_parameter_values[i_parameter];
                } else if (i_subsection==1) {
                    name = flow_solver_restart_parameter_names[i_parameter];
                    value_string = flow_solver_restart_parameter_values[i_parameter];
                }

                while (line!="end") {
                    std::getline(CURRENT_FILE, line); // read line
                    std::string::size_type found = line.find(name);
                    
                    // found the line corresponding to the desired parameter
                    if (found!=std::string::npos) {

                        // construct the updated line
                        std::string updated_line = line;
                        std::string::size_type position_to_replace = line.find_last_of("=")+2;
                        std::string part_of_line_to_replace = line.substr(position_to_replace);
                        updated_line.replace(position_to_replace,part_of_line_to_replace.length(),value_string);

                        // write updated line to restart file
                        RESTART_FILE << updated_line << "\n";
                        
                        // update the parameter index, name, and value
                        if ((i_parameter+1) < number_of_subsection_parameters[i_subsection]) ++i_parameter; // to avoid going out of bounds
                        if (i_subsection==0) {
                            name = ODE_solver_restart_parameter_names[i_parameter];
                            value_string = ODE_solver_restart_parameter_values[i_parameter];
                        } else if (i_subsection==1) {
                            name = flow_solver_restart_parameter_names[i_parameter];
                            value_string = flow_solver_restart_parameter_values[i_parameter];
                        }
                    } else {
                        // write line (that does correspond to the desired parameter) to the restart file
                        RESTART_FILE << line << "\n";
                    }
                }
                // update the subsection index
                if ((i_subsection+1) < number_of_subsections) ++i_subsection; // to avoid going out of bounds
            } else {
                // write line (that is not in a desired subsection) to the restart file
                RESTART_FILE << line << "\n";
            }
        }
    }
}

#if PHILIP_DIM>1
template <int dim, int nstate>
void FlowSolver<dim,nstate>::output_restart_files(
    const unsigned int current_restart_index,
    const double time_step_input,
    const std::shared_ptr <dealii::TableHandler> unsteady_data_table) const
{
    pcout << "  ... Writing restart files ... " << std::endl;
    const std::string restart_filename_without_extension = get_restart_filename_without_extension(current_restart_index);

    // solution files
    dealii::parallel::distributed::SolutionTransfer<dim, dealii::LinearAlgebra::distributed::Vector<double>, dealii::DoFHandler<dim>> solution_transfer(dg->dof_handler);
    // Note: Future development with hp-capabilities, see section "Note on usage with DoFHandler with hp-capabilities"
    // ----- Ref: https://www.dealii.org/current/doxygen/deal.II/classparallel_1_1distributed_1_1SolutionTransfer.html
    solution_transfer.prepare_for_serialization(dg->solution);
    dg->triangulation->save(flow_solver_param.restart_files_directory_name + std::string("/") + restart_filename_without_extension);
    
    // unsteady data table
    if(mpi_rank==0) {
        std::string restart_unsteady_data_table_filename = flow_solver_param.unsteady_data_table_filename+std::string("-")+restart_filename_without_extension+std::string(".txt");
        std::ofstream unsteady_data_table_file(flow_solver_param.restart_files_directory_name + std::string("/") + restart_unsteady_data_table_filename);
        unsteady_data_table->write_text(unsteady_data_table_file);
    }

    // parameter file; written last to ensure necessary data/solution files have been written before
    write_restart_parameter_file(current_restart_index, time_step_input);
}
#endif

template <int dim, int nstate>
void FlowSolver<dim,nstate>::perform_steady_state_mesh_adaptation() const
{
    std::unique_ptr<MeshAdaptation<dim,double>> meshadaptation = std::make_unique<MeshAdaptation<dim,double>>(this->dg, &(this->all_param.mesh_adaptation_param));
    const int total_adaptation_cycles = this->all_param.mesh_adaptation_param.total_mesh_adaptation_cycles;
    double residual_norm = this->dg->get_residual_l2norm();
    
    pcout<<"Running mesh adaptation cycles..."<<std::endl;
    while (meshadaptation->current_mesh_adaptation_cycle < total_adaptation_cycles)
    {
        // Check if steady state solution is being used.
        if(residual_norm > ode_param.nonlinear_steady_residual_tolerance)
        {
            pcout<<"Mesh adaptation is currently implemented for steady state flows and the current residual norm isn't sufficiently low. "
                 <<"The solution has not converged. If p or hp adaptation is being used, issues with convergence might occur when integrating face terms with lower quad points at " 
                 <<"the face of adjacent elements with different p. Try increasing overintegration in the parameters file to fix it."<<std::endl;
            std::abort();
        }
        
        meshadaptation->adapt_mesh();
        this->ode_solver->steady_state();
        residual_norm = this->ode_solver->residual_norm;
        flow_solver_case->steady_state_postprocessing(dg); 
    }

    pcout<<"Finished running mesh adaptation cycles."<<std::endl; 
}

template <int dim, int nstate>
int FlowSolver<dim,nstate>::run() const
{
    pcout << "Running Flow Solver..." << std::endl;
    if(flow_solver_param.restart_computation_from_file == false) {
        if (ode_param.output_solution_every_x_steps > 0) {
            pcout << "  ... Writing vtk solution file at initial time ..." << std::endl;
            dg->output_results_vtk(ode_solver->current_iteration);
        } else if (ode_param.output_solution_every_dt_time_intervals > 0.0) {
            pcout << "  ... Writing vtk solution file at initial time ..." << std::endl;
            dg->output_results_vtk(ode_solver->current_iteration);
            ode_solver->current_desired_time_for_output_solution_every_dt_time_intervals += ode_param.output_solution_every_dt_time_intervals;
        } else if (this->do_output_solution_at_fixed_times && (this->number_of_fixed_times_to_output_solution > 0)) {
            pcout << "  ... Writing vtk solution file at initial time ..." << std::endl;
            dg->output_results_vtk(ode_solver->current_iteration);
        }
    }

    // Index of current desired fixed time to output solution
    unsigned int index_of_current_desired_fixed_time_to_output_solution = 0;
    
    // determine index_of_current_desired_fixed_time_to_output_solution if restarting solution
    if(flow_solver_param.restart_computation_from_file == true) {
        // use current_time to determine if restarting the computation from a non-zero initial time
        for(unsigned int i=0; i<this->number_of_fixed_times_to_output_solution; ++i) {
            if(this->ode_solver->current_time < this->output_solution_fixed_times[i]) {
                index_of_current_desired_fixed_time_to_output_solution = i;
                break;
            }
        }
    }

    //----------------------------------------------------
    // Select unsteady or steady-state
    //----------------------------------------------------
    if(flow_solver_param.steady_state == false){
        //----------------------------------------------------
        //                  UNSTEADY FLOW
        //----------------------------------------------------
        // Initializing restart related variables
        //----------------------------------------------------
#if PHILIP_DIM>1
        double current_desired_time_for_output_restart_files_every_dt_time_intervals = ode_solver->current_time; // when used, same as the initial time
#endif
        //----------------------------------------------------
        // Initialize time step
        //----------------------------------------------------
        double time_step = 0.0;
        if(flow_solver_param.adaptive_time_step == true) {
            pcout << "Setting initial adaptive time step... " << std::flush;
            time_step = flow_solver_case->get_adaptive_time_step_initial(dg);
        } else {
            pcout << "Setting constant time step... " << std::flush;
            time_step = flow_solver_case->get_constant_time_step(dg);
        }
        
        /* If restarting computation from file, it should give the same time step as written in file,
           a warning is thrown if this is not the case */
        if(flow_solver_param.restart_computation_from_file == true) {
            const double restart_time_step = ode_param.initial_time_step;
            if(std::abs(time_step-restart_time_step) > 1E-13) {
                pcout << "WARNING: Computed initial time step does not match value in restart parameter file within the tolerance. "
                      << "Diff is: " << std::abs(time_step-restart_time_step) << std::endl;
            }
        }
        flow_solver_case->set_time_step(time_step);
        pcout << "done." << std::endl;
        //----------------------------------------------------
        // dealii::TableHandler and data at initial time
        //----------------------------------------------------
        std::shared_ptr<dealii::TableHandler> unsteady_data_table = std::make_shared<dealii::TableHandler>();
        if(flow_solver_param.restart_computation_from_file == true) {
            pcout << "Initializing data table from corresponding restart file... " << std::flush;
            const std::string restart_filename_without_extension = get_restart_filename_without_extension(flow_solver_param.restart_file_index);
            const std::string restart_unsteady_data_table_filename = flow_solver_param.unsteady_data_table_filename+std::string("-")+restart_filename_without_extension+std::string(".txt");
            initialize_data_table_from_file(flow_solver_param.restart_files_directory_name + std::string("/") + restart_unsteady_data_table_filename,unsteady_data_table);
            pcout << "done." << std::endl;
        } else {
            // no restart:
            pcout << "Writing unsteady data computed at initial time... " << std::endl;
            flow_solver_case->compute_unsteady_data_and_write_to_table(ode_solver->current_iteration, ode_solver->current_time, dg, unsteady_data_table);
            pcout << "done." << std::endl;
        }
        //----------------------------------------------------
        // Time advancement loop with on-the-fly post-processing
        //----------------------------------------------------
        double next_time_step = time_step;
        pcout << "Advancing solution in time... " << std::endl;
        pcout << "Timer starting. " << std::endl;
        dealii::Timer timer(this->mpi_communicator,false);
        timer.start();
        while(ode_solver->current_time < final_time)
        {
            time_step = next_time_step; // update time step

            // check if we need to decrease the time step
            if((ode_solver->current_time+time_step) > final_time) {
                // decrease time step to finish exactly at specified final time
                time_step = final_time - ode_solver->current_time;
            } else if (this->output_solution_at_exact_fixed_times && (this->do_output_solution_at_fixed_times && (this->number_of_fixed_times_to_output_solution > 0))) { // change this to some parameter
                const double next_time = ode_solver->current_time + time_step;
                const double desired_time = this->output_solution_fixed_times[index_of_current_desired_fixed_time_to_output_solution];
<<<<<<< HEAD
                // // Check if current time is an output time
=======
                // Check if current time is an output time
>>>>>>> e8d41f3d
                const bool is_output_time = ((ode_solver->current_time<desired_time) && (next_time>desired_time));
                if(is_output_time) time_step = desired_time - ode_solver->current_time;
            }

            // update time step in flow_solver_case
            flow_solver_case->set_time_step(time_step);

<<<<<<< HEAD
            // update model variables
            flow_solver_case->update_model_variables(dg);

=======
>>>>>>> e8d41f3d
            // advance solution
            ode_solver->step_in_time(time_step,false); // pseudotime==false

            // Compute the unsteady quantities, write to the dealii table, and output to file
            flow_solver_case->compute_unsteady_data_and_write_to_table(ode_solver->current_iteration, ode_solver->current_time, dg, unsteady_data_table);
            // update next time step
            if(flow_solver_param.adaptive_time_step == true) {
                next_time_step = flow_solver_case->get_adaptive_time_step(dg);
            } else {
                next_time_step = flow_solver_case->get_constant_time_step(dg);
            }

#if PHILIP_DIM>1
            if(flow_solver_param.output_restart_files == true) {
                // Output restart files
                if(flow_solver_param.output_restart_files_every_dt_time_intervals > 0.0) {
                    const bool is_output_time = ((ode_solver->current_time <= current_desired_time_for_output_restart_files_every_dt_time_intervals) && 
                                                 ((ode_solver->current_time + next_time_step) > current_desired_time_for_output_restart_files_every_dt_time_intervals));
                    if (is_output_time) {
                        const unsigned int file_number = current_desired_time_for_output_restart_files_every_dt_time_intervals / flow_solver_param.output_restart_files_every_dt_time_intervals;
                        output_restart_files(file_number, next_time_step, unsteady_data_table);
                        current_desired_time_for_output_restart_files_every_dt_time_intervals += flow_solver_param.output_restart_files_every_dt_time_intervals;
                    }
                } else /*if (flow_solver_param.output_restart_files_every_x_steps > 0)*/ {
                    const bool is_output_iteration = (ode_solver->current_iteration % flow_solver_param.output_restart_files_every_x_steps == 0);
                    if (is_output_iteration) {
                        const unsigned int file_number = ode_solver->current_iteration / flow_solver_param.output_restart_files_every_x_steps;
                        output_restart_files(file_number, next_time_step, unsteady_data_table);
                    }
                }
            }
#endif

            // Output vtk solution files for post-processing in Paraview
            if (ode_param.output_solution_every_x_steps > 0) {
                const bool is_output_iteration = (ode_solver->current_iteration % ode_param.output_solution_every_x_steps == 0);
                if (is_output_iteration) {
                    pcout << "  ... Writing vtk solution file ..." << std::endl;
                    const int file_number = ode_solver->current_iteration / ode_param.output_solution_every_x_steps;
                    dg->output_results_vtk(file_number,ode_solver->current_time);
                }
            } else if(ode_param.output_solution_every_dt_time_intervals > 0.0) {
                const bool is_output_time = ((ode_solver->current_time <= ode_solver->current_desired_time_for_output_solution_every_dt_time_intervals) && 
                                             ((ode_solver->current_time + next_time_step) > ode_solver->current_desired_time_for_output_solution_every_dt_time_intervals));
                if (is_output_time) {
                    pcout << "  ... Writing vtk solution file ..." << std::endl;
                    const int file_number = ode_solver->current_desired_time_for_output_solution_every_dt_time_intervals / ode_param.output_solution_every_dt_time_intervals;
                    dg->output_results_vtk(file_number,ode_solver->current_time);
                    ode_solver->current_desired_time_for_output_solution_every_dt_time_intervals += ode_param.output_solution_every_dt_time_intervals;
                }
            } else if (this->do_output_solution_at_fixed_times && (this->number_of_fixed_times_to_output_solution > 0)) {
                const double next_time = ode_solver->current_time + next_time_step;
                const double desired_time = this->output_solution_fixed_times[index_of_current_desired_fixed_time_to_output_solution];
                // Check if current time is an output time
                bool is_output_time = false; // default initialization
                if(this->output_solution_at_exact_fixed_times) {
                    is_output_time = ode_solver->current_time == desired_time;
                } else {
                    is_output_time = ((ode_solver->current_time<=desired_time) && (next_time>desired_time));
                }
                if(is_output_time) {
                    pcout << "  ... Writing vtk solution file ..." << std::endl;
                    const int file_number = index_of_current_desired_fixed_time_to_output_solution+1; // +1 because initial time is 0
                    dg->output_results_vtk(file_number,ode_solver->current_time);
                    
                    // Update index s.t. it never goes out of bounds
                    if(index_of_current_desired_fixed_time_to_output_solution 
                        < (this->number_of_fixed_times_to_output_solution-1)) {
                        index_of_current_desired_fixed_time_to_output_solution += 1;
                    }
                }
            }
        } // close while
        timer.stop();
        pcout << "Timer stopped. " << std::endl;
        const double max_wall_time = dealii::Utilities::MPI::max(timer.wall_time(), this->mpi_communicator);
        pcout << "Elapsed wall time (mpi max): " << max_wall_time << " seconds." << std::endl;
        pcout << "Elapsed CPU time: " << timer.cpu_time() << " seconds." << std::endl;
    } else {
        //----------------------------------------------------
        // Steady-state solution
        //----------------------------------------------------
        using ODEEnum = Parameters::ODESolverParam::ODESolverEnum;
        if(flow_solver_param.steady_state_polynomial_ramping && (ode_param.ode_solver_type != ODEEnum::pod_galerkin_solver && ode_param.ode_solver_type != ODEEnum::pod_petrov_galerkin_solver)) {
            ode_solver->initialize_steady_polynomial_ramping(poly_degree);
        }

        ode_solver->steady_state();
        flow_solver_case->steady_state_postprocessing(dg);
        
        const bool use_mesh_adaptation = (all_param.mesh_adaptation_param.total_mesh_adaptation_cycles > 0);
        
        if(use_mesh_adaptation)
        {
            perform_steady_state_mesh_adaptation();
        }
    }
    pcout << "done." << std::endl;
    return 0;
}

#if PHILIP_DIM==1
template class FlowSolver <PHILIP_DIM,PHILIP_DIM>;
#endif

#if PHILIP_DIM!=1
template class FlowSolver <PHILIP_DIM,1>;
template class FlowSolver <PHILIP_DIM,2>;
template class FlowSolver <PHILIP_DIM,3>;
template class FlowSolver <PHILIP_DIM,4>;
template class FlowSolver <PHILIP_DIM,5>;
template class FlowSolver <PHILIP_DIM,6>;
#endif

} // FlowSolver namespace
} // PHiLiP namespace
<|MERGE_RESOLUTION|>--- conflicted
+++ resolved
@@ -489,11 +489,7 @@
             } else if (this->output_solution_at_exact_fixed_times && (this->do_output_solution_at_fixed_times && (this->number_of_fixed_times_to_output_solution > 0))) { // change this to some parameter
                 const double next_time = ode_solver->current_time + time_step;
                 const double desired_time = this->output_solution_fixed_times[index_of_current_desired_fixed_time_to_output_solution];
-<<<<<<< HEAD
-                // // Check if current time is an output time
-=======
                 // Check if current time is an output time
->>>>>>> e8d41f3d
                 const bool is_output_time = ((ode_solver->current_time<desired_time) && (next_time>desired_time));
                 if(is_output_time) time_step = desired_time - ode_solver->current_time;
             }
@@ -501,12 +497,9 @@
             // update time step in flow_solver_case
             flow_solver_case->set_time_step(time_step);
 
-<<<<<<< HEAD
             // update model variables
             flow_solver_case->update_model_variables(dg);
 
-=======
->>>>>>> e8d41f3d
             // advance solution
             ode_solver->step_in_time(time_step,false); // pseudotime==false
 
