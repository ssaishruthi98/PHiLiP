--- conflicted
+++ resolved
@@ -11,11 +11,8 @@
 #include "flow_solver_cases/naca0012.h"
 #include "flow_solver_cases/gaussian_bump.h"
 #include "flow_solver_cases/non_periodic_cube_flow.h"
-<<<<<<< HEAD
 #include "flow_solver_cases/channel_flow.h"
-=======
 #include "flow_solver_cases/limiter_convergence_tests.h"
->>>>>>> 47253214
 
 namespace PHiLiP {
 
@@ -63,7 +60,6 @@
             std::shared_ptr<FlowSolverCaseBase<dim, nstate>> flow_solver_case = std::make_shared<Periodic1DUnsteady<dim,nstate>>(parameters_input);
             return std::make_unique<FlowSolver<dim,nstate>>(parameters_input, flow_solver_case, parameter_handler_input);
         }
-<<<<<<< HEAD
     } else if (flow_type == FlowCaseEnum::gaussian_bump){
         if constexpr (dim==2 && nstate==dim+2){
             std::shared_ptr<FlowSolverCaseBase<dim, nstate>> flow_solver_case = std::make_shared<GaussianBump<dim, nstate>>(parameters_input);
@@ -74,17 +70,10 @@
             std::shared_ptr<FlowSolverCaseBase<dim, nstate>> flow_solver_case = std::make_shared<ChannelFlow<dim,nstate>>(parameters_input);
             return std::make_unique<FlowSolver<dim, nstate>>(parameters_input, flow_solver_case, parameter_handler_input);
         }
-=======
->>>>>>> 47253214
     } else if (flow_type == FlowCaseEnum::isentropic_vortex){
         if constexpr (nstate==dim+2 && dim!=1){
             std::shared_ptr<FlowSolverCaseBase<dim, nstate>> flow_solver_case = std::make_shared<PeriodicEntropyTests<dim,nstate>>(parameters_input);
             return std::make_unique<FlowSolver<dim,nstate>>(parameters_input, flow_solver_case, parameter_handler_input);
-        }
-    } else if (flow_type == FlowCaseEnum::gaussian_bump){
-        if constexpr (dim>1 && nstate==dim+2){
-            std::shared_ptr<FlowSolverCaseBase<dim, nstate>> flow_solver_case = std::make_shared<GaussianBump<dim, nstate>>(parameters_input);
-            return std::make_unique<FlowSolver<dim, nstate>>(parameters_input, flow_solver_case, parameter_handler_input);
         }
     } else if (flow_type == FlowCaseEnum::kelvin_helmholtz_instability){
         if constexpr (dim==2 && nstate==dim+2){
