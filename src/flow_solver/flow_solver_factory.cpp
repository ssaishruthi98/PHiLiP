#include "flow_solver_factory.h"

#include <stdlib.h>

// all flow solver cases:
#include "flow_solver_cases/periodic_turbulence.h"
#include "flow_solver_cases/periodic_1D_unsteady.h"
#include "flow_solver_cases/periodic_entropy_tests.h"
#include "flow_solver_cases/1D_burgers_rewienski_snapshot.h"
#include "flow_solver_cases/1d_burgers_viscous_snapshot.h"
#include "flow_solver_cases/naca0012.h"
#include "flow_solver_cases/gaussian_bump.h"
#include "flow_solver_cases/non_periodic_cube_flow.h"
#include "flow_solver_cases/channel_flow.h"
#include "flow_solver_cases/limiter_convergence_tests.h"
<<<<<<< HEAD
#include "flow_solver_cases/dipole_wall_collision.h"
=======
#include "flow_solver_cases/positivity_preserving_tests.h"
>>>>>>> 23861875

namespace PHiLiP {

namespace FlowSolver {

//=========================================================
//                  FLOW SOLVER FACTORY
//=========================================================
template <int dim, int nstate>
std::unique_ptr < FlowSolver<dim,nstate> >
FlowSolverFactory<dim,nstate>
::select_flow_case(const Parameters::AllParameters *const parameters_input,
                   const dealii::ParameterHandler &parameter_handler_input)
{
    // Get the flow case type
    using FlowCaseEnum = Parameters::FlowSolverParam::FlowCaseType;
    const FlowCaseEnum flow_type = parameters_input->flow_solver_param.flow_case_type;
    if (flow_type == FlowCaseEnum::taylor_green_vortex){
        if constexpr (dim==3 && nstate==dim+2){
            std::shared_ptr<FlowSolverCaseBase<dim, nstate>> flow_solver_case = std::make_shared<PeriodicTurbulence<dim,nstate>>(parameters_input);
            return std::make_unique<FlowSolver<dim,nstate>>(parameters_input, flow_solver_case, parameter_handler_input);
        }
    } else if (flow_type == FlowCaseEnum::dipole_wall_collision_normal){
        if constexpr (dim==2 && nstate==dim+2){
            std::shared_ptr<FlowSolverCaseBase<dim, nstate>> flow_solver_case = std::make_shared<DipoleWallCollision<dim,nstate>>(parameters_input);
            return std::make_unique<FlowSolver<dim,nstate>>(parameters_input, flow_solver_case, parameter_handler_input);
        }
    } else if (flow_type == FlowCaseEnum::dipole_wall_collision_oblique){
        if constexpr (dim==2 && nstate==dim+2){
            std::shared_ptr<FlowSolverCaseBase<dim, nstate>> flow_solver_case = std::make_shared<DipoleWallCollision_Oblique<dim,nstate>>(parameters_input);
            return std::make_unique<FlowSolver<dim,nstate>>(parameters_input, flow_solver_case, parameter_handler_input);
        }
    } else if (flow_type == FlowCaseEnum::decaying_homogeneous_isotropic_turbulence){
        if constexpr (dim==3 && nstate==dim+2){
            std::shared_ptr<FlowSolverCaseBase<dim, nstate>> flow_solver_case = std::make_shared<PeriodicTurbulence<dim,nstate>>(parameters_input);
            return std::make_unique<FlowSolver<dim,nstate>>(parameters_input, flow_solver_case, parameter_handler_input);
        }
    } else if (flow_type == FlowCaseEnum::burgers_viscous_snapshot){
        if constexpr (dim==1 && nstate==dim) {
            std::shared_ptr<FlowSolverCaseBase<dim, nstate>> flow_solver_case = std::make_shared<BurgersViscousSnapshot<dim,nstate>>(parameters_input);
            return std::make_unique<FlowSolver<dim,nstate>>(parameters_input, flow_solver_case, parameter_handler_input);
        }
    } else if (flow_type == FlowCaseEnum::burgers_rewienski_snapshot){
        if constexpr (dim==1 && nstate==dim){
            std::shared_ptr<FlowSolverCaseBase<dim, nstate>> flow_solver_case = std::make_shared<BurgersRewienskiSnapshot<dim,nstate>>(parameters_input);
            return std::make_unique<FlowSolver<dim,nstate>>(parameters_input, flow_solver_case, parameter_handler_input);
        }
    } else if (flow_type == FlowCaseEnum::naca0012){
        if constexpr (dim==2 && nstate==dim+2){
            std::shared_ptr<FlowSolverCaseBase<dim, nstate>> flow_solver_case = std::make_shared<NACA0012<dim,nstate>>(parameters_input);
            return std::make_unique<FlowSolver<dim,nstate>>(parameters_input, flow_solver_case, parameter_handler_input);
        }
    } else if (flow_type == FlowCaseEnum::periodic_1D_unsteady){
        if constexpr (dim==1 && nstate==dim){
            std::shared_ptr<FlowSolverCaseBase<dim, nstate>> flow_solver_case = std::make_shared<Periodic1DUnsteady<dim,nstate>>(parameters_input);
            return std::make_unique<FlowSolver<dim,nstate>>(parameters_input, flow_solver_case, parameter_handler_input);
        }
    } else if (flow_type == FlowCaseEnum::gaussian_bump){
        if constexpr (dim==2 && nstate==dim+2){
            std::shared_ptr<FlowSolverCaseBase<dim, nstate>> flow_solver_case = std::make_shared<GaussianBump<dim, nstate>>(parameters_input);
            return std::make_unique<FlowSolver<dim, nstate>>(parameters_input, flow_solver_case, parameter_handler_input);
        }
    } else if (flow_type == FlowCaseEnum::channel_flow){
        if constexpr (dim==3 && nstate==dim+2){
            std::shared_ptr<FlowSolverCaseBase<dim, nstate>> flow_solver_case = std::make_shared<ChannelFlow<dim,nstate>>(parameters_input);
            return std::make_unique<FlowSolver<dim, nstate>>(parameters_input, flow_solver_case, parameter_handler_input);
        }
    } else if (flow_type == FlowCaseEnum::isentropic_vortex){
        if constexpr (nstate==dim+2 && dim!=1){
            std::shared_ptr<FlowSolverCaseBase<dim, nstate>> flow_solver_case = std::make_shared<PeriodicEntropyTests<dim,nstate>>(parameters_input);
            return std::make_unique<FlowSolver<dim,nstate>>(parameters_input, flow_solver_case, parameter_handler_input);
        }
    } else if (flow_type == FlowCaseEnum::kelvin_helmholtz_instability){
        if constexpr (dim==2 && nstate==dim+2){
            std::shared_ptr<FlowSolverCaseBase<dim, nstate>> flow_solver_case = std::make_shared<PeriodicEntropyTests<dim,nstate>>(parameters_input);
            return std::make_unique<FlowSolver<dim,nstate>>(parameters_input, flow_solver_case, parameter_handler_input);
        }
    } else if (flow_type == FlowCaseEnum::non_periodic_cube_flow){
        if constexpr (dim==2 && nstate==1){
            std::shared_ptr<FlowSolverCaseBase<dim, nstate>> flow_solver_case = std::make_shared<NonPeriodicCubeFlow<dim, nstate>>(parameters_input);
            return std::make_unique<FlowSolver<dim, nstate>>(parameters_input, flow_solver_case, parameter_handler_input);
        }
    } else if (flow_type == FlowCaseEnum::sod_shock_tube){
<<<<<<< HEAD
        if constexpr (dim==1 && nstate==dim+2){
            std::shared_ptr<FlowSolverCaseBase<dim, nstate>> flow_solver_case = std::make_shared<NonPeriodicCubeFlow<dim, nstate>>(parameters_input);
            return std::make_unique<FlowSolver<dim, nstate>>(parameters_input, flow_solver_case, parameter_handler_input);
        }
    } else if (flow_type == FlowCaseEnum::leblanc_shock_tube){
        if constexpr (dim==1 && nstate==dim+2){
            std::shared_ptr<FlowSolverCaseBase<dim, nstate>> flow_solver_case = std::make_shared<NonPeriodicCubeFlow<dim, nstate>>(parameters_input);
=======
        if constexpr (nstate==dim+2){
            std::shared_ptr<FlowSolverCaseBase<dim, nstate>> flow_solver_case = std::make_shared<PositivityPreservingTests<dim, nstate>>(parameters_input);
            return std::make_unique<FlowSolver<dim, nstate>>(parameters_input, flow_solver_case, parameter_handler_input);
        }
    } else if (flow_type == FlowCaseEnum::explosion_problem) {
        if constexpr ((dim == 2 || dim == 3) && nstate == dim + 2) {
            std::shared_ptr<FlowSolverCaseBase<dim, nstate>> flow_solver_case = std::make_shared<PositivityPreservingTests<dim, nstate>>(parameters_input);
            return std::make_unique<FlowSolver<dim, nstate>>(parameters_input, flow_solver_case, parameter_handler_input);
        }
    } else if (flow_type == FlowCaseEnum::leblanc_shock_tube){
        if constexpr (dim<3 && nstate==dim+2){
            std::shared_ptr<FlowSolverCaseBase<dim, nstate>> flow_solver_case = std::make_shared<PositivityPreservingTests<dim, nstate>>(parameters_input);
>>>>>>> 23861875
            return std::make_unique<FlowSolver<dim, nstate>>(parameters_input, flow_solver_case, parameter_handler_input);
        }
    } else if (flow_type == FlowCaseEnum::shu_osher_problem) {
        if constexpr (dim == 1 && nstate == dim + 2) {
<<<<<<< HEAD
            std::shared_ptr<FlowSolverCaseBase<dim, nstate>> flow_solver_case = std::make_shared<NonPeriodicCubeFlow<dim, nstate>>(parameters_input);
=======
            std::shared_ptr<FlowSolverCaseBase<dim, nstate>> flow_solver_case = std::make_shared<PositivityPreservingTests<dim, nstate>>(parameters_input);
            return std::make_unique<FlowSolver<dim, nstate>>(parameters_input, flow_solver_case, parameter_handler_input);
        }
    }  else if (flow_type == FlowCaseEnum::double_mach_reflection) {
        if constexpr (dim == 2 && nstate == dim + 2) {
            std::shared_ptr<FlowSolverCaseBase<dim, nstate>> flow_solver_case = std::make_shared<PositivityPreservingTests<dim, nstate>>(parameters_input);
            return std::make_unique<FlowSolver<dim, nstate>>(parameters_input, flow_solver_case, parameter_handler_input);
        }
    }else if (flow_type == FlowCaseEnum::sedov_blast_wave) {
        if constexpr (dim == 2 && nstate == dim + 2) {
            std::shared_ptr<FlowSolverCaseBase<dim, nstate>> flow_solver_case = std::make_shared<PositivityPreservingTests<dim, nstate>>(parameters_input);
            return std::make_unique<FlowSolver<dim, nstate>>(parameters_input, flow_solver_case, parameter_handler_input);
        }
    } else if (flow_type == FlowCaseEnum::mach_3_wind_tunnel) {
        if constexpr (dim == 2 && nstate == dim + 2) {
            std::shared_ptr<FlowSolverCaseBase<dim, nstate>> flow_solver_case = std::make_shared<PositivityPreservingTests<dim, nstate>>(parameters_input);
            return std::make_unique<FlowSolver<dim, nstate>>(parameters_input, flow_solver_case, parameter_handler_input);
        }
    } else if (flow_type == FlowCaseEnum::shock_diffraction) {
        if constexpr (dim == 2 && nstate == dim + 2) {
            std::shared_ptr<FlowSolverCaseBase<dim, nstate>> flow_solver_case = std::make_shared<PositivityPreservingTests<dim, nstate>>(parameters_input);
            return std::make_unique<FlowSolver<dim, nstate>>(parameters_input, flow_solver_case, parameter_handler_input);
        }
    } else if (flow_type == FlowCaseEnum::astrophysical_jet) {
        if constexpr (dim == 2 && nstate == dim + 2) {
            std::shared_ptr<FlowSolverCaseBase<dim, nstate>> flow_solver_case = std::make_shared<PositivityPreservingTests<dim, nstate>>(parameters_input);
>>>>>>> 23861875
            return std::make_unique<FlowSolver<dim, nstate>>(parameters_input, flow_solver_case, parameter_handler_input);
        }
    } else if (flow_type == FlowCaseEnum::advection_limiter) {
        if constexpr (dim < 3 && nstate == 1) {
            std::shared_ptr<FlowSolverCaseBase<dim, nstate>> flow_solver_case = std::make_shared<LimiterConvergenceTests<dim, nstate>>(parameters_input);
            return std::make_unique<FlowSolver<dim, nstate>>(parameters_input, flow_solver_case, parameter_handler_input);
        }
    } else if (flow_type == FlowCaseEnum::burgers_limiter) {
        if constexpr (dim < 3 && nstate == dim) {
            std::shared_ptr<FlowSolverCaseBase<dim, nstate>> flow_solver_case = std::make_shared<LimiterConvergenceTests<dim, nstate>>(parameters_input);
            return std::make_unique<FlowSolver<dim, nstate>>(parameters_input, flow_solver_case, parameter_handler_input);
        }
    } else if (flow_type == FlowCaseEnum::low_density_2d) {
        if constexpr (dim == 2 && nstate == dim + 2) {
            std::shared_ptr<FlowSolverCaseBase<dim, nstate>> flow_solver_case = std::make_shared<LimiterConvergenceTests<dim, nstate>>(parameters_input);
            return std::make_unique<FlowSolver<dim, nstate>>(parameters_input, flow_solver_case, parameter_handler_input);
        }
    } else {
        std::cout << "Invalid flow case. You probably forgot to add it to the list of flow cases in flow_solver_factory.cpp" << std::endl;
        std::abort();
    }
    return nullptr;
}

template<int dim, int nstate>
std::unique_ptr< FlowSolverBase > FlowSolverFactory<dim,nstate>
::create_flow_solver(const Parameters::AllParameters *const parameters_input,
                     const dealii::ParameterHandler &parameter_handler_input)
{
    // Recursive templating required because template parameters must be compile time constants
    // As a results, this recursive template initializes all possible dimensions with all possible nstate
    // without having 15 different if-else statements
    if(dim == parameters_input->dimension)
    {
        // This template parameters dim and nstate match the runtime parameters
        // then create the selected flow case with template parameters dim and nstate
        // Otherwise, keep decreasing nstate and dim until it matches
        if(nstate == parameters_input->nstate) 
            return FlowSolverFactory<dim,nstate>::select_flow_case(parameters_input,parameter_handler_input);
        else if constexpr (nstate > 1)
            return FlowSolverFactory<dim,nstate-1>::create_flow_solver(parameters_input,parameter_handler_input);
        else
            return nullptr;
    }
    else if constexpr (dim > 1)
    {
        //return FlowSolverFactory<dim-1,nstate>::create_flow_solver(parameters_input);
        return nullptr;
    }
    else
    {
        return nullptr;
    }
}

template class FlowSolverFactory <PHILIP_DIM,5>;

} // FlowSolver namespace
} // PHiLiP namespace
<|MERGE_RESOLUTION|>--- conflicted
+++ resolved
@@ -13,11 +13,8 @@
 #include "flow_solver_cases/non_periodic_cube_flow.h"
 #include "flow_solver_cases/channel_flow.h"
 #include "flow_solver_cases/limiter_convergence_tests.h"
-<<<<<<< HEAD
+#include "flow_solver_cases/positivity_preserving_tests.h"
 #include "flow_solver_cases/dipole_wall_collision.h"
-=======
-#include "flow_solver_cases/positivity_preserving_tests.h"
->>>>>>> 23861875
 
 namespace PHiLiP {
 
@@ -101,15 +98,6 @@
             return std::make_unique<FlowSolver<dim, nstate>>(parameters_input, flow_solver_case, parameter_handler_input);
         }
     } else if (flow_type == FlowCaseEnum::sod_shock_tube){
-<<<<<<< HEAD
-        if constexpr (dim==1 && nstate==dim+2){
-            std::shared_ptr<FlowSolverCaseBase<dim, nstate>> flow_solver_case = std::make_shared<NonPeriodicCubeFlow<dim, nstate>>(parameters_input);
-            return std::make_unique<FlowSolver<dim, nstate>>(parameters_input, flow_solver_case, parameter_handler_input);
-        }
-    } else if (flow_type == FlowCaseEnum::leblanc_shock_tube){
-        if constexpr (dim==1 && nstate==dim+2){
-            std::shared_ptr<FlowSolverCaseBase<dim, nstate>> flow_solver_case = std::make_shared<NonPeriodicCubeFlow<dim, nstate>>(parameters_input);
-=======
         if constexpr (nstate==dim+2){
             std::shared_ptr<FlowSolverCaseBase<dim, nstate>> flow_solver_case = std::make_shared<PositivityPreservingTests<dim, nstate>>(parameters_input);
             return std::make_unique<FlowSolver<dim, nstate>>(parameters_input, flow_solver_case, parameter_handler_input);
@@ -122,14 +110,10 @@
     } else if (flow_type == FlowCaseEnum::leblanc_shock_tube){
         if constexpr (dim<3 && nstate==dim+2){
             std::shared_ptr<FlowSolverCaseBase<dim, nstate>> flow_solver_case = std::make_shared<PositivityPreservingTests<dim, nstate>>(parameters_input);
->>>>>>> 23861875
             return std::make_unique<FlowSolver<dim, nstate>>(parameters_input, flow_solver_case, parameter_handler_input);
         }
     } else if (flow_type == FlowCaseEnum::shu_osher_problem) {
         if constexpr (dim == 1 && nstate == dim + 2) {
-<<<<<<< HEAD
-            std::shared_ptr<FlowSolverCaseBase<dim, nstate>> flow_solver_case = std::make_shared<NonPeriodicCubeFlow<dim, nstate>>(parameters_input);
-=======
             std::shared_ptr<FlowSolverCaseBase<dim, nstate>> flow_solver_case = std::make_shared<PositivityPreservingTests<dim, nstate>>(parameters_input);
             return std::make_unique<FlowSolver<dim, nstate>>(parameters_input, flow_solver_case, parameter_handler_input);
         }
@@ -156,7 +140,6 @@
     } else if (flow_type == FlowCaseEnum::astrophysical_jet) {
         if constexpr (dim == 2 && nstate == dim + 2) {
             std::shared_ptr<FlowSolverCaseBase<dim, nstate>> flow_solver_case = std::make_shared<PositivityPreservingTests<dim, nstate>>(parameters_input);
->>>>>>> 23861875
             return std::make_unique<FlowSolver<dim, nstate>>(parameters_input, flow_solver_case, parameter_handler_input);
         }
     } else if (flow_type == FlowCaseEnum::advection_limiter) {
