--- conflicted
+++ resolved
@@ -20,9 +20,9 @@
 //=========================================================
 //                  FLOW SOLVER FACTORY
 //=========================================================
-template <int dim, int nstate>
-std::unique_ptr < FlowSolver<dim,nstate> >
-FlowSolverFactory<dim,nstate>
+template <int dim, int nspecies, int nstate>
+std::unique_ptr < FlowSolver<dim, nspecies, nstate> >
+FlowSolverFactory<dim, nspecies, nstate>
 ::select_flow_case(const Parameters::AllParameters *const parameters_input,
                    const dealii::ParameterHandler &parameter_handler_input)
 {
@@ -30,154 +30,151 @@
     using FlowCaseEnum = Parameters::FlowSolverParam::FlowCaseType;
     const FlowCaseEnum flow_type = parameters_input->flow_solver_param.flow_case_type;
     if (flow_type == FlowCaseEnum::taylor_green_vortex){
-        if constexpr (dim==3 && nstate==dim+2){
-            std::shared_ptr<FlowSolverCaseBase<dim, nstate>> flow_solver_case = std::make_shared<PeriodicTurbulence<dim,nstate>>(parameters_input);
-            return std::make_unique<FlowSolver<dim,nstate>>(parameters_input, flow_solver_case, parameter_handler_input);
+        if constexpr (dim==3 && nspecies==1 && nstate==dim+2){
+            std::shared_ptr<FlowSolverCaseBase<dim, nspecies, nstate>> flow_solver_case = std::make_shared<PeriodicTurbulence<dim, nspecies, nstate>>(parameters_input);
+            return std::make_unique<FlowSolver<dim, nspecies, nstate>>(parameters_input, flow_solver_case, parameter_handler_input);
         }
     } else if (flow_type == FlowCaseEnum::decaying_homogeneous_isotropic_turbulence){
-        if constexpr (dim==3 && nstate==dim+2){
-            std::shared_ptr<FlowSolverCaseBase<dim, nstate>> flow_solver_case = std::make_shared<PeriodicTurbulence<dim,nstate>>(parameters_input);
-            return std::make_unique<FlowSolver<dim,nstate>>(parameters_input, flow_solver_case, parameter_handler_input);
+        if constexpr (dim==3 && nspecies==1 && nstate==dim+2){
+            std::shared_ptr<FlowSolverCaseBase<dim, nspecies, nstate>> flow_solver_case = std::make_shared<PeriodicTurbulence<dim, nspecies, nstate>>(parameters_input);
+            return std::make_unique<FlowSolver<dim, nspecies, nstate>>(parameters_input, flow_solver_case, parameter_handler_input);
         }
     } else if (flow_type == FlowCaseEnum::burgers_viscous_snapshot){
-        if constexpr (dim==1 && nstate==dim) {
-            std::shared_ptr<FlowSolverCaseBase<dim, nstate>> flow_solver_case = std::make_shared<BurgersViscousSnapshot<dim,nstate>>(parameters_input);
-            return std::make_unique<FlowSolver<dim,nstate>>(parameters_input, flow_solver_case, parameter_handler_input);
+        if constexpr (dim==1 && nspecies==1 && nstate==dim) {
+            std::shared_ptr<FlowSolverCaseBase<dim, nspecies, nstate>> flow_solver_case = std::make_shared<BurgersViscousSnapshot<dim, nspecies, nstate>>(parameters_input);
+            return std::make_unique<FlowSolver<dim, nspecies, nstate>>(parameters_input, flow_solver_case, parameter_handler_input);
         }
     } else if (flow_type == FlowCaseEnum::burgers_rewienski_snapshot){
-        if constexpr (dim==1 && nstate==dim){
-            std::shared_ptr<FlowSolverCaseBase<dim, nstate>> flow_solver_case = std::make_shared<BurgersRewienskiSnapshot<dim,nstate>>(parameters_input);
-            return std::make_unique<FlowSolver<dim,nstate>>(parameters_input, flow_solver_case, parameter_handler_input);
+        if constexpr (dim==1 && nspecies==1 && nstate==dim){
+            std::shared_ptr<FlowSolverCaseBase<dim, nspecies, nstate>> flow_solver_case = std::make_shared<BurgersRewienskiSnapshot<dim, nspecies, nstate>>(parameters_input);
+            return std::make_unique<FlowSolver<dim, nspecies, nstate>>(parameters_input, flow_solver_case, parameter_handler_input);
         }
     } else if (flow_type == FlowCaseEnum::naca0012){
-        if constexpr (dim==2 && nstate==dim+2){
-            std::shared_ptr<FlowSolverCaseBase<dim, nstate>> flow_solver_case = std::make_shared<NACA0012<dim,nstate>>(parameters_input);
-            return std::make_unique<FlowSolver<dim,nstate>>(parameters_input, flow_solver_case, parameter_handler_input);
+        if constexpr (dim==2 && nspecies==1 && nstate==dim+2){
+            std::shared_ptr<FlowSolverCaseBase<dim, nspecies, nstate>> flow_solver_case = std::make_shared<NACA0012<dim, nspecies, nstate>>(parameters_input);
+            return std::make_unique<FlowSolver<dim, nspecies, nstate>>(parameters_input, flow_solver_case, parameter_handler_input);
         }
     } else if (flow_type == FlowCaseEnum::periodic_1D_unsteady){
-        if constexpr (dim==1 && nstate==dim){
-            std::shared_ptr<FlowSolverCaseBase<dim, nstate>> flow_solver_case = std::make_shared<Periodic1DUnsteady<dim,nstate>>(parameters_input);
-            return std::make_unique<FlowSolver<dim,nstate>>(parameters_input, flow_solver_case, parameter_handler_input);
+        if constexpr (dim==1 && nspecies==1 && nstate==dim){
+            std::shared_ptr<FlowSolverCaseBase<dim, nspecies, nstate>> flow_solver_case = std::make_shared<Periodic1DUnsteady<dim, nspecies, nstate>>(parameters_input);
+            return std::make_unique<FlowSolver<dim, nspecies, nstate>>(parameters_input, flow_solver_case, parameter_handler_input);
         }
     } else if (flow_type == FlowCaseEnum::isentropic_vortex){
-        if constexpr (nstate==dim+2 && dim!=1){
-            std::shared_ptr<FlowSolverCaseBase<dim, nstate>> flow_solver_case = std::make_shared<PeriodicEntropyTests<dim,nstate>>(parameters_input);
-            return std::make_unique<FlowSolver<dim,nstate>>(parameters_input, flow_solver_case, parameter_handler_input);
+        if constexpr (nstate==dim+2 && nspecies==1 && dim!=1){
+            std::shared_ptr<FlowSolverCaseBase<dim, nspecies, nstate>> flow_solver_case = std::make_shared<PeriodicEntropyTests<dim, nspecies, nstate>>(parameters_input);
+            return std::make_unique<FlowSolver<dim, nspecies, nstate>>(parameters_input, flow_solver_case, parameter_handler_input);
         }
     } else if (flow_type == FlowCaseEnum::gaussian_bump){
-        if constexpr (dim>1 && nstate==dim+2){
-            std::shared_ptr<FlowSolverCaseBase<dim, nstate>> flow_solver_case = std::make_shared<GaussianBump<dim, nstate>>(parameters_input);
-            return std::make_unique<FlowSolver<dim, nstate>>(parameters_input, flow_solver_case, parameter_handler_input);
+        if constexpr (dim>1 && nspecies==1 && nstate==dim+2){
+            std::shared_ptr<FlowSolverCaseBase<dim, nspecies, nstate>> flow_solver_case = std::make_shared<GaussianBump<dim, nspecies, nstate>>(parameters_input);
+            return std::make_unique<FlowSolver<dim, nspecies, nstate>>(parameters_input, flow_solver_case, parameter_handler_input);
         }
     } else if (flow_type == FlowCaseEnum::kelvin_helmholtz_instability){
-        if constexpr (dim==2 && nstate==dim+2){
-            std::shared_ptr<FlowSolverCaseBase<dim, nstate>> flow_solver_case = std::make_shared<PeriodicEntropyTests<dim,nstate>>(parameters_input);
-            return std::make_unique<FlowSolver<dim,nstate>>(parameters_input, flow_solver_case, parameter_handler_input);
+        if constexpr (dim==2 && nspecies==1 && nstate==dim+2){
+            std::shared_ptr<FlowSolverCaseBase<dim, nspecies, nstate>> flow_solver_case = std::make_shared<PeriodicEntropyTests<dim, nspecies, nstate>>(parameters_input);
+            return std::make_unique<FlowSolver<dim, nspecies, nstate>>(parameters_input, flow_solver_case, parameter_handler_input);
         }
     } else if (flow_type == FlowCaseEnum::non_periodic_cube_flow){
-        if constexpr (dim==2 && nstate==1){
-            std::shared_ptr<FlowSolverCaseBase<dim, nstate>> flow_solver_case = std::make_shared<NonPeriodicCubeFlow<dim, nstate>>(parameters_input);
-            return std::make_unique<FlowSolver<dim, nstate>>(parameters_input, flow_solver_case, parameter_handler_input);
-        }
-<<<<<<< HEAD
+        if constexpr (dim==2 && nspecies==1 && nstate==1){
+            std::shared_ptr<FlowSolverCaseBase<dim, nspecies, nstate>> flow_solver_case = std::make_shared<NonPeriodicCubeFlow<dim, nspecies, nstate>>(parameters_input);
+            return std::make_unique<FlowSolver<dim, nspecies, nstate>>(parameters_input, flow_solver_case, parameter_handler_input);
+        }
     } else if (flow_type == FlowCaseEnum::sod_shock_tube){
-        if constexpr (dim==1 && nstate==dim+2){
-            std::shared_ptr<FlowSolverCaseBase<dim, nstate>> flow_solver_case = std::make_shared<NonPeriodicCubeFlow<dim, nstate>>(parameters_input);
-            return std::make_unique<FlowSolver<dim, nstate>>(parameters_input, flow_solver_case, parameter_handler_input);
+        if constexpr (dim==1 && nspecies==1 && nstate==dim+2){
+            std::shared_ptr<FlowSolverCaseBase<dim, nspecies, nstate>> flow_solver_case = std::make_shared<NonPeriodicCubeFlow<dim, nspecies, nstate>>(parameters_input);
+            return std::make_unique<FlowSolver<dim, nspecies, nstate>>(parameters_input, flow_solver_case, parameter_handler_input);
         }
     } else if (flow_type == FlowCaseEnum::leblanc_shock_tube){
-        if constexpr (dim==1 && nstate==dim+2){
-            std::shared_ptr<FlowSolverCaseBase<dim, nstate>> flow_solver_case = std::make_shared<NonPeriodicCubeFlow<dim, nstate>>(parameters_input);
-            return std::make_unique<FlowSolver<dim, nstate>>(parameters_input, flow_solver_case, parameter_handler_input);
+        if constexpr (dim==1 && nspecies==1 && nstate==dim+2){
+            std::shared_ptr<FlowSolverCaseBase<dim, nspecies, nstate>> flow_solver_case = std::make_shared<NonPeriodicCubeFlow<dim, nspecies, nstate>>(parameters_input);
+            return std::make_unique<FlowSolver<dim, nspecies, nstate>>(parameters_input, flow_solver_case, parameter_handler_input);
         }
     } else if (flow_type == FlowCaseEnum::shu_osher_problem) {
-        if constexpr (dim == 1 && nstate == dim + 2) {
-            std::shared_ptr<FlowSolverCaseBase<dim, nstate>> flow_solver_case = std::make_shared<NonPeriodicCubeFlow<dim, nstate>>(parameters_input);
-            return std::make_unique<FlowSolver<dim, nstate>>(parameters_input, flow_solver_case, parameter_handler_input);
+        if constexpr (dim == 1 && nspecies==1 && nstate == dim + 2) {
+            std::shared_ptr<FlowSolverCaseBase<dim, nspecies, nstate>> flow_solver_case = std::make_shared<NonPeriodicCubeFlow<dim, nspecies, nstate>>(parameters_input);
+            return std::make_unique<FlowSolver<dim, nspecies, nstate>>(parameters_input, flow_solver_case, parameter_handler_input);
         }
     } else if (flow_type == FlowCaseEnum::advection_limiter) {
-        if constexpr (dim < 3 && nstate == 1) {
-            std::shared_ptr<FlowSolverCaseBase<dim, nstate>> flow_solver_case = std::make_shared<LimiterConvergenceTests<dim, nstate>>(parameters_input);
-            return std::make_unique<FlowSolver<dim, nstate>>(parameters_input, flow_solver_case, parameter_handler_input);
+        if constexpr (dim < 3 && nspecies==1 && nstate == 1) {
+            std::shared_ptr<FlowSolverCaseBase<dim, nspecies, nstate>> flow_solver_case = std::make_shared<LimiterConvergenceTests<dim, nspecies, nstate>>(parameters_input);
+            return std::make_unique<FlowSolver<dim, nspecies, nstate>>(parameters_input, flow_solver_case, parameter_handler_input);
         }
     } else if (flow_type == FlowCaseEnum::burgers_limiter) {
-        if constexpr (dim < 3 && nstate == dim) {
-            std::shared_ptr<FlowSolverCaseBase<dim, nstate>> flow_solver_case = std::make_shared<LimiterConvergenceTests<dim, nstate>>(parameters_input);
-            return std::make_unique<FlowSolver<dim, nstate>>(parameters_input, flow_solver_case, parameter_handler_input);
+        if constexpr (dim < 3 && nspecies==1 && nstate == dim) {
+            std::shared_ptr<FlowSolverCaseBase<dim, nspecies, nstate>> flow_solver_case = std::make_shared<LimiterConvergenceTests<dim, nspecies, nstate>>(parameters_input);
+            return std::make_unique<FlowSolver<dim, nspecies, nstate>>(parameters_input, flow_solver_case, parameter_handler_input);
         }
     } else if (flow_type == FlowCaseEnum::low_density_2d) {
-        if constexpr (dim == 2 && nstate == dim + 2) {
-            std::shared_ptr<FlowSolverCaseBase<dim, nstate>> flow_solver_case = std::make_shared<LimiterConvergenceTests<dim, nstate>>(parameters_input);
-            return std::make_unique<FlowSolver<dim, nstate>>(parameters_input, flow_solver_case, parameter_handler_input);
-        }
-=======
+        if constexpr (dim == 2 && nspecies==1 && nstate == dim + 2) {
+            std::shared_ptr<FlowSolverCaseBase<dim, nspecies, nstate>> flow_solver_case = std::make_shared<LimiterConvergenceTests<dim, nspecies, nstate>>(parameters_input);
+            return std::make_unique<FlowSolver<dim, nspecies, nstate>>(parameters_input, flow_solver_case, parameter_handler_input);
+        }
     } else if (flow_type == FlowCaseEnum::acoustic_wave_air){
-        if constexpr (dim==2 && nstate==dim+2){
-            std::shared_ptr<FlowSolverCaseBase<dim, nstate>> flow_solver_case = std::make_shared<PeriodicCubeFlow<dim,nstate>>(parameters_input);
-            return std::make_unique<FlowSolver<dim,nstate>>(parameters_input, flow_solver_case, parameter_handler_input);
+        if constexpr (dim==2 && nspecies==1 && nstate==dim+2){
+            std::shared_ptr<FlowSolverCaseBase<dim, nspecies, nstate>> flow_solver_case = std::make_shared<PeriodicCubeFlow<dim, nspecies, nstate>>(parameters_input);
+            return std::make_unique<FlowSolver<dim, nspecies, nstate>>(parameters_input, flow_solver_case, parameter_handler_input);
         }
     } else if (flow_type == FlowCaseEnum::acoustic_wave_species){
-        if constexpr (dim==2 && nstate==dim+2){
-            std::shared_ptr<FlowSolverCaseBase<dim, nstate>> flow_solver_case = std::make_shared<PeriodicCubeFlow<dim,nstate>>(parameters_input);
-            return std::make_unique<FlowSolver<dim,nstate>>(parameters_input, flow_solver_case, parameter_handler_input);
+        if constexpr (dim==2 && nspecies==1 && nstate==dim+2){
+            std::shared_ptr<FlowSolverCaseBase<dim, nspecies, nstate>> flow_solver_case = std::make_shared<PeriodicCubeFlow<dim, nspecies, nstate>>(parameters_input);
+            return std::make_unique<FlowSolver<dim, nspecies, nstate>>(parameters_input, flow_solver_case, parameter_handler_input);
         }
     } else if (flow_type == FlowCaseEnum::multi_species_acoustic_wave){
-        if constexpr (dim==2 && nstate==dim+2+2-1){ // nspecies = 2
-            std::shared_ptr<FlowSolverCaseBase<dim, nstate>> flow_solver_case = std::make_shared<PeriodicCubeFlow<dim,nstate>>(parameters_input);
-            return std::make_unique<FlowSolver<dim,nstate>>(parameters_input, flow_solver_case, parameter_handler_input);
+        if constexpr (dim==2 && nspecies==2 && nstate==dim+2+nspecies-1){
+            std::shared_ptr<FlowSolverCaseBase<dim, nspecies, nstate>> flow_solver_case = std::make_shared<PeriodicCubeFlow<dim, nspecies, nstate>>(parameters_input);
+            return std::make_unique<FlowSolver<dim, nspecies, nstate>>(parameters_input, flow_solver_case, parameter_handler_input);
         }
     } else if (flow_type == FlowCaseEnum::multi_species_vortex_advection){
-        if constexpr (dim==1 && nstate==dim+2+2-1){ // TO  DO: dim = 1, nstate = dim+2+3-1
-            std::shared_ptr<FlowSolverCaseBase<dim, nstate>> flow_solver_case = std::make_shared<PeriodicCubeFlow<dim,nstate>>(parameters_input);
-            return std::make_unique<FlowSolver<dim,nstate>>(parameters_input, flow_solver_case, parameter_handler_input);
+        if constexpr (dim==1 && (nspecies==2||nspecies==3) && nstate==dim+2+nspecies-1){
+            std::shared_ptr<FlowSolverCaseBase<dim, nspecies, nstate>> flow_solver_case = std::make_shared<PeriodicCubeFlow<dim, nspecies, nstate>>(parameters_input);
+            return std::make_unique<FlowSolver<dim, nspecies, nstate>>(parameters_input, flow_solver_case, parameter_handler_input);
         }
     } else if (flow_type == FlowCaseEnum::multi_species_high_temperature_vortex_advection){
-        if constexpr (dim==1 && nstate==dim+2+2-1){ // TO  DO: dim = 1, nstate = dim+2+3-1
-            std::shared_ptr<FlowSolverCaseBase<dim, nstate>> flow_solver_case = std::make_shared<PeriodicCubeFlow<dim,nstate>>(parameters_input);
-            return std::make_unique<FlowSolver<dim,nstate>>(parameters_input, flow_solver_case, parameter_handler_input);
+        if constexpr (dim==1 && (nspecies==2||nspecies==3) && nstate==dim+2+nspecies-1){
+            std::shared_ptr<FlowSolverCaseBase<dim, nspecies, nstate>> flow_solver_case = std::make_shared<PeriodicCubeFlow<dim, nspecies, nstate>>(parameters_input);
+            return std::make_unique<FlowSolver<dim, nspecies, nstate>>(parameters_input, flow_solver_case, parameter_handler_input);
         }
     } else if (flow_type == FlowCaseEnum::euler_vortex_advection){
-        if constexpr (dim==1 && nstate==dim+2){ 
-            std::shared_ptr<FlowSolverCaseBase<dim, nstate>> flow_solver_case = std::make_shared<PeriodicCubeFlow<dim,nstate>>(parameters_input);
-            return std::make_unique<FlowSolver<dim,nstate>>(parameters_input, flow_solver_case, parameter_handler_input);
+        if constexpr (dim==1 && nspecies==1 && nstate==dim+2){ 
+            std::shared_ptr<FlowSolverCaseBase<dim, nspecies, nstate>> flow_solver_case = std::make_shared<PeriodicCubeFlow<dim, nspecies, nstate>>(parameters_input);
+            return std::make_unique<FlowSolver<dim, nspecies, nstate>>(parameters_input, flow_solver_case, parameter_handler_input);
         }
     } else if (flow_type == FlowCaseEnum::multi_species_calorically_perfect_euler_vortex_advection){
-        if constexpr (dim==1 && nstate==dim+2+2-1){ // TO  DO: dim = 1, nstate = dim+2+3-1
-            std::shared_ptr<FlowSolverCaseBase<dim, nstate>> flow_solver_case = std::make_shared<PeriodicCubeFlow<dim,nstate>>(parameters_input);
-            return std::make_unique<FlowSolver<dim,nstate>>(parameters_input, flow_solver_case, parameter_handler_input);
+        if constexpr (dim==1 && (nspecies==2||nspecies==3) && nstate==dim+2+nspecies-1){
+            std::shared_ptr<FlowSolverCaseBase<dim, nspecies, nstate>> flow_solver_case = std::make_shared<PeriodicCubeFlow<dim, nspecies, nstate>>(parameters_input);
+            return std::make_unique<FlowSolver<dim, nspecies, nstate>>(parameters_input, flow_solver_case, parameter_handler_input);
         }
     } else if (flow_type == FlowCaseEnum::multi_species_isentropic_euler_vortex){
-        if constexpr (dim==2 && nstate==dim+2+2-1){ // nspecies = 2
-            std::shared_ptr<FlowSolverCaseBase<dim, nstate>> flow_solver_case = std::make_shared<PeriodicCubeFlow<dim,nstate>>(parameters_input);
-            return std::make_unique<FlowSolver<dim,nstate>>(parameters_input, flow_solver_case, parameter_handler_input);
+        if constexpr (dim==2 && nspecies==2 && nstate==dim+2+nspecies-1){
+            std::shared_ptr<FlowSolverCaseBase<dim, nspecies, nstate>> flow_solver_case = std::make_shared<PeriodicCubeFlow<dim, nspecies, nstate>>(parameters_input);
+            return std::make_unique<FlowSolver<dim, nspecies, nstate>>(parameters_input, flow_solver_case, parameter_handler_input);
         }
     } else if (flow_type == FlowCaseEnum::multi_species_two_dimensional_vortex_advection){
-        if constexpr (dim==2 && nstate==dim+2+2-1){ // nspecies = 2
-            std::shared_ptr<FlowSolverCaseBase<dim, nstate>> flow_solver_case = std::make_shared<PeriodicCubeFlow<dim,nstate>>(parameters_input);
-            return std::make_unique<FlowSolver<dim,nstate>>(parameters_input, flow_solver_case, parameter_handler_input);
+        if constexpr (dim==2 && nspecies==2 && nstate==dim+2+nspecies-1){
+            std::shared_ptr<FlowSolverCaseBase<dim, nspecies, nstate>> flow_solver_case = std::make_shared<PeriodicCubeFlow<dim, nspecies, nstate>>(parameters_input);
+            return std::make_unique<FlowSolver<dim, nspecies, nstate>>(parameters_input, flow_solver_case, parameter_handler_input);
         }
     } else if (flow_type == FlowCaseEnum::multi_species_fuel_drop_advection){
-        if constexpr (dim==2 && nstate==dim+2+2-1){ // nspecies = 2
-            std::shared_ptr<FlowSolverCaseBase<dim, nstate>> flow_solver_case = std::make_shared<PeriodicCubeFlow<dim,nstate>>(parameters_input);
-            return std::make_unique<FlowSolver<dim,nstate>>(parameters_input, flow_solver_case, parameter_handler_input);
+        if constexpr (dim==2 && nspecies==2 && nstate==dim+2+nspecies-1){
+            std::shared_ptr<FlowSolverCaseBase<dim, nspecies, nstate>> flow_solver_case = std::make_shared<PeriodicCubeFlow<dim, nspecies, nstate>>(parameters_input);
+            return std::make_unique<FlowSolver<dim, nspecies, nstate>>(parameters_input, flow_solver_case, parameter_handler_input);
         }
     } else if (flow_type == FlowCaseEnum::multi_species_three_dimensional_vortex_advection){
-        if constexpr (dim==3 && nstate==dim+2+2-1){ // nspecies = 3
-            std::shared_ptr<FlowSolverCaseBase<dim, nstate>> flow_solver_case = std::make_shared<PeriodicCubeFlow<dim,nstate>>(parameters_input);
-            return std::make_unique<FlowSolver<dim,nstate>>(parameters_input, flow_solver_case, parameter_handler_input);
+        if constexpr (dim==3 && (nspecies==2||nspecies==3) && nstate==dim+2+nspecies-1){
+            std::shared_ptr<FlowSolverCaseBase<dim, nspecies, nstate>> flow_solver_case = std::make_shared<PeriodicCubeFlow<dim, nspecies, nstate>>(parameters_input);
+            return std::make_unique<FlowSolver<dim, nspecies, nstate>>(parameters_input, flow_solver_case, parameter_handler_input);
         }
     } else if (flow_type == FlowCaseEnum::multi_species_taylor_green_vortex){
-        if constexpr (dim==3 && nstate==dim+2+2-1){ // nspecies = 3
-            std::shared_ptr<FlowSolverCaseBase<dim, nstate>> flow_solver_case = std::make_shared<PeriodicCubeFlow<dim,nstate>>(parameters_input);
-            return std::make_unique<FlowSolver<dim,nstate>>(parameters_input, flow_solver_case, parameter_handler_input);
+        if constexpr (dim==3 && (nspecies==2||nspecies==3) && nstate==dim+2+nspecies-1){
+            std::shared_ptr<FlowSolverCaseBase<dim, nspecies, nstate>> flow_solver_case = std::make_shared<PeriodicCubeFlow<dim, nspecies, nstate>>(parameters_input);
+            return std::make_unique<FlowSolver<dim, nspecies, nstate>>(parameters_input, flow_solver_case, parameter_handler_input);
         }
     } else if (flow_type == FlowCaseEnum::multi_species_mixture_taylor_green_vortex){
-        if constexpr (dim==3 && nstate==dim+2+2-1){ // nspecies = 3
-            std::shared_ptr<FlowSolverCaseBase<dim, nstate>> flow_solver_case = std::make_shared<PeriodicCubeFlow<dim,nstate>>(parameters_input);
-            return std::make_unique<FlowSolver<dim,nstate>>(parameters_input, flow_solver_case, parameter_handler_input);
-        }
-
->>>>>>> 1f1a1da3
+        if constexpr (dim==3 && (nspecies==2||nspecies==3) && nstate==dim+2+nspecies-1){
+            std::shared_ptr<FlowSolverCaseBase<dim, nspecies, nstate>> flow_solver_case = std::make_shared<PeriodicCubeFlow<dim, nspecies, nstate>>(parameters_input);
+            return std::make_unique<FlowSolver<dim, nspecies, nstate>>(parameters_input, flow_solver_case, parameter_handler_input);
+        }
+
     } else {
         std::cout << "Invalid flow case. You probably forgot to add it to the list of flow cases in flow_solver_factory.cpp" << std::endl;
         std::abort();
@@ -185,8 +182,8 @@
     return nullptr;
 }
 
-template<int dim, int nstate>
-std::unique_ptr< FlowSolverBase > FlowSolverFactory<dim,nstate>
+template <int dim, int nspecies, int nstate>
+std::unique_ptr< FlowSolverBase > FlowSolverFactory<dim, nspecies, nstate>
 ::create_flow_solver(const Parameters::AllParameters *const parameters_input,
                      const dealii::ParameterHandler &parameter_handler_input)
 {
@@ -199,9 +196,9 @@
         // then create the selected flow case with template parameters dim and nstate
         // Otherwise, keep decreasing nstate and dim until it matches
         if(nstate == parameters_input->nstate) 
-            return FlowSolverFactory<dim,nstate>::select_flow_case(parameters_input,parameter_handler_input);
+            return FlowSolverFactory<dim, nspecies, nstate>::select_flow_case(parameters_input,parameter_handler_input);
         else if constexpr (nstate > 1)
-            return FlowSolverFactory<dim,nstate-1>::create_flow_solver(parameters_input,parameter_handler_input);
+            return FlowSolverFactory<dim, nspecies, nstate-1>::create_flow_solver(parameters_input,parameter_handler_input);
         else
             return nullptr;
     }
@@ -216,7 +213,18 @@
     }
 }
 
-template class FlowSolverFactory <PHILIP_DIM,6>;
+// #if PHILIP_SPECIES==1
+// template class FlowSolverFactory <PHILIP_DIM, PHILIP_SPECIES, PHILIP_DIM>;
+// template class FlowSolverFactory <PHILIP_DIM, PHILIP_SPECIES, 1>;
+// #endif
+// template class FlowSolverFactory <PHILIP_DIM, PHILIP_SPECIES, PHILIP_DIM + 2 + (PHILIP_SPECIES-1)>;
+template class FlowSolverFactory <PHILIP_DIM, PHILIP_SPECIES, 1>;
+template class FlowSolverFactory <PHILIP_DIM, PHILIP_SPECIES, 2>;
+template class FlowSolverFactory <PHILIP_DIM, PHILIP_SPECIES, 3>;
+template class FlowSolverFactory <PHILIP_DIM, PHILIP_SPECIES, 4>;
+template class FlowSolverFactory <PHILIP_DIM, PHILIP_SPECIES, 5>;
+template class FlowSolverFactory <PHILIP_DIM, PHILIP_SPECIES, 6>;
+template class FlowSolverFactory <PHILIP_DIM, PHILIP_SPECIES, 7>;
 
 } // FlowSolver namespace
 } // PHiLiP namespace
