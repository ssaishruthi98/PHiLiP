#include "periodic_turbulence.h"

#include <deal.II/base/function.h>
#include <stdlib.h>
#include <iostream>
#include <deal.II/dofs/dof_tools.h>
#include <deal.II/grid/grid_tools.h>
#include <deal.II/numerics/vector_tools.h>
#include <deal.II/fe/fe_values.h>
#include "physics/physics_factory.h"
#include <deal.II/base/table_handler.h>
#include <deal.II/base/tensor.h>
#include "math.h"
#include <string>
#include <deal.II/base/quadrature_lib.h>

namespace PHiLiP {

namespace FlowSolver {

//=========================================================
// TURBULENCE IN PERIODIC CUBE DOMAIN
//=========================================================
template <int dim, int nstate>
PeriodicTurbulence<dim, nstate>::PeriodicTurbulence(const PHiLiP::Parameters::AllParameters *const parameters_input)
        : PeriodicCubeFlow<dim, nstate>(parameters_input)
        , unsteady_data_table_filename_with_extension(this->all_param.flow_solver_param.unsteady_data_table_filename+".txt")
        , number_of_times_to_output_velocity_field(this->all_param.flow_solver_param.number_of_times_to_output_velocity_field)
        , output_velocity_field_at_fixed_times(this->all_param.flow_solver_param.output_velocity_field_at_fixed_times)
        , output_velocity_field_at_equidistant_nodes(this->all_param.flow_solver_param.output_velocity_field_at_equidistant_nodes)
        , output_vorticity_magnitude_field_in_addition_to_velocity(this->all_param.flow_solver_param.output_vorticity_magnitude_field_in_addition_to_velocity)
        , output_flow_field_files_directory_name(this->all_param.flow_solver_param.output_flow_field_files_directory_name)
        , output_solution_files_at_velocity_field_output_times(this->all_param.flow_solver_param.output_solution_files_at_velocity_field_output_times)
{
    // Get the flow case type
    using FlowCaseEnum = Parameters::FlowSolverParam::FlowCaseType;
    const FlowCaseEnum flow_type = this->all_param.flow_solver_param.flow_case_type;

    // Flow case identifiers
    this->is_taylor_green_vortex = (flow_type == FlowCaseEnum::taylor_green_vortex);
    this->is_decaying_homogeneous_isotropic_turbulence = (flow_type == FlowCaseEnum::decaying_homogeneous_isotropic_turbulence);
    this->is_viscous_flow = (this->all_param.pde_type != Parameters::AllParameters::PartialDifferentialEquation::euler);
    this->do_calculate_numerical_entropy= this->all_param.flow_solver_param.do_calculate_numerical_entropy;

    // Navier-Stokes object; create using dynamic_pointer_cast and the create_Physics factory
    PHiLiP::Parameters::AllParameters parameters_navier_stokes = this->all_param;
    parameters_navier_stokes.pde_type = Parameters::AllParameters::PartialDifferentialEquation::navier_stokes;
    this->navier_stokes_physics = std::dynamic_pointer_cast<Physics::NavierStokes<dim,dim+2,double>>(
                Physics::PhysicsFactory<dim,dim+2,double>::create_Physics(&parameters_navier_stokes));

    /* Initialize integrated quantities as NAN; 
       done as a precaution in the case compute_integrated_quantities() is not called
       before a member function of kind get_integrated_quantity() is called
     */
    std::fill(this->integrated_quantities.begin(), this->integrated_quantities.end(), NAN);

    /// For outputting velocity field
    if(output_velocity_field_at_fixed_times && (number_of_times_to_output_velocity_field > 0)) {
        exact_output_times_of_velocity_field_files_table = std::make_shared<dealii::TableHandler>();//(mpi_communicator) ?;
        this->output_velocity_field_times.reinit(number_of_times_to_output_velocity_field);
        
        // Get output_velocity_field_times from string
        const std::string output_velocity_field_times_string = this->all_param.flow_solver_param.output_velocity_field_times_string;
        std::string line = output_velocity_field_times_string;
        std::string::size_type sz1;
        output_velocity_field_times[0] = std::stod(line,&sz1);
        for(unsigned int i=1; i<number_of_times_to_output_velocity_field; ++i) {
            line = line.substr(sz1);
            sz1 = 0;
            output_velocity_field_times[i] = std::stod(line,&sz1);
        }

        // Get flow_field_quantity_filename_prefix
        flow_field_quantity_filename_prefix = "velocity";
        if(output_vorticity_magnitude_field_in_addition_to_velocity) {
            flow_field_quantity_filename_prefix += std::string("_vorticity");
        }
    }

    this->index_of_current_desired_time_to_output_velocity_field = 0;
    if(this->all_param.flow_solver_param.restart_computation_from_file) {
        // If restarting, get the index of the current desired time to output velocity field based on the initial time
        const double initial_simulation_time = this->all_param.ode_solver_param.initial_time;
        for(unsigned int i=1; i<number_of_times_to_output_velocity_field; ++i) {
            if((output_velocity_field_times[i-1] < initial_simulation_time) && (initial_simulation_time < output_velocity_field_times[i])) {
                this->index_of_current_desired_time_to_output_velocity_field = i;
            }
        }
    }
}

template <int dim, int nstate>
void PeriodicTurbulence<dim,nstate>::display_additional_flow_case_specific_parameters() const
{
    this->pcout << "- - Courant-Friedrich-Lewy number: " << this->all_param.flow_solver_param.courant_friedrich_lewy_number << std::endl;
    std::string flow_type_string;
    if(this->is_taylor_green_vortex || this->is_decaying_homogeneous_isotropic_turbulence) {
        this->pcout << "- - Freestream Reynolds number: " << this->all_param.navier_stokes_param.reynolds_number_inf << std::endl;
        this->pcout << "- - Freestream Mach number: " << this->all_param.euler_param.mach_inf << std::endl;
    }
    this->display_grid_parameters();
}

template <int dim, int nstate>
double PeriodicTurbulence<dim,nstate>::get_constant_time_step(std::shared_ptr<DGBase<dim,double>> dg) const
{
    if(this->all_param.flow_solver_param.constant_time_step > 0.0) {
        const double constant_time_step = this->all_param.flow_solver_param.constant_time_step;
        this->pcout << "- - Using constant time step in FlowSolver parameters: " << constant_time_step << std::endl;
        return constant_time_step;
    } else {
        const unsigned int number_of_degrees_of_freedom_per_state = dg->dof_handler.n_dofs()/nstate;
        const double approximate_grid_spacing = (this->domain_right-this->domain_left)/pow(number_of_degrees_of_freedom_per_state,(1.0/dim));
        const double constant_time_step = this->all_param.flow_solver_param.courant_friedrich_lewy_number * approximate_grid_spacing;
        return constant_time_step;
    }
}

template <int dim, int nstate>
double PeriodicTurbulence<dim,nstate>::get_adaptive_time_step(std::shared_ptr<DGBase<dim,double>> dg) const
{
    // compute time step based on advection speed (i.e. maximum local wave speed)
    const unsigned int number_of_degrees_of_freedom_per_state = dg->dof_handler.n_dofs()/nstate;
    const double approximate_grid_spacing = (this->domain_right-this->domain_left)/pow(number_of_degrees_of_freedom_per_state,(1.0/dim));
    const double cfl_number = this->all_param.flow_solver_param.courant_friedrich_lewy_number;
    const double time_step = cfl_number * approximate_grid_spacing / this->maximum_local_wave_speed;
    return time_step;
}

template <int dim, int nstate>
double PeriodicTurbulence<dim,nstate>::get_adaptive_time_step_initial(std::shared_ptr<DGBase<dim,double>> dg)
{
    // initialize the maximum local wave speed
    update_maximum_local_wave_speed(*dg);
    // compute time step based on advection speed (i.e. maximum local wave speed)
    const double time_step = get_adaptive_time_step(dg);
    return time_step;
}

std::string get_padded_mpi_rank_string(const int mpi_rank_input) {
    // returns the mpi rank as a string with appropriate padding
    std::string mpi_rank_string = std::to_string(mpi_rank_input);
    const unsigned int length_of_mpi_rank_with_padding = 5;
    const int number_of_zeros = length_of_mpi_rank_with_padding - mpi_rank_string.length();
    mpi_rank_string.insert(0, number_of_zeros, '0');

    return mpi_rank_string;
}

template<int dim, int nstate>
void PeriodicTurbulence<dim, nstate>::output_velocity_field(
    std::shared_ptr<DGBase<dim,double>> dg,
    const unsigned int output_file_index,
    const double current_time) const
{
    this->pcout << "     ... Writting velocity field ... " << std::flush;

    // NOTE: Same loop from read_values_from_file_and_project() in set_initial_condition.cpp
    
    // Get filename prefix based on output file index and the flow field quantity filename prefix
    const std::string filename_prefix = flow_field_quantity_filename_prefix + std::string("-") + std::to_string(output_file_index);

    // (1) Get filename based on MPI rank
    //-------------------------------------------------------------
    // -- Get padded mpi rank string
    const std::string mpi_rank_string = get_padded_mpi_rank_string(this->mpi_rank);
    // -- Assemble filename string
    const std::string filename_without_extension = filename_prefix + std::string("-") + mpi_rank_string;
    const std::string filename = output_flow_field_files_directory_name + std::string("/") + filename_without_extension + std::string(".dat");
    //-------------------------------------------------------------

    // (1.5) Write the exact output time for the file to the table 
    //-------------------------------------------------------------
    if(this->mpi_rank==0) {
        const std::string filename_for_time_table = output_flow_field_files_directory_name + std::string("/") + std::string("exact_output_times_of_velocity_field_files.txt");
        // Add values to data table
        this->add_value_to_data_table(output_file_index,"output_file_index",this->exact_output_times_of_velocity_field_files_table);
        this->add_value_to_data_table(current_time,"time",this->exact_output_times_of_velocity_field_files_table);
        // Write to file
        std::ofstream data_table_file(filename_for_time_table);
        this->exact_output_times_of_velocity_field_files_table->write_text(data_table_file);
    }
    //-------------------------------------------------------------

    // (2) Read file
    //-------------------------------------------------------------
    std::ofstream FILE (filename);
    
    // check that the file is open and write DOFs
    if (!FILE.is_open()) {
        this->pcout << "ERROR: Cannot open file " << filename << std::endl;
        std::abort();
    } else if(this->mpi_rank==0) {
        const unsigned int number_of_degrees_of_freedom_per_state = dg->dof_handler.n_dofs()/nstate;
        FILE << number_of_degrees_of_freedom_per_state << std::string("\n");
    }

    // write data
    std::array<double,nstate> soln_at_q;
    std::array<dealii::Tensor<1,dim,double>,nstate> soln_grad_at_q;

    const auto mapping = (*(dg->high_order_grid->mapping_fe_field));
    dealii::hp::MappingCollection<dim> mapping_collection(mapping);
    dealii::hp::FEValues<dim,dim> fe_values_collection(mapping_collection, dg->fe_collection, dg->volume_quadrature_collection, 
                                dealii::update_values | dealii::update_gradients | dealii::update_JxW_values | dealii::update_quadrature_points);

    const unsigned int max_dofs_per_cell = dg->dof_handler.get_fe_collection().max_dofs_per_cell();
    std::vector<dealii::types::global_dof_index> current_dofs_indices(max_dofs_per_cell);
    for (auto current_cell = dg->dof_handler.begin_active(); current_cell!=dg->dof_handler.end(); ++current_cell) {
        if (!current_cell->is_locally_owned()) continue;
    
        const int i_fele = current_cell->active_fe_index();
        const int i_quad = i_fele;
        const int i_mapp = 0;
        fe_values_collection.reinit (current_cell, i_quad, i_mapp, i_fele);
        const dealii::FEValues<dim,dim> &fe_values = fe_values_collection.get_present_fe_values();
        const unsigned int poly_degree = i_fele;
        const unsigned int n_quad_pts = dg->volume_quadrature_collection[poly_degree].size();
        const unsigned int n_dofs_cell = dg->fe_collection[poly_degree].dofs_per_cell;
        
        current_dofs_indices.resize(n_dofs_cell);
        current_cell->get_dof_indices (current_dofs_indices);

        // for outputting equidistant nodes
        const dealii::FESystem<dim,dim> &fe_sys = dg->fe_collection[i_fele];
        dealii::Quadrature<dim> vol_quad_equidistant = dealii::QIterated<dim>(dealii::QTrapez<1>(),poly_degree);
        const std::vector<dealii::Point<dim>> &unit_equidistant_quad_pts = vol_quad_equidistant.get_points(); // all cells have same poly_degree

        for (unsigned int iquad=0; iquad<n_quad_pts; ++iquad) {

            // write coordinates
            dealii::Point<dim> qpoint;
            if(output_velocity_field_at_equidistant_nodes) {
                // equidistant nodes
                qpoint = mapping.transform_unit_to_real_cell(current_cell,unit_equidistant_quad_pts[iquad]);
            } else {
                // GL nodes
                qpoint = (fe_values.quadrature_point(iquad));
            }
            for (int d=0; d<dim; ++d) {
                FILE << std::setprecision(17) << qpoint[d] << std::string(" ");
            }

            // get solution at qpoint
            std::fill(soln_at_q.begin(), soln_at_q.end(), 0.0);
            for (int s=0; s<nstate; ++s) {
                for (int d=0; d<dim; ++d) {
                    soln_grad_at_q[s][d] = 0.0;
                }
            }
            
            for (unsigned int idof=0; idof<n_dofs_cell; ++idof) {
                const unsigned int istate = fe_values.get_fe().system_to_component_index(idof).first;
                
                if(output_velocity_field_at_equidistant_nodes) {
                    // at equidistant nodes
                    soln_at_q[istate] += dg->solution[current_dofs_indices[idof]] * fe_sys.shape_value_component(idof, unit_equidistant_quad_pts[iquad], istate);
                    soln_grad_at_q[istate] += dg->solution[current_dofs_indices[idof]] * fe_sys.shape_grad_component(idof, unit_equidistant_quad_pts[iquad], istate);
                } else {
                    // at GL nodes
                    soln_at_q[istate] += dg->solution[current_dofs_indices[idof]] * fe_values.shape_value_component(idof, iquad, istate);
                    soln_grad_at_q[istate] += dg->solution[current_dofs_indices[idof]] * fe_values.shape_grad_component(idof, iquad, istate);
                }
            }
            // write velocity field
            const dealii::Tensor<1,dim,double> velocity = this->navier_stokes_physics->compute_velocities(soln_at_q);
            for (int d=0; d<dim; ++d) {
                FILE << std::setprecision(17) << velocity[d] << std::string(" ");
            }
            // write vorticity magnitude field if desired
            if(output_vorticity_magnitude_field_in_addition_to_velocity) {
                const double vorticity_magnitude = this->navier_stokes_physics->compute_vorticity_magnitude(soln_at_q, soln_grad_at_q);
                FILE << std::setprecision(17) << vorticity_magnitude << std::string(" ");
            }
            FILE << std::string("\n"); // next line
        }
    }
    FILE.close();
    this->pcout << "done." << std::endl;
}

template<int dim, int nstate>
void PeriodicTurbulence<dim, nstate>::update_maximum_local_wave_speed(DGBase<dim, double> &dg)
{    
    // Initialize the maximum local wave speed to zero
    this->maximum_local_wave_speed = 0.0;

    // Overintegrate the error to make sure there is not integration error in the error estimate
    int overintegrate = 10;
    dealii::QGauss<dim> quad_extra(dg.max_degree+1+overintegrate);
    dealii::FEValues<dim,dim> fe_values_extra(*(dg.high_order_grid->mapping_fe_field), dg.fe_collection[dg.max_degree], quad_extra,
                                              dealii::update_values | dealii::update_gradients | dealii::update_JxW_values | dealii::update_quadrature_points);

    const unsigned int n_quad_pts = fe_values_extra.n_quadrature_points;
    std::array<double,nstate> soln_at_q;

    std::vector<dealii::types::global_dof_index> dofs_indices (fe_values_extra.dofs_per_cell);
    for (auto cell : dg.dof_handler.active_cell_iterators()) {
        if (!cell->is_locally_owned()) continue;
        fe_values_extra.reinit (cell);
        cell->get_dof_indices (dofs_indices);

        for (unsigned int iquad=0; iquad<n_quad_pts; ++iquad) {

            std::fill(soln_at_q.begin(), soln_at_q.end(), 0.0);
            for (unsigned int idof=0; idof<fe_values_extra.dofs_per_cell; ++idof) {
                const unsigned int istate = fe_values_extra.get_fe().system_to_component_index(idof).first;
                soln_at_q[istate] += dg.solution[dofs_indices[idof]] * fe_values_extra.shape_value_component(idof, iquad, istate);
            }

            // Update the maximum local wave speed (i.e. convective eigenvalue)
            const double local_wave_speed = this->navier_stokes_physics->max_convective_eigenvalue(soln_at_q);
            if(local_wave_speed > this->maximum_local_wave_speed) this->maximum_local_wave_speed = local_wave_speed;
        }
    }
    this->maximum_local_wave_speed = dealii::Utilities::MPI::max(this->maximum_local_wave_speed, this->mpi_communicator);
}

template<int dim, int nstate>
void PeriodicTurbulence<dim, nstate>::compute_and_update_integrated_quantities(DGBase<dim, double> &dg)
{
    std::array<double,NUMBER_OF_INTEGRATED_QUANTITIES> integral_values;
    std::fill(integral_values.begin(), integral_values.end(), 0.0);
    
    // Initialize the maximum local wave speed to zero; only used for adaptive time step
    if(this->all_param.flow_solver_param.adaptive_time_step == true) this->maximum_local_wave_speed = 0.0;

    // Overintegrate the error to make sure there is not integration error in the error estimate
    int overintegrate = 10;

    // Set the quadrature of size dim and 1D for sum-factorization.
    dealii::QGauss<dim> quad_extra(dg.max_degree+1+overintegrate);
    dealii::QGauss<1> quad_extra_1D(dg.max_degree+1+overintegrate);

    const unsigned int n_quad_pts = quad_extra.size();
    const unsigned int grid_degree = dg.high_order_grid->fe_system.tensor_degree();
    const unsigned int poly_degree = dg.max_degree;
    // Construct the basis functions and mapping shape functions.
    OPERATOR::basis_functions<dim,2*dim> soln_basis(1, poly_degree, grid_degree); 
    OPERATOR::mapping_shape_functions<dim,2*dim> mapping_basis(1, poly_degree, grid_degree);
    // Build basis function volume operator and gradient operator from 1D finite element for 1 state.
    soln_basis.build_1D_volume_operator(dg.oneD_fe_collection_1state[poly_degree], quad_extra_1D);
    soln_basis.build_1D_gradient_operator(dg.oneD_fe_collection_1state[poly_degree], quad_extra_1D);
    // Build mapping shape functions operators using the oneD high_ordeR_grid finite element
    mapping_basis.build_1D_shape_functions_at_grid_nodes(dg.high_order_grid->oneD_fe_system, dg.high_order_grid->oneD_grid_nodes);
    mapping_basis.build_1D_shape_functions_at_flux_nodes(dg.high_order_grid->oneD_fe_system, quad_extra_1D, dg.oneD_face_quadrature);
    const std::vector<double> &quad_weights = quad_extra.get_weights();
    // If in the future we need the physical quadrature node location, turn these flags to true and the constructor will
    // automatically compute it for you. Currently set to false as to not compute extra unused terms.
    const bool store_vol_flux_nodes = false;//currently doesn't need the volume physical nodal position
    const bool store_surf_flux_nodes = false;//currently doesn't need the surface physical nodal position

    const unsigned int n_dofs = dg.fe_collection[poly_degree].n_dofs_per_cell();
    const unsigned int n_shape_fns = n_dofs / nstate;
    std::vector<dealii::types::global_dof_index> dofs_indices (n_dofs);
    auto metric_cell = dg.high_order_grid->dof_handler_grid.begin_active();
    // Changed for loop to update metric_cell.
    for (auto cell = dg.dof_handler.begin_active(); cell!= dg.dof_handler.end(); ++cell, ++metric_cell) {
        if (!cell->is_locally_owned()) continue;
        cell->get_dof_indices (dofs_indices);

        // We first need to extract the mapping support points (grid nodes) from high_order_grid.
        const dealii::FESystem<dim> &fe_metric = dg.high_order_grid->fe_system;
        const unsigned int n_metric_dofs = fe_metric.dofs_per_cell;
        const unsigned int n_grid_nodes  = n_metric_dofs / dim;
        std::vector<dealii::types::global_dof_index> metric_dof_indices(n_metric_dofs);
        metric_cell->get_dof_indices (metric_dof_indices);
        std::array<std::vector<double>,dim> mapping_support_points;
        for(int idim=0; idim<dim; idim++){
            mapping_support_points[idim].resize(n_grid_nodes);
        }
        // Get the mapping support points (physical grid nodes) from high_order_grid.
        // Store it in such a way we can use sum-factorization on it with the mapping basis functions.
        const std::vector<unsigned int > &index_renumbering = dealii::FETools::hierarchic_to_lexicographic_numbering<dim>(grid_degree);
        for (unsigned int idof = 0; idof< n_metric_dofs; ++idof) {
            const double val = (dg.high_order_grid->volume_nodes[metric_dof_indices[idof]]);
            const unsigned int istate = fe_metric.system_to_component_index(idof).first; 
            const unsigned int ishape = fe_metric.system_to_component_index(idof).second; 
            const unsigned int igrid_node = index_renumbering[ishape];
            mapping_support_points[istate][igrid_node] = val; 
        }
        // Construct the metric operators.
        OPERATOR::metric_operators<double, dim, 2*dim> metric_oper(nstate, poly_degree, grid_degree, store_vol_flux_nodes, store_surf_flux_nodes);
        // Build the metric terms to compute the gradient and volume node positions.
        // This functions will compute the determinant of the metric Jacobian and metric cofactor matrix. 
        // If flags store_vol_flux_nodes and store_surf_flux_nodes set as true it will also compute the physical quadrature positions.
        metric_oper.build_volume_metric_operators(
            n_quad_pts, n_grid_nodes,
            mapping_support_points,
            mapping_basis,
            dg.all_parameters->use_invariant_curl_form);

        // Fetch the modal soln coefficients
        // We immediately separate them by state as to be able to use sum-factorization
        // in the interpolation operator. If we left it by n_dofs_cell, then the matrix-vector
        // mult would sum the states at the quadrature point.
        // That is why the basis functions are based off the 1state oneD fe_collection.
        std::array<std::vector<double>,nstate> soln_coeff;
        for (unsigned int idof = 0; idof < n_dofs; ++idof) {
            const unsigned int istate = dg.fe_collection[poly_degree].system_to_component_index(idof).first;
            const unsigned int ishape = dg.fe_collection[poly_degree].system_to_component_index(idof).second;
            if(ishape == 0){
                soln_coeff[istate].resize(n_shape_fns);
            }
         
            soln_coeff[istate][ishape] = dg.solution(dofs_indices[idof]);
        }
        // Interpolate each state to the quadrature points using sum-factorization
        // with the basis functions in each reference direction.
        std::array<std::vector<double>,nstate> soln_at_q_vect;
        std::array<dealii::Tensor<1,dim,std::vector<double>>,nstate> soln_grad_at_q_vect;
        for(int istate=0; istate<nstate; istate++){
            soln_at_q_vect[istate].resize(n_quad_pts);
            // Interpolate soln coeff to volume cubature nodes.
            soln_basis.matrix_vector_mult_1D(soln_coeff[istate], soln_at_q_vect[istate],
                                             soln_basis.oneD_vol_operator);
            // We need to first compute the reference gradient of the solution, then transform that to a physical gradient.
            dealii::Tensor<1,dim,std::vector<double>> ref_gradient_basis_fns_times_soln;
            for(int idim=0; idim<dim; idim++){
                ref_gradient_basis_fns_times_soln[idim].resize(n_quad_pts);
                soln_grad_at_q_vect[istate][idim].resize(n_quad_pts);
            }
            // Apply gradient of reference basis functions on the solution at volume cubature nodes.}
            soln_basis.gradient_matrix_vector_mult_1D(soln_coeff[istate], ref_gradient_basis_fns_times_soln,
                                                      soln_basis.oneD_vol_operator,
                                                      soln_basis.oneD_grad_operator);
            // Transform the reference gradient into a physical gradient operator.
            for(int idim=0; idim<dim; idim++){
                for(unsigned int iquad=0; iquad<n_quad_pts; iquad++){
                    for(int jdim=0; jdim<dim; jdim++){
                        //transform into the physical gradient
                        soln_grad_at_q_vect[istate][idim][iquad] += metric_oper.metric_cofactor_vol[idim][jdim][iquad]
                                                                  * ref_gradient_basis_fns_times_soln[jdim][iquad]
                                                                  / metric_oper.det_Jac_vol[iquad];
                    }
                }
            }
        }

        // Loop over quadrature nodes, compute quantities to be integrated, and integrate them.
        for (unsigned int iquad=0; iquad<n_quad_pts; ++iquad) {

            std::array<double,nstate> soln_at_q;
            std::array<dealii::Tensor<1,dim,double>,nstate> soln_grad_at_q;
            // Extract solution and gradient in a way that the physics ca n use them.
            for(int istate=0; istate<nstate; istate++){
                soln_at_q[istate] = soln_at_q_vect[istate][iquad];
                for(int idim=0; idim<dim; idim++){
                    soln_grad_at_q[istate][idim] = soln_grad_at_q_vect[istate][idim][iquad];
                }
            }

            std::array<double,NUMBER_OF_INTEGRATED_QUANTITIES> integrand_values;
            std::fill(integrand_values.begin(), integrand_values.end(), 0.0);
            integrand_values[IntegratedQuantitiesEnum::kinetic_energy] = this->navier_stokes_physics->compute_kinetic_energy_from_conservative_solution(soln_at_q);
            integrand_values[IntegratedQuantitiesEnum::enstrophy] = this->navier_stokes_physics->compute_enstrophy(soln_at_q,soln_grad_at_q);
            integrand_values[IntegratedQuantitiesEnum::pressure_dilatation] = this->navier_stokes_physics->compute_pressure_dilatation(soln_at_q,soln_grad_at_q);
            integrand_values[IntegratedQuantitiesEnum::deviatoric_strain_rate_tensor_magnitude_sqr] = this->navier_stokes_physics->compute_deviatoric_strain_rate_tensor_magnitude_sqr(soln_at_q,soln_grad_at_q);
            integrand_values[IntegratedQuantitiesEnum::strain_rate_tensor_magnitude_sqr] = this->navier_stokes_physics->compute_strain_rate_tensor_magnitude_sqr(soln_at_q,soln_grad_at_q);

            for(int i_quantity=0; i_quantity<NUMBER_OF_INTEGRATED_QUANTITIES; ++i_quantity) {
                integral_values[i_quantity] += integrand_values[i_quantity] * quad_weights[iquad] * metric_oper.det_Jac_vol[iquad];
            }

            // Update the maximum local wave speed (i.e. convective eigenvalue) if using an adaptive time step
            if(this->all_param.flow_solver_param.adaptive_time_step == true) {
                const double local_wave_speed = this->navier_stokes_physics->max_convective_eigenvalue(soln_at_q);
                if(local_wave_speed > this->maximum_local_wave_speed) this->maximum_local_wave_speed = local_wave_speed;
            }
        }
    }
    this->maximum_local_wave_speed = dealii::Utilities::MPI::max(this->maximum_local_wave_speed, this->mpi_communicator);

    // update integrated quantities
    for(int i_quantity=0; i_quantity<NUMBER_OF_INTEGRATED_QUANTITIES; ++i_quantity) {
        this->integrated_quantities[i_quantity] = dealii::Utilities::MPI::sum(integral_values[i_quantity], this->mpi_communicator);
        this->integrated_quantities[i_quantity] /= this->domain_size; // divide by total domain volume
    }
}

template<int dim, int nstate>
double PeriodicTurbulence<dim, nstate>::get_integrated_kinetic_energy() const
{
    const double integrated_kinetic_energy = this->integrated_quantities[IntegratedQuantitiesEnum::kinetic_energy];
    // // Abort if energy is nan
    // if(std::isnan(integrated_kinetic_energy)) {
    //     this->pcout << " ERROR: Kinetic energy at time " << current_time << " is nan." << std::endl;
    //     this->pcout << "        Consider decreasing the time step / CFL number." << std::endl;
    //     std::abort();
    // }
    return integrated_kinetic_energy;
}

template<int dim, int nstate>
double PeriodicTurbulence<dim, nstate>::get_integrated_enstrophy() const
{
    return this->integrated_quantities[IntegratedQuantitiesEnum::enstrophy];
}

template<int dim, int nstate>
double PeriodicTurbulence<dim, nstate>::get_vorticity_based_dissipation_rate() const
{
    const double integrated_enstrophy = this->integrated_quantities[IntegratedQuantitiesEnum::enstrophy];
    double vorticity_based_dissipation_rate = 0.0;
    if (is_viscous_flow){
        vorticity_based_dissipation_rate = this->navier_stokes_physics->compute_vorticity_based_dissipation_rate_from_integrated_enstrophy(integrated_enstrophy);
    }
    return vorticity_based_dissipation_rate;
}

template<int dim, int nstate>
double PeriodicTurbulence<dim, nstate>::get_pressure_dilatation_based_dissipation_rate() const
{
    const double integrated_pressure_dilatation = this->integrated_quantities[IntegratedQuantitiesEnum::pressure_dilatation];
    return (-1.0*integrated_pressure_dilatation); // See reference (listed in header file), equation (57b)
}

template<int dim, int nstate>
double PeriodicTurbulence<dim, nstate>::get_deviatoric_strain_rate_tensor_based_dissipation_rate() const
{
    const double integrated_deviatoric_strain_rate_tensor_magnitude_sqr = this->integrated_quantities[IntegratedQuantitiesEnum::deviatoric_strain_rate_tensor_magnitude_sqr];
    double deviatoric_strain_rate_tensor_based_dissipation_rate = 0.0;
    if (is_viscous_flow){
        deviatoric_strain_rate_tensor_based_dissipation_rate = 
            this->navier_stokes_physics->compute_deviatoric_strain_rate_tensor_based_dissipation_rate_from_integrated_deviatoric_strain_rate_tensor_magnitude_sqr(integrated_deviatoric_strain_rate_tensor_magnitude_sqr);
    }
    return deviatoric_strain_rate_tensor_based_dissipation_rate;
}

template<int dim, int nstate>
<<<<<<< HEAD
double PeriodicTurbulence<dim, nstate>::get_strain_rate_tensor_based_dissipation_rate() const
{
    const double integrated_strain_rate_tensor_magnitude_sqr = this->integrated_quantities[IntegratedQuantitiesEnum::strain_rate_tensor_magnitude_sqr];
    double strain_rate_tensor_based_dissipation_rate = 0.0;
    if (is_viscous_flow){
        strain_rate_tensor_based_dissipation_rate = 
            this->navier_stokes_physics->compute_strain_rate_tensor_based_dissipation_rate_from_integrated_strain_rate_tensor_magnitude_sqr(integrated_strain_rate_tensor_magnitude_sqr);
    }
    return strain_rate_tensor_based_dissipation_rate;
}

template<int dim, int nstate>
double PeriodicTurbulence<dim, nstate>::get_numerical_entropy(
        const std::shared_ptr <DGBase<dim, double>> dg
        ) const
{
    const double poly_degree = this->all_param.flow_solver_param.poly_degree;
    dealii::LinearAlgebra::distributed::Vector<double> mass_matrix_times_solution(dg->right_hand_side);
    if(this->all_param.use_inverse_mass_on_the_fly)
        dg->apply_global_mass_matrix(dg->solution,mass_matrix_times_solution);
    else
        dg->global_mass_matrix.vmult( mass_matrix_times_solution, dg->solution);
=======
double PeriodicTurbulence<dim, nstate>::get_numerical_entropy(const std::shared_ptr <DGBase<dim, double>> dg) const
{
    const double poly_degree = this->all_param.flow_solver_param.poly_degree;
    dealii::LinearAlgebra::distributed::Vector<double> mass_matrix_times_solution(dg->right_hand_side);
    if(this->all_param.use_inverse_mass_on_the_fly){
            dg->apply_global_mass_matrix(dg->solution,mass_matrix_times_solution);
    } else {
        dg->global_mass_matrix.vmult( mass_matrix_times_solution, dg->solution);
    }
>>>>>>> ee3bdb4a

    const unsigned int n_dofs_cell = dg->fe_collection[poly_degree].dofs_per_cell;
    const unsigned int n_quad_pts = dg->volume_quadrature_collection[poly_degree].size();
    const unsigned int n_shape_fns = n_dofs_cell / nstate;
<<<<<<< HEAD
    //We have to project the vector of entropy variables because the mass matrix has an interpolation from solution nodes built into it.
=======
    // We have to project the vector of entropy variables because the mass matrix has an interpolation from solution nodes built into it.
>>>>>>> ee3bdb4a
    OPERATOR::vol_projection_operator<dim,2*dim> vol_projection(1, poly_degree, dg->max_grid_degree);
    vol_projection.build_1D_volume_operator(dg->oneD_fe_collection_1state[poly_degree], dg->oneD_quadrature_collection[poly_degree]);

    OPERATOR::basis_functions<dim,2*dim> soln_basis(1, poly_degree, dg->max_grid_degree); 
    soln_basis.build_1D_volume_operator(dg->oneD_fe_collection_1state[poly_degree], dg->oneD_quadrature_collection[poly_degree]);

    dealii::LinearAlgebra::distributed::Vector<double> entropy_var_hat_global(dg->right_hand_side);
    std::vector<dealii::types::global_dof_index> dofs_indices (n_dofs_cell);

<<<<<<< HEAD

=======
>>>>>>> ee3bdb4a
    for (auto cell = dg->dof_handler.begin_active(); cell!=dg->dof_handler.end(); ++cell) {
        if (!cell->is_locally_owned()) continue;
        cell->get_dof_indices (dofs_indices);

        std::array<std::vector<double>,nstate> soln_coeff;
        for(unsigned int idof=0; idof<n_dofs_cell; idof++){
            const unsigned int istate = dg->fe_collection[poly_degree].system_to_component_index(idof).first;
            const unsigned int ishape = dg->fe_collection[poly_degree].system_to_component_index(idof).second;
            if(ishape == 0)
                soln_coeff[istate].resize(n_shape_fns);
            soln_coeff[istate][ishape] = dg->solution(dofs_indices[idof]);
        }

        std::array<std::vector<double>,nstate> soln_at_q;
        for(int istate=0; istate<nstate; istate++){
            soln_at_q[istate].resize(n_quad_pts);
            soln_basis.matrix_vector_mult_1D(soln_coeff[istate], soln_at_q[istate],
                                             soln_basis.oneD_vol_operator);
        }
        std::array<std::vector<double>,nstate> entropy_var_at_q;
        for(unsigned int iquad=0; iquad<n_quad_pts; iquad++){
            std::array<double,nstate> soln_state;
            for(int istate=0; istate<nstate; istate++){
                soln_state[istate] = soln_at_q[istate][iquad];
            }

<<<<<<< HEAD
            std::array<double,nstate> entropy_var = this->navier_stokes_physics->convert_conservative_to_entropy(soln_state);
=======
            std::array<double,nstate> entropy_var = this->navier_stokes_physics->compute_entropy_variables(soln_state);
>>>>>>> ee3bdb4a
            
            for(int istate=0; istate<nstate; istate++){
                if(iquad==0)
                    entropy_var_at_q[istate].resize(n_quad_pts);
                entropy_var_at_q[istate][iquad] = entropy_var[istate];
            }
        }
        for(int istate=0; istate<nstate; istate++){
            //Projected vector of entropy variables.
            std::vector<double> entropy_var_hat(n_shape_fns);
            vol_projection.matrix_vector_mult_1D(entropy_var_at_q[istate], entropy_var_hat,
                                                 vol_projection.oneD_vol_operator);
                                                
            for(unsigned int ishape=0; ishape<n_shape_fns; ishape++){
                const unsigned int idof = istate * n_shape_fns + ishape;
                entropy_var_hat_global[dofs_indices[idof]] = entropy_var_hat[ishape];
            }
        }
    }

<<<<<<< HEAD
    //Note that dot product accounts for MPI distributed vectors
    //Therefore, there is no need for an MPI sum.
=======
    // Note that dot product accounts for MPI distributed vectors
    // Therefore, there is no need for an MPI sum.
>>>>>>> ee3bdb4a
    double entropy = entropy_var_hat_global * mass_matrix_times_solution;
    return entropy;
}

template <int dim, int nstate>
void PeriodicTurbulence<dim, nstate>::compute_unsteady_data_and_write_to_table(
        const unsigned int current_iteration,
        const double current_time,
        const std::shared_ptr <DGBase<dim, double>> dg,
        const std::shared_ptr <dealii::TableHandler> unsteady_data_table)
{
    // Compute and update integrated quantities
    this->compute_and_update_integrated_quantities(*dg);
    // Get computed quantities
    const double integrated_kinetic_energy = this->get_integrated_kinetic_energy();
    const double integrated_enstrophy = this->get_integrated_enstrophy();
    const double vorticity_based_dissipation_rate = this->get_vorticity_based_dissipation_rate();
    const double pressure_dilatation_based_dissipation_rate = this->get_pressure_dilatation_based_dissipation_rate();
    const double deviatoric_strain_rate_tensor_based_dissipation_rate = this->get_deviatoric_strain_rate_tensor_based_dissipation_rate();
<<<<<<< HEAD
    const double strain_rate_tensor_based_dissipation_rate = this->get_strain_rate_tensor_based_dissipation_rate();
=======
>>>>>>> ee3bdb4a
    
    double numerical_entropy = 0;
    if (do_calculate_numerical_entropy) numerical_entropy = this->get_numerical_entropy(dg);

    if(this->mpi_rank==0) {
        // Add values to data table
        this->add_value_to_data_table(current_time,"time",unsteady_data_table);
        if(do_calculate_numerical_entropy) this->add_value_to_data_table(numerical_entropy,"numerical_entropy",unsteady_data_table);
        this->add_value_to_data_table(integrated_kinetic_energy,"kinetic_energy",unsteady_data_table);
        this->add_value_to_data_table(integrated_enstrophy,"enstrophy",unsteady_data_table);
        if(is_viscous_flow) this->add_value_to_data_table(vorticity_based_dissipation_rate,"eps_vorticity",unsteady_data_table);
        this->add_value_to_data_table(pressure_dilatation_based_dissipation_rate,"eps_pressure",unsteady_data_table);
        if(is_viscous_flow) this->add_value_to_data_table(strain_rate_tensor_based_dissipation_rate,"eps_strain",unsteady_data_table);
        if(is_viscous_flow) this->add_value_to_data_table(deviatoric_strain_rate_tensor_based_dissipation_rate,"eps_dev_strain",unsteady_data_table);
        // Write to file
        std::ofstream unsteady_data_table_file(this->unsteady_data_table_filename_with_extension);
        unsteady_data_table->write_text(unsteady_data_table_file);
    }
    // Print to console
    this->pcout << "    Iter: " << current_iteration
                << "    Time: " << current_time
                << "    Energy: " << integrated_kinetic_energy
                << "    Enstrophy: " << integrated_enstrophy;
    if(is_viscous_flow) {
        this->pcout << "    eps_vorticity: " << vorticity_based_dissipation_rate
<<<<<<< HEAD
                    << "    eps_p+eps_strain: " << (pressure_dilatation_based_dissipation_rate + strain_rate_tensor_based_dissipation_rate);
=======
                    << "    eps_p+eps_strain: " << (pressure_dilatation_based_dissipation_rate + deviatoric_strain_rate_tensor_based_dissipation_rate);
>>>>>>> ee3bdb4a
    }
    if(do_calculate_numerical_entropy){
        this->pcout << "    Num. Entropy: " << std::setprecision(16) << numerical_entropy;
    }
    this->pcout << std::endl;

    // Abort if energy is nan
    if(std::isnan(integrated_kinetic_energy)) {
        this->pcout << " ERROR: Kinetic energy at time " << current_time << " is nan." << std::endl;
        this->pcout << "        Consider decreasing the time step / CFL number." << std::endl;
        std::abort();
    }

    // Output velocity field for spectra obtaining kinetic energy spectra
    if(output_velocity_field_at_fixed_times) {
        const double time_step = this->get_time_step();
        const double next_time = current_time + time_step;
        const double desired_time = this->output_velocity_field_times[this->index_of_current_desired_time_to_output_velocity_field];
        // Check if current time is an output time
        if((current_time<=desired_time) && (next_time>desired_time)) {
            // Output velocity field for current index
            this->output_velocity_field(dg, this->index_of_current_desired_time_to_output_velocity_field, current_time);
            
            // Output solution files
            if(output_solution_files_at_velocity_field_output_times) dg->output_results_vtk(this->index_of_current_desired_time_to_output_velocity_field, current_time);
            
            // Update index s.t. it never goes out of bounds
            if(this->index_of_current_desired_time_to_output_velocity_field 
                < (this->number_of_times_to_output_velocity_field-1)) {
                this->index_of_current_desired_time_to_output_velocity_field += 1;
            }
        }
    }
}

#if PHILIP_DIM==3
template class PeriodicTurbulence <PHILIP_DIM,PHILIP_DIM+2>;
#endif

} // FlowSolver namespace
} // PHiLiP namespace
<|MERGE_RESOLUTION|>--- conflicted
+++ resolved
@@ -528,7 +528,6 @@
 }
 
 template<int dim, int nstate>
-<<<<<<< HEAD
 double PeriodicTurbulence<dim, nstate>::get_strain_rate_tensor_based_dissipation_rate() const
 {
     const double integrated_strain_rate_tensor_magnitude_sqr = this->integrated_quantities[IntegratedQuantitiesEnum::strain_rate_tensor_magnitude_sqr];
@@ -541,17 +540,6 @@
 }
 
 template<int dim, int nstate>
-double PeriodicTurbulence<dim, nstate>::get_numerical_entropy(
-        const std::shared_ptr <DGBase<dim, double>> dg
-        ) const
-{
-    const double poly_degree = this->all_param.flow_solver_param.poly_degree;
-    dealii::LinearAlgebra::distributed::Vector<double> mass_matrix_times_solution(dg->right_hand_side);
-    if(this->all_param.use_inverse_mass_on_the_fly)
-        dg->apply_global_mass_matrix(dg->solution,mass_matrix_times_solution);
-    else
-        dg->global_mass_matrix.vmult( mass_matrix_times_solution, dg->solution);
-=======
 double PeriodicTurbulence<dim, nstate>::get_numerical_entropy(const std::shared_ptr <DGBase<dim, double>> dg) const
 {
     const double poly_degree = this->all_param.flow_solver_param.poly_degree;
@@ -561,16 +549,11 @@
     } else {
         dg->global_mass_matrix.vmult( mass_matrix_times_solution, dg->solution);
     }
->>>>>>> ee3bdb4a
 
     const unsigned int n_dofs_cell = dg->fe_collection[poly_degree].dofs_per_cell;
     const unsigned int n_quad_pts = dg->volume_quadrature_collection[poly_degree].size();
     const unsigned int n_shape_fns = n_dofs_cell / nstate;
-<<<<<<< HEAD
-    //We have to project the vector of entropy variables because the mass matrix has an interpolation from solution nodes built into it.
-=======
     // We have to project the vector of entropy variables because the mass matrix has an interpolation from solution nodes built into it.
->>>>>>> ee3bdb4a
     OPERATOR::vol_projection_operator<dim,2*dim> vol_projection(1, poly_degree, dg->max_grid_degree);
     vol_projection.build_1D_volume_operator(dg->oneD_fe_collection_1state[poly_degree], dg->oneD_quadrature_collection[poly_degree]);
 
@@ -580,10 +563,6 @@
     dealii::LinearAlgebra::distributed::Vector<double> entropy_var_hat_global(dg->right_hand_side);
     std::vector<dealii::types::global_dof_index> dofs_indices (n_dofs_cell);
 
-<<<<<<< HEAD
-
-=======
->>>>>>> ee3bdb4a
     for (auto cell = dg->dof_handler.begin_active(); cell!=dg->dof_handler.end(); ++cell) {
         if (!cell->is_locally_owned()) continue;
         cell->get_dof_indices (dofs_indices);
@@ -610,11 +589,7 @@
                 soln_state[istate] = soln_at_q[istate][iquad];
             }
 
-<<<<<<< HEAD
-            std::array<double,nstate> entropy_var = this->navier_stokes_physics->convert_conservative_to_entropy(soln_state);
-=======
             std::array<double,nstate> entropy_var = this->navier_stokes_physics->compute_entropy_variables(soln_state);
->>>>>>> ee3bdb4a
             
             for(int istate=0; istate<nstate; istate++){
                 if(iquad==0)
@@ -635,13 +610,8 @@
         }
     }
 
-<<<<<<< HEAD
-    //Note that dot product accounts for MPI distributed vectors
-    //Therefore, there is no need for an MPI sum.
-=======
     // Note that dot product accounts for MPI distributed vectors
     // Therefore, there is no need for an MPI sum.
->>>>>>> ee3bdb4a
     double entropy = entropy_var_hat_global * mass_matrix_times_solution;
     return entropy;
 }
@@ -661,10 +631,7 @@
     const double vorticity_based_dissipation_rate = this->get_vorticity_based_dissipation_rate();
     const double pressure_dilatation_based_dissipation_rate = this->get_pressure_dilatation_based_dissipation_rate();
     const double deviatoric_strain_rate_tensor_based_dissipation_rate = this->get_deviatoric_strain_rate_tensor_based_dissipation_rate();
-<<<<<<< HEAD
     const double strain_rate_tensor_based_dissipation_rate = this->get_strain_rate_tensor_based_dissipation_rate();
-=======
->>>>>>> ee3bdb4a
     
     double numerical_entropy = 0;
     if (do_calculate_numerical_entropy) numerical_entropy = this->get_numerical_entropy(dg);
@@ -690,11 +657,7 @@
                 << "    Enstrophy: " << integrated_enstrophy;
     if(is_viscous_flow) {
         this->pcout << "    eps_vorticity: " << vorticity_based_dissipation_rate
-<<<<<<< HEAD
                     << "    eps_p+eps_strain: " << (pressure_dilatation_based_dissipation_rate + strain_rate_tensor_based_dissipation_rate);
-=======
-                    << "    eps_p+eps_strain: " << (pressure_dilatation_based_dissipation_rate + deviatoric_strain_rate_tensor_based_dissipation_rate);
->>>>>>> ee3bdb4a
     }
     if(do_calculate_numerical_entropy){
         this->pcout << "    Num. Entropy: " << std::setprecision(16) << numerical_entropy;
