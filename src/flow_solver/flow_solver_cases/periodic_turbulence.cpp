#include "periodic_turbulence.h"

#include <deal.II/base/function.h>
#include <stdlib.h>
#include <iostream>
#include <deal.II/dofs/dof_tools.h>
#include <deal.II/grid/grid_tools.h>
#include <deal.II/numerics/vector_tools.h>
#include <deal.II/fe/fe_values.h>
#include "physics/physics_factory.h"
#include <deal.II/base/table_handler.h>
#include <deal.II/base/tensor.h>
#include "math.h"
#include <string>
#include <deal.II/base/quadrature_lib.h>

namespace PHiLiP {

namespace FlowSolver {

//=========================================================
// TURBULENCE IN PERIODIC CUBE DOMAIN
//=========================================================
template <int dim, int nstate>
PeriodicTurbulence<dim, nstate>::PeriodicTurbulence(const PHiLiP::Parameters::AllParameters *const parameters_input)
        : PeriodicCubeFlow<dim, nstate>(parameters_input)
        , unsteady_data_table_filename_with_extension(this->all_param.flow_solver_param.unsteady_data_table_filename+".txt")
        , number_of_times_to_output_velocity_field(this->all_param.flow_solver_param.number_of_times_to_output_velocity_field)
        , output_velocity_field_at_fixed_times(this->all_param.flow_solver_param.output_velocity_field_at_fixed_times)
        , output_vorticity_magnitude_field_in_addition_to_velocity(this->all_param.flow_solver_param.output_vorticity_magnitude_field_in_addition_to_velocity)
        , output_density_field_in_addition_to_velocity(this->all_param.flow_solver_param.output_density_field_in_addition_to_velocity)
        , output_viscosity_field_in_addition_to_velocity(this->all_param.flow_solver_param.output_viscosity_field_in_addition_to_velocity)
        , output_flow_field_files_directory_name(this->all_param.flow_solver_param.output_flow_field_files_directory_name)
        , output_solution_at_exact_fixed_times(this->all_param.ode_solver_param.output_solution_at_exact_fixed_times)
<<<<<<< HEAD
        , output_velocity_number_of_subvisions(this->all_param.flow_solver_param.output_velocity_number_of_subvisions)
        , do_compute_angular_momentum(this->all_param.flow_solver_param.do_compute_angular_momentum)
=======
        , output_mach_number_field_in_place_of_velocity_field(this->all_param.flow_solver_param.output_mach_number_field_in_place_of_velocity_field)
>>>>>>> 23861875
{
    // Get the flow case type
    using FlowCaseEnum = Parameters::FlowSolverParam::FlowCaseType;
    const FlowCaseEnum flow_type = this->all_param.flow_solver_param.flow_case_type;

    // Flow case identifiers
    this->is_taylor_green_vortex = (flow_type == FlowCaseEnum::taylor_green_vortex);
    this->is_decaying_homogeneous_isotropic_turbulence = (flow_type == FlowCaseEnum::decaying_homogeneous_isotropic_turbulence);
    this->is_viscous_flow = (this->all_param.pde_type != Parameters::AllParameters::PartialDifferentialEquation::euler);
    this->do_calculate_numerical_entropy= this->all_param.flow_solver_param.do_calculate_numerical_entropy;
    
    // Navier-Stokes object; create using dynamic_pointer_cast and the create_Physics factory
    using PDE_enum = Parameters::AllParameters::PartialDifferentialEquation;
    PHiLiP::Parameters::AllParameters parameters_navier_stokes = this->all_param;
    parameters_navier_stokes.pde_type = PDE_enum::navier_stokes;
    this->navier_stokes_physics = std::dynamic_pointer_cast<Physics::NavierStokes<dim,dim+2,double>>(
                Physics::PhysicsFactory<dim,dim+2,double>::create_Physics(&parameters_navier_stokes));

    /* Initialize integrated quantities as NAN; 
       done as a precaution in the case compute_integrated_quantities() is not called
       before a member function of kind get_integrated_quantity() is called
     */
    std::fill(this->integrated_quantities.begin(), this->integrated_quantities.end(), NAN);

    // Initialize the integrated kinetic energy as NAN
    this->integrated_kinetic_energy_at_previous_time_step = NAN;

    /// For outputting velocity field
    if(output_velocity_field_at_fixed_times && (number_of_times_to_output_velocity_field > 0)) {
        exact_output_times_of_velocity_field_files_table = std::make_shared<dealii::TableHandler>();
        this->output_velocity_field_times.reinit(number_of_times_to_output_velocity_field);
        
        // Get output_velocity_field_times from string
        const std::string output_velocity_field_times_string = this->all_param.flow_solver_param.output_velocity_field_times_string;
        std::string line = output_velocity_field_times_string;
        std::string::size_type sz1;
        output_velocity_field_times[0] = std::stod(line,&sz1);
        for(unsigned int i=1; i<number_of_times_to_output_velocity_field; ++i) {
            line = line.substr(sz1);
            sz1 = 0;
            output_velocity_field_times[i] = std::stod(line,&sz1);
        }

        // Get flow_field_quantity_filename_prefix
        flow_field_quantity_filename_prefix = "velocity";
        if(output_vorticity_magnitude_field_in_addition_to_velocity) {
            flow_field_quantity_filename_prefix += std::string("_vorticity");
        }
    }

    this->index_of_current_desired_time_to_output_velocity_field = 0;
    if(this->all_param.flow_solver_param.restart_computation_from_file) {
        // If restarting, get the index of the current desired time to output velocity field based on the initial time
        const double initial_simulation_time = this->all_param.ode_solver_param.initial_time;
        for(unsigned int i=1; i<number_of_times_to_output_velocity_field; ++i) {
            if((output_velocity_field_times[i-1] < initial_simulation_time) && (initial_simulation_time < output_velocity_field_times[i])) {
                this->index_of_current_desired_time_to_output_velocity_field = i;
            }
        }
    }
}

template <int dim, int nstate>
void PeriodicTurbulence<dim,nstate>::display_additional_flow_case_specific_parameters() const
{
    if(this->all_param.flow_solver_param.adaptive_time_step)
        this->pcout << "- - Courant-Friedrichs-Lewy number: " << this->all_param.flow_solver_param.courant_friedrichs_lewy_number << std::endl;
    else
        this->pcout << "- - Constant time step: " << this->all_param.flow_solver_param.constant_time_step << std::endl;
    std::string flow_type_string;
    if(this->is_taylor_green_vortex || this->is_decaying_homogeneous_isotropic_turbulence) {
        this->pcout << "- - Freestream Reynolds number: " << this->all_param.navier_stokes_param.reynolds_number_inf << std::endl;
        this->pcout << "- - Freestream Mach number: " << this->all_param.euler_param.mach_inf << std::endl;
    }
    this->display_grid_parameters();
}

template <int dim, int nstate>
double PeriodicTurbulence<dim,nstate>::get_constant_time_step(std::shared_ptr<DGBase<dim,double>> dg) const
{
    if(this->all_param.flow_solver_param.constant_time_step > 0.0) {
        const double constant_time_step = this->all_param.flow_solver_param.constant_time_step;
        return constant_time_step;
    } else {
        const unsigned int number_of_degrees_of_freedom_per_state = dg->dof_handler.n_dofs()/nstate;
        const double approximate_grid_spacing = (this->domain_right-this->domain_left)/pow(number_of_degrees_of_freedom_per_state,(1.0/dim));
        const double constant_time_step = this->all_param.flow_solver_param.courant_friedrichs_lewy_number * approximate_grid_spacing;
        return constant_time_step;
    }
}

<<<<<<< HEAD
template <int dim, int nstate>
unsigned int PeriodicTurbulence<dim,nstate>::get_number_of_degrees_of_freedom_per_state_from_poly_degree(const unsigned int poly_degree_input) const
{
    // expression for a uniform grid (i.e. same number of cells in all directions)
    const unsigned int number_of_degrees_of_freedom_per_state = pow(this->number_of_cells_per_direction*(poly_degree_input+1),dim);
    return number_of_degrees_of_freedom_per_state;
}

=======
>>>>>>> 23861875
std::string get_padded_mpi_rank_string(const int mpi_rank_input) {
    // returns the mpi rank as a string with appropriate padding
    std::string mpi_rank_string = std::to_string(mpi_rank_input);
    const unsigned int length_of_mpi_rank_with_padding = 5;
    const int number_of_zeros = length_of_mpi_rank_with_padding - mpi_rank_string.length();
    mpi_rank_string.insert(0, number_of_zeros, '0');

    return mpi_rank_string;
}

template<int dim, int nstate>
void PeriodicTurbulence<dim, nstate>::output_velocity_field(
    std::shared_ptr<DGBase<dim,double>> dg,
    const unsigned int output_file_index,
    const double current_time) const
{
    this->pcout << "  ... Writting velocity field ... " << std::flush;

    // NOTE: Same loop from read_values_from_file_and_project() in set_initial_condition.cpp
    
    // Get filename prefix based on output file index and the flow field quantity filename prefix
    const std::string filename_prefix = flow_field_quantity_filename_prefix + std::string("-") + std::to_string(output_file_index);

    // (1) Get filename based on MPI rank
    //-------------------------------------------------------------
    // -- Get padded mpi rank string
    const std::string mpi_rank_string = get_padded_mpi_rank_string(this->mpi_rank);
    // -- Assemble filename string
    const std::string filename_without_extension = filename_prefix + std::string("-") + mpi_rank_string;
    const std::string filename = output_flow_field_files_directory_name + std::string("/") + filename_without_extension + std::string(".dat");
    //-------------------------------------------------------------

    // (1.5) Write the exact output time for the file to the table 
    //-------------------------------------------------------------
    if(this->mpi_rank==0) {
        const std::string filename_for_time_table = output_flow_field_files_directory_name + std::string("/") + std::string("exact_output_times_of_velocity_field_files.txt");
        // Add values to data table
        this->add_value_to_data_table(output_file_index,"output_file_index",this->exact_output_times_of_velocity_field_files_table);
        this->add_value_to_data_table(current_time,"time",this->exact_output_times_of_velocity_field_files_table);
        // Write to file
        std::ofstream data_table_file(filename_for_time_table);
        this->exact_output_times_of_velocity_field_files_table->write_text(data_table_file);
    }
    //-------------------------------------------------------------

    // (2) Write file
    //-------------------------------------------------------------
    std::ofstream FILE (filename);
    
    const unsigned int higher_poly_degree = this->output_velocity_number_of_subvisions*(dg->max_degree+1)-1; // Note: -1 so that n_quad_pts in 1D is n_subdiv*(P+1)
    
    // check that the file is open and write DOFs
    if (!FILE.is_open()) {
        this->pcout << "ERROR: Cannot open file " << filename << std::endl;
        std::abort();
    } else if(this->mpi_rank==0) {
        const unsigned int number_of_degrees_of_freedom_per_state = this->get_number_of_degrees_of_freedom_per_state_from_poly_degree(higher_poly_degree);
        FILE << number_of_degrees_of_freedom_per_state << std::string("\n");
    }

    // build a basis oneD on equidistant nodes in 1D
    dealii::Quadrature<1> vol_quad_equidistant_1D = dealii::QIterated<1>(dealii::QTrapez<1>(),higher_poly_degree);
    const unsigned int n_quad_pts = pow(vol_quad_equidistant_1D.size(),dim);

    const unsigned int init_grid_degree = dg->high_order_grid->fe_system.tensor_degree();
    OPERATOR::basis_functions<dim,2*dim,double> soln_basis(1, dg->max_degree, init_grid_degree); 
    soln_basis.build_1D_volume_operator(dg->oneD_fe_collection_1state[dg->max_degree], vol_quad_equidistant_1D);
    soln_basis.build_1D_gradient_operator(dg->oneD_fe_collection_1state[dg->max_degree], vol_quad_equidistant_1D);

    // mapping basis for the equidistant node set because we output the physical coordinates
    OPERATOR::mapping_shape_functions<dim,2*dim,double> mapping_basis_at_equidistant(1, dg->max_degree, init_grid_degree);
    mapping_basis_at_equidistant.build_1D_shape_functions_at_grid_nodes(dg->high_order_grid->oneD_fe_system, dg->high_order_grid->oneD_grid_nodes);
    mapping_basis_at_equidistant.build_1D_shape_functions_at_flux_nodes(dg->high_order_grid->oneD_fe_system, vol_quad_equidistant_1D, dg->oneD_face_quadrature);

    const unsigned int max_dofs_per_cell = dg->dof_handler.get_fe_collection().max_dofs_per_cell();
    std::vector<dealii::types::global_dof_index> current_dofs_indices(max_dofs_per_cell);
    auto metric_cell = dg->high_order_grid->dof_handler_grid.begin_active();
    for (auto current_cell = dg->dof_handler.begin_active(); current_cell!=dg->dof_handler.end(); ++current_cell, ++metric_cell) {
        if (!current_cell->is_locally_owned()) continue;
    
        const int i_fele = current_cell->active_fe_index();
        const unsigned int poly_degree = i_fele;
        const unsigned int n_dofs_cell = dg->fe_collection[poly_degree].dofs_per_cell;
        const unsigned int n_shape_fns = n_dofs_cell / nstate;

        // We first need to extract the mapping support points (grid nodes) from high_order_grid.
        const dealii::FESystem<dim> &fe_metric = dg->high_order_grid->fe_system;
        const unsigned int n_metric_dofs = fe_metric.dofs_per_cell;
        const unsigned int n_grid_nodes  = n_metric_dofs / dim;
        std::vector<dealii::types::global_dof_index> metric_dof_indices(n_metric_dofs);
        metric_cell->get_dof_indices (metric_dof_indices);
        std::array<std::vector<double>,dim> mapping_support_points;
        for(int idim=0; idim<dim; idim++){
            mapping_support_points[idim].resize(n_grid_nodes);
        }
        // Get the mapping support points (physical grid nodes) from high_order_grid.
        // Store it in such a way we can use sum-factorization on it with the mapping basis functions.
        const std::vector<unsigned int > &index_renumbering = dealii::FETools::hierarchic_to_lexicographic_numbering<dim>(init_grid_degree);
        for (unsigned int idof = 0; idof< n_metric_dofs; ++idof) {
            const double val = (dg->high_order_grid->volume_nodes[metric_dof_indices[idof]]);
            const unsigned int istate = fe_metric.system_to_component_index(idof).first;
            const unsigned int ishape = fe_metric.system_to_component_index(idof).second;
            const unsigned int igrid_node = index_renumbering[ishape];
            mapping_support_points[istate][igrid_node] = val;
        }
        // Construct the metric operators
        OPERATOR::metric_operators<double, dim, 2*dim> metric_oper_equid(nstate, poly_degree, init_grid_degree, true, false);
        // Build the metric terms to compute the gradient and volume node positions.
        // This functions will compute the determinant of the metric Jacobian and metric cofactor matrix.
        // If flags store_vol_flux_nodes and store_surf_flux_nodes set as true it will also compute the physical quadrature positions.
        metric_oper_equid.build_volume_metric_operators(
            n_quad_pts, n_grid_nodes,
            mapping_support_points,
            mapping_basis_at_equidistant,
            dg->all_parameters->use_invariant_curl_form);
        
        current_dofs_indices.resize(n_dofs_cell);
        current_cell->get_dof_indices (current_dofs_indices);

        std::array<std::vector<double>,nstate> soln_coeff;
        for(unsigned int idof=0; idof<n_dofs_cell; idof++){
            const unsigned int istate = dg->fe_collection[poly_degree].system_to_component_index(idof).first;
            const unsigned int ishape = dg->fe_collection[poly_degree].system_to_component_index(idof).second;
            if(ishape == 0) {
                soln_coeff[istate].resize(n_shape_fns);
            }
            soln_coeff[istate][ishape] = dg->solution(current_dofs_indices[idof]);
        }

        std::array<std::vector<double>,nstate> soln_at_q;
        std::array<dealii::Tensor<1,dim,std::vector<double>>,nstate> soln_grad_at_q;
        for(int istate=0; istate<nstate; istate++){
            soln_at_q[istate].resize(n_quad_pts);
            // Interpolate soln coeff to volume cubature nodes.
            soln_basis.matrix_vector_mult_1D(soln_coeff[istate], soln_at_q[istate],
                                             soln_basis.oneD_vol_operator);
            // apply gradient of reference basis functions on the solution at volume cubature nodes
            dealii::Tensor<1,dim,std::vector<double>> ref_gradient_basis_fns_times_soln;
            for(int idim=0; idim<dim; idim++){
                ref_gradient_basis_fns_times_soln[idim].resize(n_quad_pts);
            }
            soln_basis.gradient_matrix_vector_mult_1D(soln_coeff[istate], ref_gradient_basis_fns_times_soln,
                                                      soln_basis.oneD_vol_operator,
                                                      soln_basis.oneD_grad_operator);
            // transform the gradient into a physical gradient operator scaled by determinant of metric Jacobian
            // then apply the inner product in each direction
            for(int idim=0; idim<dim; idim++){
                soln_grad_at_q[istate][idim].resize(n_quad_pts);
                for(unsigned int iquad=0; iquad<n_quad_pts; iquad++){
                    for(int jdim=0; jdim<dim; jdim++){
                        //transform into the physical gradient
                        soln_grad_at_q[istate][idim][iquad] += metric_oper_equid.metric_cofactor_vol[idim][jdim][iquad]
                                                            * ref_gradient_basis_fns_times_soln[jdim][iquad]
                                                            / metric_oper_equid.det_Jac_vol[iquad];
                    }
                }
            }
        }
        // compute quantities at quad nodes (equisdistant)
        dealii::Tensor<1,dim,std::vector<double>> velocity_at_q;
        std::vector<double> vorticity_magnitude_at_q(n_quad_pts);
        std::vector<double> density_at_q(n_quad_pts);
        std::vector<double> viscosity_at_q(n_quad_pts);
        for (unsigned int iquad=0; iquad<n_quad_pts; ++iquad) {
            std::array<double,nstate> soln_state;
            std::array<dealii::Tensor<1,dim,double>,nstate> soln_grad_state;
            for(int istate=0; istate<nstate; istate++){
                soln_state[istate] = soln_at_q[istate][iquad];
                for(int idim=0; idim<dim; idim++){
                    soln_grad_state[istate][idim] = soln_grad_at_q[istate][idim][iquad];
                }
            }
            const dealii::Tensor<1,dim,double> velocity = this->navier_stokes_physics->compute_velocities(soln_state);
            for(int idim=0; idim<dim; idim++){
                if(iquad==0)
                    velocity_at_q[idim].resize(n_quad_pts);
                velocity_at_q[idim][iquad] = velocity[idim];
            }
            
            // write vorticity magnitude field if desired
            if(output_vorticity_magnitude_field_in_addition_to_velocity) {
                vorticity_magnitude_at_q[iquad] = this->navier_stokes_physics->compute_vorticity_magnitude(soln_state, soln_grad_state);
            }
            // write density field if desired
            if(output_density_field_in_addition_to_velocity) {
                density_at_q[iquad] = soln_state[0];
            }
            // write viscosity field if desired
            if(output_viscosity_field_in_addition_to_velocity) {
                const std::array<double,nstate> primitive_soln = this->navier_stokes_physics->convert_conservative_to_primitive(soln_state);
                viscosity_at_q[iquad] = this->navier_stokes_physics->compute_viscosity_coefficient(primitive_soln);
            }
        }
        // write out all values at equidistant nodes
        for(unsigned int ishape=0; ishape<n_quad_pts; ishape++){
            dealii::Point<dim,double> vol_equid_node;
            // write coordinates
            for(int idim=0; idim<dim; idim++) {
                vol_equid_node[idim] = metric_oper_equid.flux_nodes_vol[idim][ishape];
                FILE << std::setprecision(17) << vol_equid_node[idim] << std::string(" ");
            }
            // write velocity field
            for (int d=0; d<dim; ++d) {
                FILE << std::setprecision(17) << velocity_at_q[d][ishape] << std::string(" ");
            }
            // write vorticity magnitude field if desired
            if(output_vorticity_magnitude_field_in_addition_to_velocity) {
                FILE << std::setprecision(17) << vorticity_magnitude_at_q[ishape] << std::string(" ");
            }
            // write density field if desired
            if(output_density_field_in_addition_to_velocity) {
                FILE << std::setprecision(17) << density_at_q[ishape] << std::string(" ");
            }
            // write viscosity field if desired
            if(output_viscosity_field_in_addition_to_velocity) {
                FILE << std::setprecision(17) << viscosity_at_q[ishape] << std::string(" ");
            }
            FILE << std::string("\n"); // next line
        }
    }
    FILE.close();
    this->pcout << "done." << std::endl;
}

template <int dim, int nstate>
double PeriodicTurbulence<dim,nstate>::get_adaptive_time_step(std::shared_ptr<DGBase<dim,double>> dg) const
{
    // compute time step based on advection speed (i.e. maximum local wave speed)
    const unsigned int number_of_degrees_of_freedom_per_state = dg->dof_handler.n_dofs()/nstate;
    const double approximate_grid_spacing = (this->domain_right-this->domain_left)/pow(number_of_degrees_of_freedom_per_state,(1.0/dim));
    const double cfl_number = this->all_param.flow_solver_param.courant_friedrichs_lewy_number;
    const double time_step = cfl_number * approximate_grid_spacing / this->maximum_local_wave_speed;
    return time_step;
}

template<int dim, int nstate>
void PeriodicTurbulence<dim, nstate>::output_mach_number_field(
    std::shared_ptr<DGBase<dim,double>> dg,
    const unsigned int output_file_index,
    const double current_time,
    const bool using_limiter) const
{
    this->pcout << "  ... Writting mach number field ... " << std::flush;

    // NOTE: Same loop from read_values_from_file_and_project() in set_initial_condition.cpp
    
    // Get filename prefix based on output file index and the flow field quantity filename prefix
    const std::string filename_prefix = std::string("mach_number_field") + std::string("-") + std::to_string(output_file_index);

    // (1) Get filename based on MPI rank
    //-------------------------------------------------------------
    // -- Get padded mpi rank string
    const std::string mpi_rank_string = get_padded_mpi_rank_string(this->mpi_rank);
    // -- Assemble filename string
    const std::string filename_without_extension = filename_prefix + std::string("-") + mpi_rank_string;
    const std::string filename = output_flow_field_files_directory_name + std::string("/") + filename_without_extension + std::string(".dat");
    //-------------------------------------------------------------

    // (1.5) Write the exact output time for the file to the table 
    //-------------------------------------------------------------
    if(this->mpi_rank==0) {
        const std::string filename_for_time_table = output_flow_field_files_directory_name + std::string("/") + std::string("exact_output_times_of_mach_number_field_files.txt");
        // Add values to data table
        this->add_value_to_data_table(output_file_index,"output_file_index",this->exact_output_times_of_velocity_field_files_table);
        this->add_value_to_data_table(current_time,"time",this->exact_output_times_of_velocity_field_files_table);
        // Write to file
        std::ofstream data_table_file(filename_for_time_table);
        this->exact_output_times_of_velocity_field_files_table->write_text(data_table_file);
    }
    //-------------------------------------------------------------

    // (2) Write file
    //-------------------------------------------------------------
    std::ofstream FILE (filename);
    
    // check that the file is open and write DOFs
    if (!FILE.is_open()) {
        this->pcout << "ERROR: Cannot open file " << filename << std::endl;
        std::abort();
    } else if(this->mpi_rank==0) {
        const unsigned int number_of_degrees_of_freedom_per_state = dg->dof_handler.n_dofs()/nstate;
        FILE << number_of_degrees_of_freedom_per_state << std::string("\n");
    }

    // Overintegrate the error to make sure there is not integration error in the error estimate
    int overintegrate = 10;
    if(using_limiter) overintegrate = 0; // set to zero if using limiter; can yield negative values for total energy otherwise

    // Set the quadrature of size dim and 1D for sum-factorization.
    dealii::QGauss<dim> quad_extra(dg->max_degree+1+overintegrate);
    dealii::QGauss<1> quad_extra_1D(dg->max_degree+1+overintegrate);

    const unsigned int n_quad_pts = quad_extra.size();
    const unsigned int grid_degree = dg->high_order_grid->fe_system.tensor_degree();
    const unsigned int poly_degree = dg->max_degree;
    // Construct the basis functions and mapping shape functions.
    OPERATOR::basis_functions<dim,2*dim,double> soln_basis(1, poly_degree, grid_degree); 
    OPERATOR::mapping_shape_functions<dim,2*dim,double> mapping_basis(1, poly_degree, grid_degree);
    // Build basis function volume operator and gradient operator from 1D finite element for 1 state.
    soln_basis.build_1D_volume_operator(dg->oneD_fe_collection_1state[poly_degree], quad_extra_1D);
    soln_basis.build_1D_gradient_operator(dg->oneD_fe_collection_1state[poly_degree], quad_extra_1D);
    // Build mapping shape functions operators using the oneD high_ordeR_grid finite element
    mapping_basis.build_1D_shape_functions_at_grid_nodes(dg->high_order_grid->oneD_fe_system, dg->high_order_grid->oneD_grid_nodes);
    mapping_basis.build_1D_shape_functions_at_flux_nodes(dg->high_order_grid->oneD_fe_system, quad_extra_1D, dg->oneD_face_quadrature);
    // const std::vector<double> &quad_weights = quad_extra.get_weights();
    const unsigned int n_dofs = dg->fe_collection[poly_degree].n_dofs_per_cell();
    const unsigned int n_shape_fns = n_dofs / nstate;
    std::vector<dealii::types::global_dof_index> dofs_indices (n_dofs);
    auto metric_cell = dg->high_order_grid->dof_handler_grid.begin_active();
    // Changed for loop to update metric_cell.
    for (auto cell = dg->dof_handler.begin_active(); cell!= dg->dof_handler.end(); ++cell, ++metric_cell) {
        if (!cell->is_locally_owned()) continue;
        cell->get_dof_indices (dofs_indices);

        // We first need to extract the mapping support points (grid nodes) from high_order_grid.
        const dealii::FESystem<dim> &fe_metric = dg->high_order_grid->fe_system;
        const unsigned int n_metric_dofs = fe_metric.dofs_per_cell;
        const unsigned int n_grid_nodes  = n_metric_dofs / dim;
        std::vector<dealii::types::global_dof_index> metric_dof_indices(n_metric_dofs);
        metric_cell->get_dof_indices (metric_dof_indices);
        std::array<std::vector<double>,dim> mapping_support_points;
        for(int idim=0; idim<dim; idim++){
            mapping_support_points[idim].resize(n_grid_nodes);
        }
        // Get the mapping support points (physical grid nodes) from high_order_grid.
        // Store it in such a way we can use sum-factorization on it with the mapping basis functions.
        const std::vector<unsigned int > &index_renumbering = dealii::FETools::hierarchic_to_lexicographic_numbering<dim>(grid_degree);
        for (unsigned int idof = 0; idof< n_metric_dofs; ++idof) {
            const double val = (dg->high_order_grid->volume_nodes[metric_dof_indices[idof]]);
            const unsigned int istate = fe_metric.system_to_component_index(idof).first; 
            const unsigned int ishape = fe_metric.system_to_component_index(idof).second; 
            const unsigned int igrid_node = index_renumbering[ishape];
            mapping_support_points[istate][igrid_node] = val; 
        }
        // Construct the metric operators.
        OPERATOR::metric_operators<double, dim, 2*dim> metric_oper(nstate, poly_degree, grid_degree, true, false);
        // Build the metric terms to compute the gradient and volume node positions.
        // This functions will compute the determinant of the metric Jacobian and metric cofactor matrix. 
        // If flags store_vol_flux_nodes and store_surf_flux_nodes set as true it will also compute the physical quadrature positions.
        metric_oper.build_volume_metric_operators(
            n_quad_pts, n_grid_nodes,
            mapping_support_points,
            mapping_basis,
            dg->all_parameters->use_invariant_curl_form);

        // Fetch the modal soln coefficients
        // We immediately separate them by state as to be able to use sum-factorization
        // in the interpolation operator. If we left it by n_dofs_cell, then the matrix-vector
        // mult would sum the states at the quadrature point.
        // That is why the basis functions are based off the 1state oneD fe_collection.
        std::array<std::vector<double>,nstate> soln_coeff;
        for (unsigned int idof = 0; idof < n_dofs; ++idof) {
            const unsigned int istate = dg->fe_collection[poly_degree].system_to_component_index(idof).first;
            const unsigned int ishape = dg->fe_collection[poly_degree].system_to_component_index(idof).second;
            if(ishape == 0){
                soln_coeff[istate].resize(n_shape_fns);
            }
         
            soln_coeff[istate][ishape] = dg->solution(dofs_indices[idof]);
        }
        // Interpolate each state to the quadrature points using sum-factorization
        // with the basis functions in each reference direction.
        std::array<std::vector<double>,nstate> soln_at_q_vect;
        // std::array<dealii::Tensor<1,dim,std::vector<double>>,nstate> soln_grad_at_q_vect;
        for(int istate=0; istate<nstate; istate++){
            soln_at_q_vect[istate].resize(n_quad_pts);
            // Interpolate soln coeff to volume cubature nodes.
            soln_basis.matrix_vector_mult_1D(soln_coeff[istate], soln_at_q_vect[istate],
                                             soln_basis.oneD_vol_operator);
            /*
            // We need to first compute the reference gradient of the solution, then transform that to a physical gradient.
            dealii::Tensor<1,dim,std::vector<double>> ref_gradient_basis_fns_times_soln;
            for(int idim=0; idim<dim; idim++){
                ref_gradient_basis_fns_times_soln[idim].resize(n_quad_pts);
                soln_grad_at_q_vect[istate][idim].resize(n_quad_pts);
            }
            // Apply gradient of reference basis functions on the solution at volume cubature nodes.
            soln_basis.gradient_matrix_vector_mult_1D(soln_coeff[istate], ref_gradient_basis_fns_times_soln,
                                                      soln_basis.oneD_vol_operator,
                                                      soln_basis.oneD_grad_operator);
            // Transform the reference gradient into a physical gradient operator.
            for(int idim=0; idim<dim; idim++){
                for(unsigned int iquad=0; iquad<n_quad_pts; iquad++){
                    for(int jdim=0; jdim<dim; jdim++){
                        //transform into the physical gradient
                        soln_grad_at_q_vect[istate][idim][iquad] += metric_oper.metric_cofactor_vol[idim][jdim][iquad]
                                                                  * ref_gradient_basis_fns_times_soln[jdim][iquad]
                                                                  / metric_oper.det_Jac_vol[iquad];
                    }
                }
            }
            */
        }
        // compute quantities at quad nodes (equisdistant)
        std::vector<double> mach_number_at_q(n_quad_pts);
        // Loop over quadrature nodes, compute quantities
        for (unsigned int iquad=0; iquad<n_quad_pts; ++iquad) {

            std::array<double,nstate> soln_at_q;
            std::array<dealii::Tensor<1,dim,double>,nstate> soln_grad_at_q;
            // Extract solution and gradient in a way that the physics can use them.
            for(int istate=0; istate<nstate; istate++){
                soln_at_q[istate] = soln_at_q_vect[istate][iquad];
                // for(int idim=0; idim<dim; idim++){
                //     soln_grad_at_q[istate][idim] = soln_grad_at_q_vect[istate][idim][iquad];
                // }
            }
            // compute mach number field
            mach_number_at_q[iquad] = this->navier_stokes_physics->compute_mach_number(soln_at_q);
        }
        // write out all values at volume nodes
        for(unsigned int ishape=0; ishape<n_shape_fns; ishape++){
            dealii::Point<dim,double> vol_node;
            // write coordinates
            for(int idim=0; idim<dim; idim++) {
                vol_node[idim] = metric_oper.flux_nodes_vol[idim][ishape];
                FILE << std::setprecision(17) << vol_node[idim] << std::string(" ");
            }
            // write mach number
            FILE << std::setprecision(17) << mach_number_at_q[ishape] << std::string(" ");
            FILE << std::string("\n"); // next line
        }
    }
    FILE.close();
    this->pcout << "done." << std::endl;
}

template <int dim, int nstate>
double PeriodicTurbulence<dim,nstate>::get_adaptive_time_step(std::shared_ptr<DGBase<dim,double>> dg) const
{
    // compute time step based on advection speed (i.e. maximum local wave speed)
    const unsigned int number_of_degrees_of_freedom_per_state = dg->dof_handler.n_dofs()/nstate;
    const double approximate_grid_spacing = (this->domain_right-this->domain_left)/pow(number_of_degrees_of_freedom_per_state,(1.0/dim));
    const double cfl_number = this->all_param.flow_solver_param.courant_friedrichs_lewy_number;
    const double time_step = cfl_number * approximate_grid_spacing / this->maximum_local_wave_speed;
    return time_step;
}

template<int dim, int nstate>
void PeriodicTurbulence<dim, nstate>::update_maximum_local_wave_speed(DGBase<dim, double> &dg)
{
    // Initialize the maximum local wave speed to zero
    this->maximum_local_wave_speed = 0.0;

    // Overintegrate the error to make sure there is not integration error in the error estimate
    int overintegrate = 10;
   // int overintegrate = 0;
    const unsigned int grid_degree = dg.high_order_grid->fe_system.tensor_degree();
    const unsigned int poly_degree = dg.max_degree;
    dealii::QGauss<dim> quad_extra(dg.max_degree+1+overintegrate);
    const unsigned int n_quad_pts = quad_extra.size();
    dealii::QGauss<1> quad_extra_1D(dg.max_degree+1+overintegrate);
    OPERATOR::basis_functions<dim,2*dim,double> soln_basis(1, poly_degree, grid_degree); 
    soln_basis.build_1D_volume_operator(dg.oneD_fe_collection_1state[poly_degree], quad_extra_1D);

    const unsigned int n_dofs = dg.fe_collection[poly_degree].n_dofs_per_cell();
    const unsigned int n_shape_fns = n_dofs / nstate;

    std::vector<dealii::types::global_dof_index> dofs_indices (n_dofs);
    for (auto cell = dg.dof_handler.begin_active(); cell!=dg.dof_handler.end(); ++cell) {
        if (!cell->is_locally_owned()) continue;
        cell->get_dof_indices (dofs_indices);

        std::array<std::vector<double>,nstate> soln_coeff;
        for (unsigned int idof = 0; idof < n_dofs; ++idof) {
            const unsigned int istate = dg.fe_collection[poly_degree].system_to_component_index(idof).first;
            const unsigned int ishape = dg.fe_collection[poly_degree].system_to_component_index(idof).second;
            if(ishape == 0){
                soln_coeff[istate].resize(n_shape_fns);
            }
         
            soln_coeff[istate][ishape] = dg.solution(dofs_indices[idof]);
        }
        std::array<std::vector<double>,nstate> soln_at_q_vect;
        for(int istate=0; istate<nstate; istate++){
            soln_at_q_vect[istate].resize(n_quad_pts);
            // Interpolate soln coeff to volume cubature nodes.
            soln_basis.matrix_vector_mult_1D(soln_coeff[istate], soln_at_q_vect[istate],
                                             soln_basis.oneD_vol_operator);
        }

        for (unsigned int iquad=0; iquad<n_quad_pts; ++iquad) {
            std::array<double,nstate> soln_at_q;
            for(int istate=0; istate<nstate; istate++){
                soln_at_q[istate] = soln_at_q_vect[istate][iquad];
            }

            // Update the maximum local wave speed (i.e. convective eigenvalue)
            const double local_wave_speed = this->navier_stokes_physics->max_convective_eigenvalue(soln_at_q);
            if(local_wave_speed > this->maximum_local_wave_speed) this->maximum_local_wave_speed = local_wave_speed;
        }
    }
    this->maximum_local_wave_speed = dealii::Utilities::MPI::max(this->maximum_local_wave_speed, this->mpi_communicator);
}

template <int dim, int nstate>
double PeriodicTurbulence<dim,nstate>::compute_angular_momentum(const dealii::Point<dim> position, const dealii::Tensor<1,3,double> vorticity) const
{
    // Reference: Equation 13 in article H.J.H. Clercx, C.-H. Bruneau / Computers & Fluids 35 (2006) 245–279
    const double radius_squared = position.norm_square(); // radius squared (i.e. r^2)
    const double vorticity_magnitude = vorticity.norm();
    const double angular_momentum = 0.5*radius_squared*vorticity_magnitude; // Note: removed the negative sign since since vorticity magnitude will always be positive
    return angular_momentum;
}

template<int dim, int nstate>
void PeriodicTurbulence<dim, nstate>::compute_and_update_integrated_quantities(DGBase<dim, double> &dg,const bool using_limiter)
{
    std::array<double,NUMBER_OF_INTEGRATED_QUANTITIES> integral_values;
    std::fill(integral_values.begin(), integral_values.end(), 0.0);
    
    // Initialize the maximum local wave speed to zero; only used for adaptive time step
    if(this->all_param.flow_solver_param.adaptive_time_step == true) this->maximum_local_wave_speed = 0.0;

    // Overintegrate the error to make sure there is not integration error in the error estimate
    int overintegrate = 10;
    if(using_limiter) overintegrate = 0; // set to zero if using limiter; can yield negative values for total energy otherwise

    // Set the quadrature of size dim and 1D for sum-factorization.
    dealii::QGauss<dim> quad_extra(dg.max_degree+1+overintegrate);
    dealii::QGauss<1> quad_extra_1D(dg.max_degree+1+overintegrate);

    const unsigned int n_quad_pts = quad_extra.size();
    const unsigned int grid_degree = dg.high_order_grid->fe_system.tensor_degree();
    const unsigned int poly_degree = dg.max_degree;
    // Construct the basis functions and mapping shape functions.
    OPERATOR::basis_functions<dim,2*dim,double> soln_basis(1, poly_degree, grid_degree); 
    OPERATOR::mapping_shape_functions<dim,2*dim,double> mapping_basis(1, poly_degree, grid_degree);
    // Build basis function volume operator and gradient operator from 1D finite element for 1 state.
    soln_basis.build_1D_volume_operator(dg.oneD_fe_collection_1state[poly_degree], quad_extra_1D);
    soln_basis.build_1D_gradient_operator(dg.oneD_fe_collection_1state[poly_degree], quad_extra_1D);
    // Build mapping shape functions operators using the oneD high_ordeR_grid finite element
    mapping_basis.build_1D_shape_functions_at_grid_nodes(dg.high_order_grid->oneD_fe_system, dg.high_order_grid->oneD_grid_nodes);
    mapping_basis.build_1D_shape_functions_at_flux_nodes(dg.high_order_grid->oneD_fe_system, quad_extra_1D, dg.oneD_face_quadrature);
    // Construct and build projection operator
    OPERATOR::vol_projection_operator<dim,2*dim,double> soln_basis_projection_oper(1, poly_degree, grid_degree);
    soln_basis_projection_oper.build_1D_volume_operator(dg.oneD_fe_collection_1state[poly_degree], quad_extra_1D);
    const std::vector<double> &quad_weights = quad_extra.get_weights();
    // If in the future we need the physical quadrature node location, turn these flags to true and the constructor will
    // automatically compute it for you. Currently set to false as to not compute extra unused terms.
    bool store_vol_flux_nodes = false;//currently doesn't need the volume physical nodal position
    if(this->do_compute_angular_momentum) store_vol_flux_nodes = true;
    const bool store_surf_flux_nodes = false;//currently doesn't need the surface physical nodal position

    const unsigned int n_dofs = dg.fe_collection[poly_degree].n_dofs_per_cell();
    const unsigned int n_shape_fns = n_dofs / nstate;
    std::vector<dealii::types::global_dof_index> dofs_indices (n_dofs);
    auto metric_cell = dg.high_order_grid->dof_handler_grid.begin_active();
    // Changed for loop to update metric_cell.
    for (auto cell = dg.dof_handler.begin_active(); cell!= dg.dof_handler.end(); ++cell, ++metric_cell) {
        if (!cell->is_locally_owned()) continue;
        cell->get_dof_indices (dofs_indices);

        // We first need to extract the mapping support points (grid nodes) from high_order_grid.
        const dealii::FESystem<dim> &fe_metric = dg.high_order_grid->fe_system;
        const unsigned int n_metric_dofs = fe_metric.dofs_per_cell;
        const unsigned int n_grid_nodes  = n_metric_dofs / dim;
        std::vector<dealii::types::global_dof_index> metric_dof_indices(n_metric_dofs);
        metric_cell->get_dof_indices (metric_dof_indices);
        std::array<std::vector<double>,dim> mapping_support_points;
        for(int idim=0; idim<dim; idim++){
            mapping_support_points[idim].resize(n_grid_nodes);
        }
        // Get the mapping support points (physical grid nodes) from high_order_grid.
        // Store it in such a way we can use sum-factorization on it with the mapping basis functions.
        const std::vector<unsigned int > &index_renumbering = dealii::FETools::hierarchic_to_lexicographic_numbering<dim>(grid_degree);
        for (unsigned int idof = 0; idof< n_metric_dofs; ++idof) {
            const double val = (dg.high_order_grid->volume_nodes[metric_dof_indices[idof]]);
            const unsigned int istate = fe_metric.system_to_component_index(idof).first; 
            const unsigned int ishape = fe_metric.system_to_component_index(idof).second; 
            const unsigned int igrid_node = index_renumbering[ishape];
            mapping_support_points[istate][igrid_node] = val; 
        }
        // Construct the metric operators.
        OPERATOR::metric_operators<double, dim, 2*dim> metric_oper(nstate, poly_degree, grid_degree, store_vol_flux_nodes, store_surf_flux_nodes);
        // Build the metric terms to compute the gradient and volume node positions.
        // This functions will compute the determinant of the metric Jacobian and metric cofactor matrix. 
        // If flags store_vol_flux_nodes and store_surf_flux_nodes set as true it will also compute the physical quadrature positions.
        metric_oper.build_volume_metric_operators(
            n_quad_pts, n_grid_nodes,
            mapping_support_points,
            mapping_basis,
            dg.all_parameters->use_invariant_curl_form);

        // Fetch the modal soln coefficients
        // We immediately separate them by state as to be able to use sum-factorization
        // in the interpolation operator. If we left it by n_dofs_cell, then the matrix-vector
        // mult would sum the states at the quadrature point.
        // That is why the basis functions are based off the 1state oneD fe_collection.
        std::array<std::vector<double>,nstate> soln_coeff;
        for (unsigned int idof = 0; idof < n_dofs; ++idof) {
            const unsigned int istate = dg.fe_collection[poly_degree].system_to_component_index(idof).first;
            const unsigned int ishape = dg.fe_collection[poly_degree].system_to_component_index(idof).second;
            if(ishape == 0){
                soln_coeff[istate].resize(n_shape_fns);
            }
         
            soln_coeff[istate][ishape] = dg.solution(dofs_indices[idof]);
        }
        // Interpolate each state to the quadrature points using sum-factorization
        // with the basis functions in each reference direction.
        std::array<std::vector<double>,nstate> soln_at_q_vect;
        std::array<dealii::Tensor<1,dim,std::vector<double>>,nstate> soln_grad_at_q_vect;
        for(int istate=0; istate<nstate; istate++){
            soln_at_q_vect[istate].resize(n_quad_pts);
            // Interpolate soln coeff to volume cubature nodes.
            soln_basis.matrix_vector_mult_1D(soln_coeff[istate], soln_at_q_vect[istate],
                                             soln_basis.oneD_vol_operator);
            // We need to first compute the reference gradient of the solution, then transform that to a physical gradient.
            dealii::Tensor<1,dim,std::vector<double>> ref_gradient_basis_fns_times_soln;
            for(int idim=0; idim<dim; idim++){
                ref_gradient_basis_fns_times_soln[idim].resize(n_quad_pts);
                soln_grad_at_q_vect[istate][idim].resize(n_quad_pts);
            }
            // Apply gradient of reference basis functions on the solution at volume cubature nodes.
            soln_basis.gradient_matrix_vector_mult_1D(soln_coeff[istate], ref_gradient_basis_fns_times_soln,
                                                      soln_basis.oneD_vol_operator,
                                                      soln_basis.oneD_grad_operator);
            // Transform the reference gradient into a physical gradient operator.
            for(int idim=0; idim<dim; idim++){
                for(unsigned int iquad=0; iquad<n_quad_pts; iquad++){
                    for(int jdim=0; jdim<dim; jdim++){
                        //transform into the physical gradient
                        soln_grad_at_q_vect[istate][idim][iquad] += metric_oper.metric_cofactor_vol[idim][jdim][iquad]
                                                                  * ref_gradient_basis_fns_times_soln[jdim][iquad]
                                                                  / metric_oper.det_Jac_vol[iquad];
                    }
                }
            }
        }

        std::array<std::vector<double>,3> vorticity_at_q_vect;// putting nstate as 3 for the 3 vorticity components
        // Resize for n_quad_pts
        for(int istate=0; istate<3; istate++){
            vorticity_at_q_vect[istate].resize(n_quad_pts);
        }
        // Store vorticity at quadrature points
        for (unsigned int iquad=0; iquad<n_quad_pts; ++iquad) {
            // Extract solution and gradient in a way that the physics can use them.
            std::array<double,nstate> soln_at_q;
            std::array<dealii::Tensor<1,dim,double>,nstate> soln_grad_at_q;
            for(int istate=0; istate<nstate; istate++){
                soln_at_q[istate] = soln_at_q_vect[istate][iquad];
                for(int idim=0; idim<dim; idim++){
                    soln_grad_at_q[istate][idim] = soln_grad_at_q_vect[istate][idim][iquad];
                }
            }
            dealii::Tensor<1,3,double> vorticity_at_q = this->navier_stokes_physics->compute_vorticity(soln_at_q,soln_grad_at_q);
            for(int istate=0; istate<3; istate++){
                vorticity_at_q_vect[istate][iquad] = vorticity_at_q[istate];
            }
        }
        
        // Now compute and store the gradient of vorticity:
        // Interpolate each state to the quadrature points using sum-factorization
        // with the basis functions in each reference direction.
        std::array<dealii::Tensor<1,dim,std::vector<double>>,3> vorticity_grad_at_q_vect;
        for(int istate=0; istate<3; istate++){
            std::vector<double> vorticity_coeff(n_shape_fns);
            soln_basis_projection_oper.matrix_vector_mult_1D(vorticity_at_q_vect[istate], vorticity_coeff,
                                                              soln_basis_projection_oper.oneD_vol_operator);
            // We need to first compute the reference gradient of the solution, then transform that to a physical gradient.
            dealii::Tensor<1,dim,std::vector<double>> ref_gradient_basis_fns_times_soln;
            for(int idim=0; idim<dim; idim++){
                ref_gradient_basis_fns_times_soln[idim].resize(n_quad_pts);
                vorticity_grad_at_q_vect[istate][idim].resize(n_quad_pts);
            }
            // Apply gradient of reference basis functions on the solution at volume cubature nodes.
            soln_basis.gradient_matrix_vector_mult_1D(vorticity_coeff, ref_gradient_basis_fns_times_soln,
                                                      soln_basis.oneD_vol_operator,
                                                      soln_basis.oneD_grad_operator);
            // Transform the reference gradient into a physical gradient operator.
            for(int idim=0; idim<dim; idim++){
                for(unsigned int iquad=0; iquad<n_quad_pts; iquad++){
                    for(int jdim=0; jdim<dim; jdim++){
                        //transform into the physical gradient
                        vorticity_grad_at_q_vect[istate][idim][iquad] += metric_oper.metric_cofactor_vol[idim][jdim][iquad]
                                                                  * ref_gradient_basis_fns_times_soln[jdim][iquad]
                                                                  / metric_oper.det_Jac_vol[iquad];
                    }
                }
            }
        }


        // Loop over quadrature nodes, compute quantities to be integrated, and integrate them.
        for (unsigned int iquad=0; iquad<n_quad_pts; ++iquad) {

            std::array<double,nstate> soln_at_q;
            std::array<dealii::Tensor<1,dim,double>,nstate> soln_grad_at_q;
            dealii::Tensor<1,3,double> vorticity_at_q;
            std::array<dealii::Tensor<1,dim,double>,3> vorticity_grad_at_q;
            // Extract solution and gradient in a way that the physics can use them.
            for(int istate=0; istate<nstate; istate++){
                soln_at_q[istate] = soln_at_q_vect[istate][iquad];
                if(istate<3) vorticity_at_q[istate] = vorticity_at_q_vect[istate][iquad];
                for(int idim=0; idim<dim; idim++){
                    soln_grad_at_q[istate][idim] = soln_grad_at_q_vect[istate][idim][iquad];
                    if(istate<3) vorticity_grad_at_q[istate][idim] = vorticity_grad_at_q_vect[istate][idim][iquad];
                }
            }
            dealii::Point<dim> qpoint;
            if(this->do_compute_angular_momentum){
                for(int idim=0; idim<dim; idim++){
                    qpoint[idim] = metric_oper.flux_nodes_vol[idim][iquad];
                }
            }

            std::array<double,NUMBER_OF_INTEGRATED_QUANTITIES> integrand_values;
            std::fill(integrand_values.begin(), integrand_values.end(), 0.0);
            integrand_values[IntegratedQuantitiesEnum::kinetic_energy] = this->navier_stokes_physics->compute_kinetic_energy_from_conservative_solution(soln_at_q);
            integrand_values[IntegratedQuantitiesEnum::enstrophy] = this->navier_stokes_physics->compute_enstrophy(soln_at_q,soln_grad_at_q);
            integrand_values[IntegratedQuantitiesEnum::pressure_dilatation] = this->navier_stokes_physics->compute_pressure_dilatation(soln_at_q,soln_grad_at_q);
            integrand_values[IntegratedQuantitiesEnum::viscosity_times_deviatoric_strain_rate_tensor_magnitude_sqr] = this->navier_stokes_physics->compute_viscosity_times_deviatoric_strain_rate_tensor_magnitude_sqr(soln_at_q,soln_grad_at_q);
            integrand_values[IntegratedQuantitiesEnum::viscosity_times_strain_rate_tensor_magnitude_sqr] = this->navier_stokes_physics->compute_viscosity_times_strain_rate_tensor_magnitude_sqr(soln_at_q,soln_grad_at_q);
<<<<<<< HEAD
            integrand_values[IntegratedQuantitiesEnum::incompressible_kinetic_energy] = this->navier_stokes_physics->compute_incompressible_kinetic_energy_from_conservative_solution(soln_at_q);
            integrand_values[IntegratedQuantitiesEnum::incompressible_enstrophy] = this->navier_stokes_physics->compute_incompressible_enstrophy(soln_at_q,soln_grad_at_q);
            integrand_values[IntegratedQuantitiesEnum::incompressible_palinstrophy] = this->navier_stokes_physics->compute_incompressible_palinstrophy(soln_at_q,vorticity_grad_at_q);
            if(this->do_compute_angular_momentum) integrand_values[IntegratedQuantitiesEnum::angular_momentum] = this->compute_angular_momentum(qpoint,vorticity_at_q);
            else integrand_values[IntegratedQuantitiesEnum::angular_momentum] = 0.0;
=======
            integrand_values[IntegratedQuantitiesEnum::solenoidal_dissipation] = this->navier_stokes_physics->compute_solenoidal_dissipation_integrand(soln_at_q,soln_grad_at_q);
            integrand_values[IntegratedQuantitiesEnum::dilatational_dissipation] = this->navier_stokes_physics->compute_dilatational_dissipation_integrand(soln_at_q,soln_grad_at_q);

>>>>>>> 23861875
            for(int i_quantity=0; i_quantity<NUMBER_OF_INTEGRATED_QUANTITIES; ++i_quantity) {
                integral_values[i_quantity] += integrand_values[i_quantity] * quad_weights[iquad] * metric_oper.det_Jac_vol[iquad];
            }

            // Update the maximum local wave speed (i.e. convective eigenvalue) if using an adaptive time step
            if(this->all_param.flow_solver_param.adaptive_time_step == true) {
                const double local_wave_speed = this->navier_stokes_physics->max_convective_eigenvalue(soln_at_q);
                if(local_wave_speed > this->maximum_local_wave_speed) this->maximum_local_wave_speed = local_wave_speed;
            }
        }
    }
    if(this->all_param.flow_solver_param.adaptive_time_step == true) {
        this->maximum_local_wave_speed = dealii::Utilities::MPI::max(this->maximum_local_wave_speed, this->mpi_communicator);
    }
    // update integrated quantities
    for(int i_quantity=0; i_quantity<NUMBER_OF_INTEGRATED_QUANTITIES; ++i_quantity) {
        this->integrated_quantities[i_quantity] = dealii::Utilities::MPI::sum(integral_values[i_quantity], this->mpi_communicator);
        this->integrated_quantities[i_quantity] /= this->domain_size; // divide by total domain volume
    }
}

template<int dim, int nstate>
double PeriodicTurbulence<dim, nstate>::compute_viscosity_coefficient_from_conservative_solution(const std::array<double,nstate> &conservative_soln) const
{
    // Compute viscosity coefficient
    const std::array<double,nstate> primitive_soln = this->navier_stokes_physics->convert_conservative_to_primitive(conservative_soln); // from Euler
    const double viscosity_coefficient = this->navier_stokes_physics->compute_viscosity_coefficient(primitive_soln);
    return viscosity_coefficient;
}

template<int dim, int nstate>
void PeriodicTurbulence<dim, nstate>::compute_and_update_corrected_dilatation_based_dissipation_rate_components(const std::shared_ptr < DGBase<dim, double> > &dg)
{
    /* Computes and updates the corrected dilatation (i.e. velocity divergence) based dissipation rate components.
       The correction subtracts the contribution of the surface (i.e. area) integral that should vanish theoretically (i.e. on paper)
       from the volume integral */

    const unsigned int poly_degree = dg->max_degree;
    const unsigned int n_dofs_cell = dg->fe_collection[poly_degree].dofs_per_cell;
    const unsigned int n_quad_pts = dg->volume_quadrature_collection[poly_degree].size();
    const unsigned int n_shape_fns = n_dofs_cell / nstate;
    const unsigned int grid_degree = dg->high_order_grid->fe_system.tensor_degree();

    OPERATOR::basis_functions<dim,2*dim,double> soln_basis(1, poly_degree, dg->max_grid_degree);
    soln_basis.build_1D_volume_operator(dg->oneD_fe_collection_1state[poly_degree], dg->oneD_quadrature_collection[poly_degree]);
    soln_basis.build_1D_gradient_operator(dg->oneD_fe_collection_1state[poly_degree], dg->oneD_quadrature_collection[poly_degree]);
    soln_basis.build_1D_surface_operator(dg->oneD_fe_collection_1state[poly_degree], dg->oneD_face_quadrature);

    OPERATOR::basis_functions<dim,2*dim,double> flux_basis(1, poly_degree, dg->max_grid_degree);
    flux_basis.build_1D_volume_operator(dg->oneD_fe_collection_flux[poly_degree], dg->oneD_quadrature_collection[poly_degree]);
    flux_basis.build_1D_gradient_operator(dg->oneD_fe_collection_flux[poly_degree], dg->oneD_quadrature_collection[poly_degree]);
    flux_basis.build_1D_surface_operator(dg->oneD_fe_collection_flux[poly_degree], dg->oneD_face_quadrature);
    // flux_basis.build_1D_surface_gradient_operator(dg->oneD_fe_collection_flux[poly_degree], dg->oneD_face_quadrature); // using aux_soln_at_surf_q instead

    OPERATOR::mapping_shape_functions<dim,2*dim,double> mapping_basis(1, poly_degree, grid_degree);
    mapping_basis.build_1D_shape_functions_at_grid_nodes(dg->high_order_grid->oneD_fe_system, dg->high_order_grid->oneD_grid_nodes);
    mapping_basis.build_1D_shape_functions_at_flux_nodes(dg->high_order_grid->oneD_fe_system, dg->oneD_quadrature_collection[poly_degree], dg->oneD_face_quadrature);
    const std::vector<double> &quad_weights_vol = dg->volume_quadrature_collection[poly_degree].get_weights();
    const std::vector<double> &quad_weights_surf = dg->face_quadrature_collection[poly_degree].get_weights();

    std::vector<dealii::types::global_dof_index> dofs_indices (n_dofs_cell);

    double pressure_work = 0.0;
    double dilatation_work = 0.0;
    double uncorrected_pressure_work = 0.0;
    double uncorrected_dilatation_work = 0.0;

    auto metric_cell = dg->high_order_grid->dof_handler_grid.begin_active();
    for (auto cell = dg->dof_handler.begin_active(); cell!= dg->dof_handler.end(); ++cell, ++metric_cell) {
        if (!cell->is_locally_owned()) continue;
        cell->get_dof_indices (dofs_indices);

        // We first need to extract the mapping support points (grid nodes) from high_order_grid.
        const dealii::FESystem<dim> &fe_metric = dg->high_order_grid->fe_system;
        const unsigned int n_metric_dofs = fe_metric.dofs_per_cell;
        const unsigned int n_grid_nodes  = n_metric_dofs / dim;
        std::vector<dealii::types::global_dof_index> metric_dof_indices(n_metric_dofs);
        metric_cell->get_dof_indices (metric_dof_indices);
        std::array<std::vector<double>,dim> mapping_support_points;
        for(int idim=0; idim<dim; idim++){
            mapping_support_points[idim].resize(n_grid_nodes);
        }
        // Get the mapping support points (physical grid nodes) from high_order_grid.
        // Store it in such a way we can use sum-factorization on it with the mapping basis functions.
        const std::vector<unsigned int > &index_renumbering = dealii::FETools::hierarchic_to_lexicographic_numbering<dim>(grid_degree);
        for (unsigned int idof = 0; idof< n_metric_dofs; ++idof) {
            const double val = (dg->high_order_grid->volume_nodes[metric_dof_indices[idof]]);
            const unsigned int istate = fe_metric.system_to_component_index(idof).first; 
            const unsigned int ishape = fe_metric.system_to_component_index(idof).second; 
            const unsigned int igrid_node = index_renumbering[ishape];
            mapping_support_points[istate][igrid_node] = val; 
        }
        // Construct the metric operators.
        OPERATOR::metric_operators<double, dim, 2*dim> metric_oper(nstate, poly_degree, grid_degree, false, false);
        // Build the metric terms to compute the gradient and volume node positions.
        // This functions will compute the determinant of the metric Jacobian and metric cofactor matrix. 
        // If flags store_vol_flux_nodes and store_surf_flux_nodes set as true it will also compute the physical quadrature positions.
        metric_oper.build_volume_metric_operators(
            n_quad_pts, n_grid_nodes,
            mapping_support_points,
            mapping_basis,
            dg->all_parameters->use_invariant_curl_form);



        std::array<std::vector<double>,nstate> soln_coeff;
        std::array<dealii::Tensor<1,dim,std::vector<double>>,nstate> aux_soln_coeff;
        for(unsigned int idof=0; idof<n_dofs_cell; idof++){
            const unsigned int istate = dg->fe_collection[poly_degree].system_to_component_index(idof).first;
            const unsigned int ishape = dg->fe_collection[poly_degree].system_to_component_index(idof).second;
            if(ishape == 0)
                soln_coeff[istate].resize(n_shape_fns);
            soln_coeff[istate][ishape] = dg->solution(dofs_indices[idof]);
            for(int idim=0; idim<dim; idim++){
                if(ishape == 0){
                    aux_soln_coeff[istate][idim].resize(n_shape_fns);
                }
                if(dg->use_auxiliary_eq){
                    aux_soln_coeff[istate][idim][ishape] = dg->auxiliary_solution[idim](dofs_indices[idof]);
                }
                else{
                    aux_soln_coeff[istate][idim][ishape] = 0.0;
                }
            }
        }

        std::array<std::vector<double>,nstate> soln_at_q;
        std::array<dealii::Tensor<1,dim,std::vector<double>>,nstate> aux_soln_at_q;
        std::array<std::vector<double>,dim> vel_at_q;
        dealii::Tensor<1,dim,std::vector<double>> vel_grad_at_q;
        for(int istate=0; istate<nstate; istate++){
            soln_at_q[istate].resize(n_quad_pts);
            // Interpolate soln coeff to volume cubature nodes.
            soln_basis.matrix_vector_mult_1D(soln_coeff[istate], soln_at_q[istate],
                                             soln_basis.oneD_vol_operator);
            for(int idim=0; idim<dim; idim++){
                aux_soln_at_q[istate][idim].resize(n_quad_pts);
                soln_basis.matrix_vector_mult_1D(aux_soln_coeff[istate][idim], aux_soln_at_q[istate][idim],
                                                 soln_basis.oneD_vol_operator);
            }
        }
        //get du/dx dv/dy, dw/dz
        for(int idim=0; idim<dim; idim++){
            dealii::Tensor<1,dim,std::vector<double>> ref_gradient_basis_fns_times_vel;
            for(int jdim=0; jdim<dim; jdim++){
                ref_gradient_basis_fns_times_vel[jdim].resize(n_quad_pts);
            }
            vel_at_q[idim].resize(n_quad_pts);
            vel_grad_at_q[idim].resize(n_quad_pts);
            for(unsigned int iquad=0; iquad<n_quad_pts; iquad++){
                vel_at_q[idim][iquad] = soln_at_q[idim+1][iquad] / soln_at_q[0][iquad];
            }
            // Apply gradient of reference basis functions on the solution at volume cubature nodes.}
            flux_basis.gradient_matrix_vector_mult_1D(vel_at_q[idim], ref_gradient_basis_fns_times_vel,
                                                      flux_basis.oneD_vol_operator,
                                                      flux_basis.oneD_grad_operator);
            // Transform the reference gradient into a physical gradient operator.
            for(unsigned int iquad=0; iquad<n_quad_pts; iquad++){
                for(int jdim=0; jdim<dim; jdim++){
                    //transform into the physical gradient
                    vel_grad_at_q[idim][iquad] += metric_oper.metric_cofactor_vol[idim][jdim][iquad]
                                                * ref_gradient_basis_fns_times_vel[jdim][iquad]
                                                / metric_oper.det_Jac_vol[iquad];
                }
            }
        }
        // get velocity gradients based on aux soln
        // Compute the primitive soln at all iquad and fill arrays
        std::vector<double> dilatation_at_q_from_aux_soln;
        dilatation_at_q_from_aux_soln.resize(n_quad_pts);
        for (unsigned int iquad=0; iquad<n_quad_pts; iquad++) {
            // extract conservative soln state
            std::array<double,nstate> soln_state;
            std::array<dealii::Tensor<1,dim,double>,nstate> aux_soln_state;
            for(int istate=0; istate<nstate; istate++){
                soln_state[istate] = soln_at_q[istate][iquad];
                for(int idim=0; idim<dim; idim++){
                    aux_soln_state[istate][idim] = aux_soln_at_q[istate][idim][iquad];
                }
            }
            dilatation_at_q_from_aux_soln[iquad] = this->navier_stokes_physics->compute_dilatation(soln_state,aux_soln_state);
        }

        for(unsigned int iquad=0; iquad<n_quad_pts; iquad++){
            std::array<double,nstate> soln_state;
            for(int istate=0; istate<nstate; istate++){
                soln_state[istate] = soln_at_q[istate][iquad];
            }
            const double pressure = this->navier_stokes_physics->compute_pressure(soln_state);
            const double viscosity_coefficient = this->compute_viscosity_coefficient_from_conservative_solution(soln_state);
            // compute dilatation
            double dilatation_at_q = 0.0;
            for(int idim=0; idim<dim; idim++){
                dilatation_at_q += vel_grad_at_q[idim][iquad];
            }
            // pressure work
            pressure_work += dilatation_at_q * pressure * quad_weights_vol[iquad] * metric_oper.det_Jac_vol[iquad];
            uncorrected_pressure_work += dilatation_at_q * pressure * quad_weights_vol[iquad] * metric_oper.det_Jac_vol[iquad];
            // dilatation work
            dilatation_work += (dilatation_at_q*dilatation_at_q_from_aux_soln[iquad]) * viscosity_coefficient * quad_weights_vol[iquad] * metric_oper.det_Jac_vol[iquad];
            uncorrected_dilatation_work += (dilatation_at_q*dilatation_at_q_from_aux_soln[iquad]) * viscosity_coefficient * quad_weights_vol[iquad] * metric_oper.det_Jac_vol[iquad];
            // for(int idim=0; idim<dim; idim++){
            //     // pressure work
            //     pressure_work += vel_grad_at_q[idim][iquad] * pressure * quad_weights_vol[iquad] * metric_oper.det_Jac_vol[iquad];
            //     uncorrected_pressure_work += vel_grad_at_q[idim][iquad] * pressure * quad_weights_vol[iquad] * metric_oper.det_Jac_vol[iquad];
            //     // dilatation work
            //     dilatation_work += (vel_grad_at_q[idim][iquad]*vel_grad_at_q[idim][iquad]) * viscosity_coefficient * quad_weights_vol[iquad] * metric_oper.det_Jac_vol[iquad];
            //     uncorrected_dilatation_work += (vel_grad_at_q[idim][iquad]*vel_grad_at_q[idim][iquad]) * viscosity_coefficient * quad_weights_vol[iquad] * metric_oper.det_Jac_vol[iquad];
            // }
        }
        const unsigned int n_quad_face_pts = dg->face_quadrature_collection[poly_degree].size();
        const unsigned int n_face_quad_pts = dg->face_quadrature_collection[poly_degree].size();
        for (unsigned int iface=0; iface < dealii::GeometryInfo<dim>::faces_per_cell; ++iface) {
            metric_oper.build_facet_metric_operators(
                iface,
                n_quad_face_pts, n_metric_dofs/dim,
                mapping_support_points,
                mapping_basis,
                dg->all_parameters->use_invariant_curl_form);
            const dealii::Tensor<1,dim,double> unit_normal_int = dealii::GeometryInfo<dim>::unit_normal_vector[iface];
            std::vector<dealii::Tensor<1,dim,double>> normals_int(n_quad_face_pts);
            for(unsigned int iquad=0; iquad<n_quad_face_pts; iquad++){
                for(unsigned int idim=0; idim<dim; idim++){
                    normals_int[iquad][idim] =  0.0;
                    for(int idim2=0; idim2<dim; idim2++){
                        normals_int[iquad][idim] += unit_normal_int[idim2] * metric_oper.metric_cofactor_surf[idim][idim2][iquad];//\hat{n}^r * C_m^T 
                    }
                }
            }
            const auto neighbor_cell = cell->neighbor_or_periodic_neighbor(iface);
            unsigned int neighbor_iface;
            auto current_face = cell->face(iface);
            if(current_face->at_boundary())
                neighbor_iface = cell->periodic_neighbor_of_periodic_neighbor(iface);
            else
                neighbor_iface = cell->neighbor_of_neighbor(iface);

            // Get information about neighbor cell
            const unsigned int n_dofs_neigh_cell = dg->fe_collection[neighbor_cell->active_fe_index()].n_dofs_per_cell();
            // Obtain the mapping from local dof indices to global dof indices for neighbor cell
            std::vector<dealii::types::global_dof_index> neighbor_dofs_indices;
            neighbor_dofs_indices.resize(n_dofs_neigh_cell);
            neighbor_cell->get_dof_indices (neighbor_dofs_indices);
             
            const int poly_degree_ext = neighbor_cell->active_fe_index();
            std::array<std::vector<double>,nstate> soln_coeff_ext;
            std::array<dealii::Tensor<1,dim,std::vector<double>>,nstate> aux_soln_coeff_ext;
            for(unsigned int idof=0; idof<n_dofs_cell; idof++){
                const unsigned int istate = dg->fe_collection[poly_degree_ext].system_to_component_index(idof).first;
                const unsigned int ishape = dg->fe_collection[poly_degree_ext].system_to_component_index(idof).second;
                if(ishape == 0)
                    soln_coeff_ext[istate].resize(n_shape_fns);
                soln_coeff_ext[istate][ishape] = dg->solution(neighbor_dofs_indices[idof]);
                for(int idim=0; idim<dim; idim++){
                    if(ishape == 0){
                        aux_soln_coeff_ext[istate][idim].resize(n_shape_fns);
                    }
                    if(dg->use_auxiliary_eq){
                        aux_soln_coeff_ext[istate][idim][ishape] = dg->auxiliary_solution[idim](neighbor_dofs_indices[idof]);
                    }
                    else{
                        aux_soln_coeff_ext[istate][idim][ishape] = 0.0;
                    }
                }
            }
            std::array<std::vector<double>,nstate> soln_at_q_ext;
            std::array<std::vector<double>,dim> vel_at_q_ext;
            dealii::Tensor<1,dim,std::vector<double>> vel_grad_at_q_ext;
            for(int istate=0; istate<nstate; istate++){
                soln_at_q_ext[istate].resize(n_quad_pts);
                // Interpolate soln coeff to volume cubature nodes.
                soln_basis.matrix_vector_mult_1D(soln_coeff_ext[istate], soln_at_q_ext[istate],
                                                 soln_basis.oneD_vol_operator);
            }
            //get du/dx dv/dy, dw/dz
            for(int idim=0; idim<dim; idim++){
                dealii::Tensor<1,dim,std::vector<double>> ref_gradient_basis_fns_times_vel;
                for(int jdim=0; jdim<dim; jdim++){
                    ref_gradient_basis_fns_times_vel[jdim].resize(n_quad_pts);
                }
                vel_at_q_ext[idim].resize(n_quad_pts);
                vel_grad_at_q_ext[idim].resize(n_quad_pts);
                for(unsigned int iquad=0; iquad<n_quad_pts; iquad++){
                    vel_at_q_ext[idim][iquad] = soln_at_q_ext[idim+1][iquad] / soln_at_q_ext[0][iquad];
                }
                // Apply gradient of reference basis functions on the solution at volume cubature nodes.}
                flux_basis.gradient_matrix_vector_mult_1D(vel_at_q_ext[idim], ref_gradient_basis_fns_times_vel,
                                                          flux_basis.oneD_vol_operator,
                                                          flux_basis.oneD_grad_operator);
                // Transform the reference gradient into a physical gradient operator.
                for(unsigned int iquad=0; iquad<n_quad_pts; iquad++){
                    for(int jdim=0; jdim<dim; jdim++){
                        //transform into the physical gradient
                        vel_grad_at_q_ext[idim][iquad] += metric_oper.metric_cofactor_vol[idim][jdim][iquad]
                                                        * ref_gradient_basis_fns_times_vel[jdim][iquad]
                                                        / metric_oper.det_Jac_vol[iquad];
                    }
                }
            }


            //get volume entropy var and interp to face
            std::array<std::vector<double>,nstate> entropy_var_vol_int;
            for(unsigned int iquad=0; iquad<n_quad_pts; iquad++){
                std::array<double,nstate> soln_state;
                for(int istate=0; istate<nstate; istate++){
                    soln_state[istate] = soln_at_q[istate][iquad];
                }
                std::array<double,nstate> entropy_var;
                entropy_var = this->navier_stokes_physics->compute_entropy_variables(soln_state);
                for(int istate=0; istate<nstate; istate++){
                    if(iquad==0){
                        entropy_var_vol_int[istate].resize(n_quad_pts);
                    }
                    entropy_var_vol_int[istate][iquad] = entropy_var[istate];
                }
            }
            std::array<std::vector<double>,nstate> entropy_var_vol_ext;
            for(unsigned int iquad=0; iquad<n_quad_pts; iquad++){
                std::array<double,nstate> soln_state;
                for(int istate=0; istate<nstate; istate++){
                    soln_state[istate] = soln_at_q_ext[istate][iquad];
                }
                std::array<double,nstate> entropy_var;
                entropy_var = this->navier_stokes_physics->compute_entropy_variables(soln_state);
                for(int istate=0; istate<nstate; istate++){
                    if(iquad==0){
                        entropy_var_vol_ext[istate].resize(n_quad_pts);
                    }
                    entropy_var_vol_ext[istate][iquad] = entropy_var[istate];
                }
            }
            //Then interpolate the entropy variables at volume cubature nodes to the facet.
            std::array<std::vector<double>,nstate> entropy_var_vol_int_interp_to_surf;
            std::array<std::vector<double>,nstate> entropy_var_vol_ext_interp_to_surf;
            for(int istate=0; istate<nstate; ++istate){
                // allocate
                entropy_var_vol_int_interp_to_surf[istate].resize(n_face_quad_pts);
                entropy_var_vol_ext_interp_to_surf[istate].resize(n_face_quad_pts);
                // solve entropy variables at facet cubature nodes
                flux_basis.matrix_vector_mult_surface_1D(iface,
                                                         entropy_var_vol_int[istate], 
                                                         entropy_var_vol_int_interp_to_surf[istate],
                                                         flux_basis.oneD_surf_operator,
                                                         flux_basis.oneD_vol_operator);
                flux_basis.matrix_vector_mult_surface_1D(neighbor_iface,
                                                         entropy_var_vol_ext[istate], 
                                                         entropy_var_vol_ext_interp_to_surf[istate],
                                                         flux_basis.oneD_surf_operator,
                                                         flux_basis.oneD_vol_operator);
            }


            //end of get volume entropy var and interp to face
            std::array<std::vector<double>,nstate> soln_at_surf_q_int;
            std::array<std::vector<double>,nstate> soln_at_surf_q_ext;
            std::array<dealii::Tensor<1,dim,std::vector<double>>,nstate> aux_soln_at_surf_q_int;
            std::array<dealii::Tensor<1,dim,std::vector<double>>,nstate> aux_soln_at_surf_q_ext;
            for(int istate=0; istate<nstate; ++istate){
                // allocate
                soln_at_surf_q_int[istate].resize(n_face_quad_pts);
                soln_at_surf_q_ext[istate].resize(n_face_quad_pts);
                // solve soln at facet cubature nodes
                soln_basis.matrix_vector_mult_surface_1D(iface,
                                                         soln_coeff[istate], soln_at_surf_q_int[istate],
                                                         soln_basis.oneD_surf_operator,
                                                         soln_basis.oneD_vol_operator);
                soln_basis.matrix_vector_mult_surface_1D(neighbor_iface,
                                                         soln_coeff_ext[istate], soln_at_surf_q_ext[istate],
                                                         soln_basis.oneD_surf_operator,
                                                         soln_basis.oneD_vol_operator);

                for(int idim=0; idim<dim; idim++){
                    // allocate
                    aux_soln_at_surf_q_int[istate][idim].resize(n_face_quad_pts);
                    aux_soln_at_surf_q_ext[istate][idim].resize(n_face_quad_pts);
                    // solve auxiliary soln at facet cubature nodes
                    soln_basis.matrix_vector_mult_surface_1D(iface,
                                                             aux_soln_coeff[istate][idim], aux_soln_at_surf_q_int[istate][idim],
                                                             soln_basis.oneD_surf_operator,
                                                             soln_basis.oneD_vol_operator);
                    soln_basis.matrix_vector_mult_surface_1D(neighbor_iface,
                                                             aux_soln_coeff_ext[istate][idim], aux_soln_at_surf_q_ext[istate][idim],
                                                             soln_basis.oneD_surf_operator,
                                                             soln_basis.oneD_vol_operator);
                }
            }

            std::array<std::vector<double>,dim> vel_at_surf_q_int;
            std::array<std::vector<double>,dim> vel_at_surf_q_ext;
            for(int idim=0; idim<dim; ++idim){
                // allocate
                vel_at_surf_q_int[idim].resize(n_face_quad_pts);
                vel_at_surf_q_ext[idim].resize(n_face_quad_pts);
                // solve soln at facet cubature nodes
                flux_basis.matrix_vector_mult_surface_1D(iface,
                                                         vel_at_q[idim], vel_at_surf_q_int[idim],
                                                         flux_basis.oneD_surf_operator,
                                                         flux_basis.oneD_vol_operator);
                flux_basis.matrix_vector_mult_surface_1D(neighbor_iface,
                                                         vel_at_q_ext[idim], vel_at_surf_q_ext[idim],
                                                         flux_basis.oneD_surf_operator,
                                                         flux_basis.oneD_vol_operator);
                /* NOTES:
                call flux_basis.oneD_surf_grad_operator in place of flux_basis.oneD_grad_operator
                first step will be to project the gradient from the volume to the face just like above
                -- looks like that's only possible in the volume or no one has used oneD_surf_grad_operator, try using the aux soln coeffs to do all this
                */
                // TO DO: Add vel_grad_at_surf_q_int and vel_grad_at_surf_q_ext
            }
            for(unsigned int iquad=0; iquad<n_face_quad_pts; iquad++){
                std::array<double,nstate> entropy_var_face_int;
                std::array<double,nstate> entropy_var_face_ext;
                for(int istate=0; istate<nstate; istate++){
                    entropy_var_face_int[istate] = entropy_var_vol_int_interp_to_surf[istate][iquad];
                    entropy_var_face_ext[istate] = entropy_var_vol_ext_interp_to_surf[istate][iquad];
                }

                // from the entropy variables
                std::array<double,nstate> soln_state_from_entropy_var_int;
                soln_state_from_entropy_var_int = this->navier_stokes_physics->compute_conservative_variables_from_entropy_variables (entropy_var_face_int);
                std::array<double,nstate> soln_state_from_entropy_var_ext;
                soln_state_from_entropy_var_ext = this->navier_stokes_physics->compute_conservative_variables_from_entropy_variables (entropy_var_face_ext);

                // from the dg solution and aux_solution
                std::array<double,nstate> soln_state_int;
                std::array<double,nstate> soln_state_ext;
                std::array<dealii::Tensor<1,dim,double>,nstate> aux_soln_state_int;
                std::array<dealii::Tensor<1,dim,double>,nstate> aux_soln_state_ext;
                for(int istate=0; istate<nstate; istate++){
                    soln_state_int[istate] = soln_at_surf_q_int[istate][iquad];
                    soln_state_ext[istate] = soln_at_surf_q_ext[istate][iquad];
                    for(int idim=0; idim<dim; idim++){
                        aux_soln_state_int[istate][idim] = aux_soln_at_surf_q_int[istate][idim][iquad];
                        aux_soln_state_ext[istate][idim] = aux_soln_at_surf_q_ext[istate][idim][iquad];
                    }
                }

                
                // // Reciple (1): soln_state_from_entropy_var and aux_soln_state
                // const double pressure_int = this->navier_stokes_physics->compute_pressure(soln_state_from_entropy_var_int);
                // const double pressure_ext = this->navier_stokes_physics->compute_pressure(soln_state_from_entropy_var_ext);
                // const double viscosity_coefficient_int = this->compute_viscosity_coefficient_from_conservative_solution(soln_state_from_entropy_var_int);
                // const double viscosity_coefficient_ext = this->compute_viscosity_coefficient_from_conservative_solution(soln_state_from_entropy_var_ext);
                // const double dilatation_int = this->navier_stokes_physics->compute_dilatation(soln_state_from_entropy_var_int,aux_soln_state_int);
                // const double dilatation_ext = this->navier_stokes_physics->compute_dilatation(soln_state_from_entropy_var_ext,aux_soln_state_ext);
                // Recipe (2): soln_state and aux_soln_state
                const double pressure_int = this->navier_stokes_physics->compute_pressure(soln_state_int);
                const double pressure_ext = this->navier_stokes_physics->compute_pressure(soln_state_ext);
                const double viscosity_coefficient_int = this->compute_viscosity_coefficient_from_conservative_solution(soln_state_int);
                const double viscosity_coefficient_ext = this->compute_viscosity_coefficient_from_conservative_solution(soln_state_ext);
                const double dilatation_int = this->navier_stokes_physics->compute_dilatation(soln_state_int,aux_soln_state_int);
                const double dilatation_ext = this->navier_stokes_physics->compute_dilatation(soln_state_ext,aux_soln_state_ext);
                // double dilatation_int = 0.0;
                // double dilatation_ext = 0.0;
                // for(int idim=0; idim<dim; idim++){
                //     dilatation_int += vel_grad_at_surf_q_int[idim][iquad]; // * metric_oper.det_Jac_vol[iquad] ??
                //     dilatation_ext += vel_grad_at_surf_q_ext[idim][iquad]; // * metric_oper.det_Jac_vol[iquad] ??
                // }
                const double dilatational_int = dilatation_int*viscosity_coefficient_int;
                const double dilatational_ext = dilatation_ext*viscosity_coefficient_ext;
                // could have simply called compute_dilatational_dissipation_integrand(soln_state,aux_soln_state)
                for(int idim=0; idim<dim; idim++){
                  //  double vel_int = soln_at_surf_q_int[idim+1][iquad] / soln_at_surf_q_int[0][iquad];
                   // double vel_int = soln_state_int[idim+1] / soln_state_int[0];
                    double vel_int = vel_at_surf_q_int[idim][iquad];
//                    double vel_ext = soln_at_surf_q_ext[idim+1][iquad] / soln_at_surf_q_ext[0][iquad];

                   // pressure_work -= quad_weights_surf[iquad] * 0.5*(pressure_int + pressure_ext) * normals_int[iquad][idim] * (vel_int -vel_ext); 
                   //only do interior since double count face
                    pressure_work -= quad_weights_surf[iquad] * 0.5*(pressure_int + pressure_ext) * normals_int[iquad][idim] * vel_int; 
                    // AREA INTEGRAL FOR THE DILATATIONAL DISSIPATION TERM:
                    dilatation_work -= quad_weights_surf[iquad] * 0.5*(dilatational_int + dilatational_ext) * normals_int[iquad][idim] * vel_int; 
                }
            }
        }
    }
    double pressure_work_mpi = dealii::Utilities::MPI::sum(pressure_work, this->mpi_communicator);
    pressure_work_mpi /= this->domain_size; // divide by total domain volume
    double dilatation_work_mpi = dealii::Utilities::MPI::sum(dilatation_work, this->mpi_communicator);
    dilatation_work_mpi /= this->domain_size; // divide by total domain volume

    // Update the corrected dilatation based dissipation rate components
    this->corrected_pressure_dilatation_based_dissipation_rate = -1.0*pressure_work_mpi;
    this->corrected_dilatational_dissipation_rate = this->navier_stokes_physics->compute_dilatational_dissipation_from_integrand(dilatation_work_mpi);

    double uncorrected_pressure_work_mpi = dealii::Utilities::MPI::sum(uncorrected_pressure_work, this->mpi_communicator);
    uncorrected_pressure_work_mpi /= this->domain_size; // divide by total domain volume
    double uncorrected_dilatation_work_mpi = dealii::Utilities::MPI::sum(uncorrected_dilatation_work, this->mpi_communicator);
    uncorrected_dilatation_work_mpi /= this->domain_size; // divide by total domain volume

    // Update the uncorrected dilatation based dissipation rate components
    this->uncorrected_pressure_dilatation_based_dissipation_rate = -1.0*uncorrected_pressure_work_mpi;
    this->uncorrected_dilatational_dissipation_rate = this->navier_stokes_physics->compute_dilatational_dissipation_from_integrand(uncorrected_dilatation_work_mpi);
}

template<int dim, int nstate>
double PeriodicTurbulence<dim, nstate>::get_integrated_kinetic_energy() const
{
    const double integrated_kinetic_energy = this->integrated_quantities[IntegratedQuantitiesEnum::kinetic_energy];
    // // Abort if energy is nan
    // if(std::isnan(integrated_kinetic_energy)) {
    //     this->pcout << " ERROR: Kinetic energy at time " << current_time << " is nan." << std::endl;
    //     this->pcout << "        Consider decreasing the time step / CFL number." << std::endl;
    //     std::abort();
    // }
    return integrated_kinetic_energy;
}

template<int dim, int nstate>
double PeriodicTurbulence<dim, nstate>::get_integrated_enstrophy() const
{
    return this->integrated_quantities[IntegratedQuantitiesEnum::enstrophy];
}

template<int dim, int nstate>
double PeriodicTurbulence<dim, nstate>::get_integrated_incompressible_kinetic_energy() const
{
    return this->integrated_quantities[IntegratedQuantitiesEnum::incompressible_kinetic_energy];
}

template<int dim, int nstate>
double PeriodicTurbulence<dim, nstate>::get_integrated_incompressible_enstrophy() const
{
    return this->integrated_quantities[IntegratedQuantitiesEnum::incompressible_enstrophy];
}

template<int dim, int nstate>
double PeriodicTurbulence<dim, nstate>::get_integrated_incompressible_palinstrophy() const
{
    return this->integrated_quantities[IntegratedQuantitiesEnum::incompressible_palinstrophy];
}

template<int dim, int nstate>
double PeriodicTurbulence<dim, nstate>::get_integrated_angular_momentum() const
{
    return this->integrated_quantities[IntegratedQuantitiesEnum::angular_momentum];
}

template<int dim, int nstate>
double PeriodicTurbulence<dim, nstate>::get_vorticity_based_dissipation_rate() const
{
    const double integrated_enstrophy = this->integrated_quantities[IntegratedQuantitiesEnum::enstrophy];
    double vorticity_based_dissipation_rate = 0.0;
    if (is_viscous_flow){
        vorticity_based_dissipation_rate = this->navier_stokes_physics->compute_vorticity_based_dissipation_rate_from_integrated_enstrophy(integrated_enstrophy);
    }
    return vorticity_based_dissipation_rate;
}

template<int dim, int nstate>
double PeriodicTurbulence<dim, nstate>::get_pressure_dilatation_based_dissipation_rate() const
{
    const double integrated_pressure_dilatation = this->integrated_quantities[IntegratedQuantitiesEnum::pressure_dilatation];
    return (-1.0*integrated_pressure_dilatation); // See reference (listed in header file), equation (57b)
}

template<int dim, int nstate>
double PeriodicTurbulence<dim, nstate>::get_deviatoric_strain_rate_tensor_based_dissipation_rate() const
{
    const double integrated_viscosity_times_deviatoric_strain_rate_tensor_magnitude_sqr = this->integrated_quantities[IntegratedQuantitiesEnum::viscosity_times_deviatoric_strain_rate_tensor_magnitude_sqr];
    double deviatoric_strain_rate_tensor_based_dissipation_rate = 0.0;
    if (is_viscous_flow){
        deviatoric_strain_rate_tensor_based_dissipation_rate = 
            this->navier_stokes_physics->compute_deviatoric_strain_rate_tensor_based_dissipation_rate_from_integrated_viscosity_times_deviatoric_strain_rate_tensor_magnitude_sqr(integrated_viscosity_times_deviatoric_strain_rate_tensor_magnitude_sqr);
    }
    return deviatoric_strain_rate_tensor_based_dissipation_rate;
}

template<int dim, int nstate>
double PeriodicTurbulence<dim, nstate>::get_strain_rate_tensor_based_dissipation_rate() const
{
    const double integrated_viscosity_times_strain_rate_tensor_magnitude_sqr = this->integrated_quantities[IntegratedQuantitiesEnum::viscosity_times_strain_rate_tensor_magnitude_sqr];
    double strain_rate_tensor_based_dissipation_rate = 0.0;
    if (is_viscous_flow){
        strain_rate_tensor_based_dissipation_rate = 
            this->navier_stokes_physics->compute_strain_rate_tensor_based_dissipation_rate_from_integrated_viscosity_times_strain_rate_tensor_magnitude_sqr(integrated_viscosity_times_strain_rate_tensor_magnitude_sqr);
    }
    return strain_rate_tensor_based_dissipation_rate;
}

template<int dim, int nstate>
<<<<<<< HEAD
=======
double PeriodicTurbulence<dim, nstate>::get_solenoidal_dissipation_rate() const
{
    const double integrand = this->integrated_quantities[IntegratedQuantitiesEnum::solenoidal_dissipation];
    double solenoidal_dissipation_rate = 0.0;
    if (is_viscous_flow){
        solenoidal_dissipation_rate = 
            this->navier_stokes_physics->compute_solenoidal_dissipation_from_integrand(integrand);
    }
    return solenoidal_dissipation_rate;
}

template<int dim, int nstate>
double PeriodicTurbulence<dim, nstate>::get_dilatational_dissipation_rate() const
{
    const double integrand = this->integrated_quantities[IntegratedQuantitiesEnum::dilatational_dissipation];
    double dilatational_dissipation_rate = 0.0;
    if (is_viscous_flow){
        dilatational_dissipation_rate = 
            this->navier_stokes_physics->compute_dilatational_dissipation_from_integrand(integrand);
    }
    return dilatational_dissipation_rate;
}

template<int dim, int nstate>
>>>>>>> 23861875
double PeriodicTurbulence<dim, nstate>::get_numerical_entropy(const std::shared_ptr <DGBase<dim, double>> /*dg*/) const
{
    return this->cumulative_numerical_entropy_change_FRcorrected;
}

template<int dim, int nstate>
double PeriodicTurbulence<dim, nstate>::compute_current_integrated_numerical_entropy(
        const std::shared_ptr <DGBase<dim, double>> dg
        ) const
{
    const double poly_degree = this->all_param.flow_solver_param.poly_degree;

    const unsigned int n_dofs_cell = dg->fe_collection[poly_degree].dofs_per_cell;
    const unsigned int n_quad_pts = dg->volume_quadrature_collection[poly_degree].size();
    const unsigned int n_shape_fns = n_dofs_cell / nstate;

    OPERATOR::vol_projection_operator<dim,2*dim,double> vol_projection(1, poly_degree, dg->max_grid_degree);
    vol_projection.build_1D_volume_operator(dg->oneD_fe_collection_1state[poly_degree], dg->oneD_quadrature_collection[poly_degree]);

    // Construct the basis functions and mapping shape functions.
    OPERATOR::basis_functions<dim,2*dim,double> soln_basis(1, poly_degree, dg->max_grid_degree); 
    soln_basis.build_1D_volume_operator(dg->oneD_fe_collection_1state[poly_degree], dg->oneD_quadrature_collection[poly_degree]);

    OPERATOR::mapping_shape_functions<dim,2*dim,double> mapping_basis(1, poly_degree, dg->max_grid_degree);
    mapping_basis.build_1D_shape_functions_at_grid_nodes(dg->high_order_grid->oneD_fe_system, dg->high_order_grid->oneD_grid_nodes);
    mapping_basis.build_1D_shape_functions_at_flux_nodes(dg->high_order_grid->oneD_fe_system, dg->oneD_quadrature_collection[poly_degree], dg->oneD_face_quadrature);

    std::vector<dealii::types::global_dof_index> dofs_indices (n_dofs_cell);
    
    double integrand_numerical_entropy_function=0;
    double integral_numerical_entropy_function=0;
    const std::vector<double> &quad_weights = dg->volume_quadrature_collection[poly_degree].get_weights();

    auto metric_cell = dg->high_order_grid->dof_handler_grid.begin_active();
    // Changed for loop to update metric_cell.
    for (auto cell = dg->dof_handler.begin_active(); cell!= dg->dof_handler.end(); ++cell, ++metric_cell) {
        if (!cell->is_locally_owned()) continue;
        cell->get_dof_indices (dofs_indices);
        
        // We first need to extract the mapping support points (grid nodes) from high_order_grid.
        const dealii::FESystem<dim> &fe_metric = dg->high_order_grid->fe_system;
        const unsigned int n_metric_dofs = fe_metric.dofs_per_cell;
        const unsigned int n_grid_nodes  = n_metric_dofs / dim;
        std::vector<dealii::types::global_dof_index> metric_dof_indices(n_metric_dofs);
        metric_cell->get_dof_indices (metric_dof_indices);
        std::array<std::vector<double>,dim> mapping_support_points;
        for(int idim=0; idim<dim; idim++){
            mapping_support_points[idim].resize(n_grid_nodes);
        }
        // Get the mapping support points (physical grid nodes) from high_order_grid.
        // Store it in such a way we can use sum-factorization on it with the mapping basis functions.
        const std::vector<unsigned int > &index_renumbering = dealii::FETools::hierarchic_to_lexicographic_numbering<dim>(dg->max_grid_degree);
        for (unsigned int idof = 0; idof< n_metric_dofs; ++idof) {
            const double val = (dg->high_order_grid->volume_nodes[metric_dof_indices[idof]]);
            const unsigned int istate = fe_metric.system_to_component_index(idof).first; 
            const unsigned int ishape = fe_metric.system_to_component_index(idof).second; 
            const unsigned int igrid_node = index_renumbering[ishape];
            mapping_support_points[istate][igrid_node] = val; 
        }
        // Construct the metric operators.
        OPERATOR::metric_operators<double, dim, 2*dim> metric_oper(nstate, poly_degree, dg->max_grid_degree, false, false);
        // Build the metric terms to compute the gradient and volume node positions.
        // This functions will compute the determinant of the metric Jacobian and metric cofactor matrix. 
        // If flags store_vol_flux_nodes and store_surf_flux_nodes set as true it will also compute the physical quadrature positions.
        metric_oper.build_volume_metric_operators(
            n_quad_pts, n_grid_nodes,
            mapping_support_points,
            mapping_basis,
            dg->all_parameters->use_invariant_curl_form);

        // Fetch the modal soln coefficients
        // We immediately separate them by state as to be able to use sum-factorization
        // in the interpolation operator. If we left it by n_dofs_cell, then the matrix-vector
        // mult would sum the states at the quadrature point.
        // That is why the basis functions are based off the 1state oneD fe_collection.
        std::array<std::vector<double>,nstate> soln_coeff;
        for (unsigned int idof = 0; idof < n_dofs_cell; ++idof) {
            const unsigned int istate = dg->fe_collection[poly_degree].system_to_component_index(idof).first;
            const unsigned int ishape = dg->fe_collection[poly_degree].system_to_component_index(idof).second;
            if(ishape == 0){
                soln_coeff[istate].resize(n_shape_fns);
            }
            soln_coeff[istate][ishape] = dg->solution(dofs_indices[idof]);
        }
        // Interpolate each state to the quadrature points using sum-factorization
        // with the basis functions in each reference direction.
        std::array<std::vector<double>,nstate> soln_at_q;
        for(int istate=0; istate<nstate; istate++){
            soln_at_q[istate].resize(n_quad_pts);
            // Interpolate soln coeff to volume cubature nodes.
            soln_basis.matrix_vector_mult_1D(soln_coeff[istate], soln_at_q[istate],
                                             soln_basis.oneD_vol_operator);
        }

        // Loop over quadrature nodes, compute quantities to be integrated, and integrate them.
        for (unsigned int iquad=0; iquad<n_quad_pts; ++iquad) {

            std::array<double,nstate> soln_state;
            // Extract solution in a way that the physics ca n use them.
            for(int istate=0; istate<nstate; istate++){
                soln_state[istate] = soln_at_q[istate][iquad];
            }
            integrand_numerical_entropy_function = this->navier_stokes_physics->compute_numerical_entropy_function(soln_state);
            integral_numerical_entropy_function += integrand_numerical_entropy_function * quad_weights[iquad] * metric_oper.det_Jac_vol[iquad];
        }
    }
    // update integrated quantities and return
    const double mpi_integrated_numerical_entropy = dealii::Utilities::MPI::sum(integral_numerical_entropy_function, this->mpi_communicator);

    return mpi_integrated_numerical_entropy;
}


template <int dim, int nstate>
<<<<<<< HEAD
void PeriodicTurbulence<dim, nstate>::output_velocity_field_if_current_time_is_output_time(
        const double current_time,
        const std::shared_ptr <DGBase<dim, double>> dg)
{
    // Output velocity field for spectra obtaining kinetic energy spectra
    if(output_velocity_field_at_fixed_times) {
        const double time_step = this->get_time_step();
        const double next_time = current_time + time_step;
        const double desired_time = this->output_velocity_field_times[this->index_of_current_desired_time_to_output_velocity_field];
        // Check if current time is an output time
        bool is_output_time = false; // default initialization
        if(this->output_solution_at_exact_fixed_times) {
            is_output_time = current_time == desired_time;
        } else {
            is_output_time = ((current_time<=desired_time) && (next_time>desired_time));
        }
        if(is_output_time) {
            // Output velocity field for current index
            this->output_velocity_field(dg, this->index_of_current_desired_time_to_output_velocity_field, current_time);
            
            // Update index s.t. it never goes out of bounds
            if(this->index_of_current_desired_time_to_output_velocity_field 
                < (this->number_of_times_to_output_velocity_field-1)) {
                this->index_of_current_desired_time_to_output_velocity_field += 1;
            }
        }
    }
}

template <int dim, int nstate>
=======
>>>>>>> 23861875
void PeriodicTurbulence<dim, nstate>::update_numerical_entropy(
        const double FR_entropy_contribution_RRK_solver,
        const unsigned int current_iteration,
        const std::shared_ptr <DGBase<dim, double>> dg)
{

    const double current_numerical_entropy = this->compute_current_integrated_numerical_entropy(dg);

    if (current_iteration==0) {
        this->previous_numerical_entropy = current_numerical_entropy;
        this->initial_numerical_entropy_abs = abs(current_numerical_entropy);
    }

    const double current_numerical_entropy_change_FRcorrected = (current_numerical_entropy - this->previous_numerical_entropy + FR_entropy_contribution_RRK_solver)/this->initial_numerical_entropy_abs;
    this->previous_numerical_entropy = current_numerical_entropy;
    this->cumulative_numerical_entropy_change_FRcorrected+=current_numerical_entropy_change_FRcorrected;

}

template <int dim, int nstate>
void PeriodicTurbulence<dim, nstate>::compute_unsteady_data_and_write_to_table(
        const std::shared_ptr <ODE::ODESolverBase<dim, double>> ode_solver,
        const std::shared_ptr <DGBase<dim, double>> dg,
        const std::shared_ptr <dealii::TableHandler> unsteady_data_table,
        const bool do_write_unsteady_data_table_file)
{
    // unpack current iteration and current time from ode solver
    const unsigned int current_iteration = ode_solver->current_iteration;
    const double current_time = ode_solver->current_time;

    // Compute and update integrated quantities
    this->compute_and_update_integrated_quantities(*dg,ode_solver->use_limiter);
    // Get computed quantities
    const double integrated_kinetic_energy = this->get_integrated_kinetic_energy();
    const double integrated_enstrophy = this->get_integrated_enstrophy();
    const double vorticity_based_dissipation_rate = this->get_vorticity_based_dissipation_rate();
    const double pressure_dilatation_based_dissipation_rate = this->get_pressure_dilatation_based_dissipation_rate();
    const double deviatoric_strain_rate_tensor_based_dissipation_rate = this->get_deviatoric_strain_rate_tensor_based_dissipation_rate();
    const double strain_rate_tensor_based_dissipation_rate = this->get_strain_rate_tensor_based_dissipation_rate();
<<<<<<< HEAD

=======
    const double solenoidal_dissipation_rate = this->get_solenoidal_dissipation_rate();
    const double dilatational_dissipation_rate = this->get_dilatational_dissipation_rate();
    // Compute and update corrected dilatation based dissipation rate components
    this->compute_and_update_corrected_dilatation_based_dissipation_rate_components(dg);
    
>>>>>>> 23861875
    using ODEEnum = Parameters::ODESolverParam::ODESolverEnum;
    const bool is_rrk = (this->all_param.ode_solver_param.ode_solver_type == ODEEnum::rrk_explicit_solver);
    const double relaxation_parameter = ode_solver->relaxation_parameter_RRK_solver;

    if (do_calculate_numerical_entropy){
        this->update_numerical_entropy(ode_solver->FR_entropy_contribution_RRK_solver,current_iteration, dg);
    }
<<<<<<< HEAD

    const double integrated_incompressible_kinetic_energy = this->get_integrated_incompressible_kinetic_energy();
    const double integrated_incompressible_enstrophy = this->get_integrated_incompressible_enstrophy();
    const double integrated_incompressible_palinstrophy = this->get_integrated_incompressible_palinstrophy();
    double integrated_angular_momentum = 0.0;
    if(this->do_compute_angular_momentum) integrated_angular_momentum = this->get_integrated_angular_momentum();
=======
>>>>>>> 23861875

    if(this->mpi_rank==0) {
        // Add values to data table
        this->add_value_to_data_table(current_time,"time",unsteady_data_table);
        if(do_calculate_numerical_entropy) this->add_value_to_data_table(this->cumulative_numerical_entropy_change_FRcorrected,"numerical_entropy_scaled_cumulative",unsteady_data_table);
        if(is_rrk) this->add_value_to_data_table(relaxation_parameter, "relaxation_parameter",unsteady_data_table);
        this->add_value_to_data_table(integrated_kinetic_energy,"kinetic_energy",unsteady_data_table);
        this->add_value_to_data_table(integrated_enstrophy,"enstrophy",unsteady_data_table);
        if(is_viscous_flow) this->add_value_to_data_table(vorticity_based_dissipation_rate,"eps_vorticity",unsteady_data_table);
        this->add_value_to_data_table(pressure_dilatation_based_dissipation_rate,"eps_pressure",unsteady_data_table);
        if(is_viscous_flow) this->add_value_to_data_table(strain_rate_tensor_based_dissipation_rate,"eps_strain",unsteady_data_table);
        if(is_viscous_flow) this->add_value_to_data_table(deviatoric_strain_rate_tensor_based_dissipation_rate,"eps_dev_strain",unsteady_data_table);
<<<<<<< HEAD
        this->add_value_to_data_table(integrated_incompressible_kinetic_energy,"incompressible_kinetic_energy",unsteady_data_table);
        this->add_value_to_data_table(integrated_incompressible_enstrophy,"incompressible_enstrophy",unsteady_data_table);
        this->add_value_to_data_table(integrated_incompressible_palinstrophy,"incompressible_palinstrophy",unsteady_data_table);
        if(this->do_compute_angular_momentum) this->add_value_to_data_table(integrated_angular_momentum,"angular_momentum",unsteady_data_table);
=======
        if(is_viscous_flow) this->add_value_to_data_table(solenoidal_dissipation_rate,"eps_solenoidal",unsteady_data_table);
        if(is_viscous_flow) this->add_value_to_data_table(dilatational_dissipation_rate,"eps_dilatational",unsteady_data_table);
        this->add_value_to_data_table(this->corrected_pressure_dilatation_based_dissipation_rate,"eps_pressure_corrected",unsteady_data_table);
        if(is_viscous_flow) this->add_value_to_data_table(this->corrected_dilatational_dissipation_rate,"eps_dilatational_corrected",unsteady_data_table);
        this->add_value_to_data_table(this->uncorrected_pressure_dilatation_based_dissipation_rate,"eps_pressure_uncorrected",unsteady_data_table);
        if(is_viscous_flow) this->add_value_to_data_table(this->uncorrected_dilatational_dissipation_rate,"eps_dilatational_uncorrected",unsteady_data_table);
>>>>>>> 23861875
        // Write to file
        if(do_write_unsteady_data_table_file) {
            std::ofstream unsteady_data_table_file(this->unsteady_data_table_filename_with_extension);
            unsteady_data_table->write_text(unsteady_data_table_file);
        }
    }
    // Print to console
    this->pcout << "    Iter: " << current_iteration
                << "    Time: " << current_time
                << "    Energy: " << integrated_kinetic_energy
                << "    Enstrophy: " << integrated_enstrophy;
    if(is_viscous_flow) {
        this->pcout << "    eps_vorticity: " << vorticity_based_dissipation_rate
                    << "    eps_p+eps_strain: " << (pressure_dilatation_based_dissipation_rate + strain_rate_tensor_based_dissipation_rate);
    }
    if(do_calculate_numerical_entropy){
        this->pcout << "    Num. Entropy cumulative, FR corrected: " << std::setprecision(16) << this->cumulative_numerical_entropy_change_FRcorrected; 
    }
    if(is_rrk){
        this->pcout << "    Relaxation Parameter: " << std::setprecision(16) << relaxation_parameter;
    }
    this->pcout << std::endl;

    // Abort if energy is nan
    if(std::isnan(integrated_kinetic_energy)) {
        this->pcout << " ERROR: Kinetic energy at time " << current_time << " is nan." << std::endl;
        this->pcout << "        Consider decreasing the time step / CFL number. Aborting..." << std::endl;
        if(this->mpi_rank==0) std::abort();
    }

    // check for case dependant non-physical behavior
    if(this->all_param.flow_solver_param.check_nonphysical_flow_case_behavior == true) {
        if(this->get_integrated_kinetic_energy() > this->integrated_kinetic_energy_at_previous_time_step) {
            this->pcout << " ERROR: Non-physical behaviour encountered in PeriodicTurbulence." << std::endl;
            this->pcout << "        --> Integrated kinetic energy has increased from the last time step in a closed system without any external sources." << std::endl;
            this->pcout << "        ==> Consider decreasing the time step / CFL number. Aborting..." << std::endl;
            if(this->mpi_rank==0) std::abort();
        } else {
            this->integrated_kinetic_energy_at_previous_time_step = this->get_integrated_kinetic_energy();
        }
    }
<<<<<<< HEAD
    
    // Output velocity field if current time is output file
    output_velocity_field_if_current_time_is_output_time(current_time, dg);
=======

    // Output velocity field for spectra obtaining kinetic energy spectra
    if(output_velocity_field_at_fixed_times) {
        const double time_step = this->get_time_step();
        const double next_time = current_time + time_step;
        const double desired_time = this->output_velocity_field_times[this->index_of_current_desired_time_to_output_velocity_field];
        // Check if current time is an output time
        bool is_output_time = false; // default initialization
        if(this->output_solution_at_exact_fixed_times) {
            is_output_time = current_time == desired_time;
        } else {
            is_output_time = ((current_time<=desired_time) && (next_time>desired_time));
        }
        if(is_output_time) {
            if(output_mach_number_field_in_place_of_velocity_field){
                // Output Mach number field for current index
                this->output_mach_number_field(dg, this->index_of_current_desired_time_to_output_velocity_field, current_time, ode_solver->use_limiter);
            } else {
                // Output velocity field for current index
                this->output_velocity_field(dg, this->index_of_current_desired_time_to_output_velocity_field, current_time);
            }
            
            // Update index s.t. it never goes out of bounds
            if(this->index_of_current_desired_time_to_output_velocity_field 
                < (this->number_of_times_to_output_velocity_field-1)) {
                this->index_of_current_desired_time_to_output_velocity_field += 1;
            }
        }
    }
>>>>>>> 23861875
}

#if PHILIP_DIM!=1
template class PeriodicTurbulence <PHILIP_DIM,PHILIP_DIM+2>;
#endif

} // FlowSolver namespace
} // PHiLiP namespace
<|MERGE_RESOLUTION|>--- conflicted
+++ resolved
@@ -32,12 +32,9 @@
         , output_viscosity_field_in_addition_to_velocity(this->all_param.flow_solver_param.output_viscosity_field_in_addition_to_velocity)
         , output_flow_field_files_directory_name(this->all_param.flow_solver_param.output_flow_field_files_directory_name)
         , output_solution_at_exact_fixed_times(this->all_param.ode_solver_param.output_solution_at_exact_fixed_times)
-<<<<<<< HEAD
+        , output_mach_number_field_in_place_of_velocity_field(this->all_param.flow_solver_param.output_mach_number_field_in_place_of_velocity_field)
         , output_velocity_number_of_subvisions(this->all_param.flow_solver_param.output_velocity_number_of_subvisions)
         , do_compute_angular_momentum(this->all_param.flow_solver_param.do_compute_angular_momentum)
-=======
-        , output_mach_number_field_in_place_of_velocity_field(this->all_param.flow_solver_param.output_mach_number_field_in_place_of_velocity_field)
->>>>>>> 23861875
 {
     // Get the flow case type
     using FlowCaseEnum = Parameters::FlowSolverParam::FlowCaseType;
@@ -129,7 +126,6 @@
     }
 }
 
-<<<<<<< HEAD
 template <int dim, int nstate>
 unsigned int PeriodicTurbulence<dim,nstate>::get_number_of_degrees_of_freedom_per_state_from_poly_degree(const unsigned int poly_degree_input) const
 {
@@ -138,8 +134,6 @@
     return number_of_degrees_of_freedom_per_state;
 }
 
-=======
->>>>>>> 23861875
 std::string get_padded_mpi_rank_string(const int mpi_rank_input) {
     // returns the mpi rank as a string with appropriate padding
     std::string mpi_rank_string = std::to_string(mpi_rank_input);
@@ -362,17 +356,6 @@
     }
     FILE.close();
     this->pcout << "done." << std::endl;
-}
-
-template <int dim, int nstate>
-double PeriodicTurbulence<dim,nstate>::get_adaptive_time_step(std::shared_ptr<DGBase<dim,double>> dg) const
-{
-    // compute time step based on advection speed (i.e. maximum local wave speed)
-    const unsigned int number_of_degrees_of_freedom_per_state = dg->dof_handler.n_dofs()/nstate;
-    const double approximate_grid_spacing = (this->domain_right-this->domain_left)/pow(number_of_degrees_of_freedom_per_state,(1.0/dim));
-    const double cfl_number = this->all_param.flow_solver_param.courant_friedrichs_lewy_number;
-    const double time_step = cfl_number * approximate_grid_spacing / this->maximum_local_wave_speed;
-    return time_step;
 }
 
 template<int dim, int nstate>
@@ -855,17 +838,13 @@
             integrand_values[IntegratedQuantitiesEnum::pressure_dilatation] = this->navier_stokes_physics->compute_pressure_dilatation(soln_at_q,soln_grad_at_q);
             integrand_values[IntegratedQuantitiesEnum::viscosity_times_deviatoric_strain_rate_tensor_magnitude_sqr] = this->navier_stokes_physics->compute_viscosity_times_deviatoric_strain_rate_tensor_magnitude_sqr(soln_at_q,soln_grad_at_q);
             integrand_values[IntegratedQuantitiesEnum::viscosity_times_strain_rate_tensor_magnitude_sqr] = this->navier_stokes_physics->compute_viscosity_times_strain_rate_tensor_magnitude_sqr(soln_at_q,soln_grad_at_q);
-<<<<<<< HEAD
             integrand_values[IntegratedQuantitiesEnum::incompressible_kinetic_energy] = this->navier_stokes_physics->compute_incompressible_kinetic_energy_from_conservative_solution(soln_at_q);
             integrand_values[IntegratedQuantitiesEnum::incompressible_enstrophy] = this->navier_stokes_physics->compute_incompressible_enstrophy(soln_at_q,soln_grad_at_q);
             integrand_values[IntegratedQuantitiesEnum::incompressible_palinstrophy] = this->navier_stokes_physics->compute_incompressible_palinstrophy(soln_at_q,vorticity_grad_at_q);
             if(this->do_compute_angular_momentum) integrand_values[IntegratedQuantitiesEnum::angular_momentum] = this->compute_angular_momentum(qpoint,vorticity_at_q);
             else integrand_values[IntegratedQuantitiesEnum::angular_momentum] = 0.0;
-=======
             integrand_values[IntegratedQuantitiesEnum::solenoidal_dissipation] = this->navier_stokes_physics->compute_solenoidal_dissipation_integrand(soln_at_q,soln_grad_at_q);
             integrand_values[IntegratedQuantitiesEnum::dilatational_dissipation] = this->navier_stokes_physics->compute_dilatational_dissipation_integrand(soln_at_q,soln_grad_at_q);
-
->>>>>>> 23861875
             for(int i_quantity=0; i_quantity<NUMBER_OF_INTEGRATED_QUANTITIES; ++i_quantity) {
                 integral_values[i_quantity] += integrand_values[i_quantity] * quad_weights[iquad] * metric_oper.det_Jac_vol[iquad];
             }
@@ -1448,8 +1427,6 @@
 }
 
 template<int dim, int nstate>
-<<<<<<< HEAD
-=======
 double PeriodicTurbulence<dim, nstate>::get_solenoidal_dissipation_rate() const
 {
     const double integrand = this->integrated_quantities[IntegratedQuantitiesEnum::solenoidal_dissipation];
@@ -1474,7 +1451,6 @@
 }
 
 template<int dim, int nstate>
->>>>>>> 23861875
 double PeriodicTurbulence<dim, nstate>::get_numerical_entropy(const std::shared_ptr <DGBase<dim, double>> /*dg*/) const
 {
     return this->cumulative_numerical_entropy_change_FRcorrected;
@@ -1589,7 +1565,6 @@
 
 
 template <int dim, int nstate>
-<<<<<<< HEAD
 void PeriodicTurbulence<dim, nstate>::output_velocity_field_if_current_time_is_output_time(
         const double current_time,
         const std::shared_ptr <DGBase<dim, double>> dg)
@@ -1607,8 +1582,13 @@
             is_output_time = ((current_time<=desired_time) && (next_time>desired_time));
         }
         if(is_output_time) {
-            // Output velocity field for current index
-            this->output_velocity_field(dg, this->index_of_current_desired_time_to_output_velocity_field, current_time);
+            if(output_mach_number_field_in_place_of_velocity_field){
+                // Output Mach number field for current index
+                this->output_mach_number_field(dg, this->index_of_current_desired_time_to_output_velocity_field, current_time, ode_solver->use_limiter);
+            } else {
+                // Output velocity field for current index
+                this->output_velocity_field(dg, this->index_of_current_desired_time_to_output_velocity_field, current_time);
+            }
             
             // Update index s.t. it never goes out of bounds
             if(this->index_of_current_desired_time_to_output_velocity_field 
@@ -1620,8 +1600,6 @@
 }
 
 template <int dim, int nstate>
-=======
->>>>>>> 23861875
 void PeriodicTurbulence<dim, nstate>::update_numerical_entropy(
         const double FR_entropy_contribution_RRK_solver,
         const unsigned int current_iteration,
@@ -1661,15 +1639,11 @@
     const double pressure_dilatation_based_dissipation_rate = this->get_pressure_dilatation_based_dissipation_rate();
     const double deviatoric_strain_rate_tensor_based_dissipation_rate = this->get_deviatoric_strain_rate_tensor_based_dissipation_rate();
     const double strain_rate_tensor_based_dissipation_rate = this->get_strain_rate_tensor_based_dissipation_rate();
-<<<<<<< HEAD
-
-=======
     const double solenoidal_dissipation_rate = this->get_solenoidal_dissipation_rate();
     const double dilatational_dissipation_rate = this->get_dilatational_dissipation_rate();
     // Compute and update corrected dilatation based dissipation rate components
     this->compute_and_update_corrected_dilatation_based_dissipation_rate_components(dg);
     
->>>>>>> 23861875
     using ODEEnum = Parameters::ODESolverParam::ODESolverEnum;
     const bool is_rrk = (this->all_param.ode_solver_param.ode_solver_type == ODEEnum::rrk_explicit_solver);
     const double relaxation_parameter = ode_solver->relaxation_parameter_RRK_solver;
@@ -1677,15 +1651,12 @@
     if (do_calculate_numerical_entropy){
         this->update_numerical_entropy(ode_solver->FR_entropy_contribution_RRK_solver,current_iteration, dg);
     }
-<<<<<<< HEAD
 
     const double integrated_incompressible_kinetic_energy = this->get_integrated_incompressible_kinetic_energy();
     const double integrated_incompressible_enstrophy = this->get_integrated_incompressible_enstrophy();
     const double integrated_incompressible_palinstrophy = this->get_integrated_incompressible_palinstrophy();
     double integrated_angular_momentum = 0.0;
     if(this->do_compute_angular_momentum) integrated_angular_momentum = this->get_integrated_angular_momentum();
-=======
->>>>>>> 23861875
 
     if(this->mpi_rank==0) {
         // Add values to data table
@@ -1698,19 +1669,16 @@
         this->add_value_to_data_table(pressure_dilatation_based_dissipation_rate,"eps_pressure",unsteady_data_table);
         if(is_viscous_flow) this->add_value_to_data_table(strain_rate_tensor_based_dissipation_rate,"eps_strain",unsteady_data_table);
         if(is_viscous_flow) this->add_value_to_data_table(deviatoric_strain_rate_tensor_based_dissipation_rate,"eps_dev_strain",unsteady_data_table);
-<<<<<<< HEAD
         this->add_value_to_data_table(integrated_incompressible_kinetic_energy,"incompressible_kinetic_energy",unsteady_data_table);
         this->add_value_to_data_table(integrated_incompressible_enstrophy,"incompressible_enstrophy",unsteady_data_table);
         this->add_value_to_data_table(integrated_incompressible_palinstrophy,"incompressible_palinstrophy",unsteady_data_table);
         if(this->do_compute_angular_momentum) this->add_value_to_data_table(integrated_angular_momentum,"angular_momentum",unsteady_data_table);
-=======
         if(is_viscous_flow) this->add_value_to_data_table(solenoidal_dissipation_rate,"eps_solenoidal",unsteady_data_table);
         if(is_viscous_flow) this->add_value_to_data_table(dilatational_dissipation_rate,"eps_dilatational",unsteady_data_table);
         this->add_value_to_data_table(this->corrected_pressure_dilatation_based_dissipation_rate,"eps_pressure_corrected",unsteady_data_table);
         if(is_viscous_flow) this->add_value_to_data_table(this->corrected_dilatational_dissipation_rate,"eps_dilatational_corrected",unsteady_data_table);
         this->add_value_to_data_table(this->uncorrected_pressure_dilatation_based_dissipation_rate,"eps_pressure_uncorrected",unsteady_data_table);
         if(is_viscous_flow) this->add_value_to_data_table(this->uncorrected_dilatational_dissipation_rate,"eps_dilatational_uncorrected",unsteady_data_table);
->>>>>>> 23861875
         // Write to file
         if(do_write_unsteady_data_table_file) {
             std::ofstream unsteady_data_table_file(this->unsteady_data_table_filename_with_extension);
@@ -1751,42 +1719,9 @@
         } else {
             this->integrated_kinetic_energy_at_previous_time_step = this->get_integrated_kinetic_energy();
         }
-    }
-<<<<<<< HEAD
-    
+    }    
     // Output velocity field if current time is output file
     output_velocity_field_if_current_time_is_output_time(current_time, dg);
-=======
-
-    // Output velocity field for spectra obtaining kinetic energy spectra
-    if(output_velocity_field_at_fixed_times) {
-        const double time_step = this->get_time_step();
-        const double next_time = current_time + time_step;
-        const double desired_time = this->output_velocity_field_times[this->index_of_current_desired_time_to_output_velocity_field];
-        // Check if current time is an output time
-        bool is_output_time = false; // default initialization
-        if(this->output_solution_at_exact_fixed_times) {
-            is_output_time = current_time == desired_time;
-        } else {
-            is_output_time = ((current_time<=desired_time) && (next_time>desired_time));
-        }
-        if(is_output_time) {
-            if(output_mach_number_field_in_place_of_velocity_field){
-                // Output Mach number field for current index
-                this->output_mach_number_field(dg, this->index_of_current_desired_time_to_output_velocity_field, current_time, ode_solver->use_limiter);
-            } else {
-                // Output velocity field for current index
-                this->output_velocity_field(dg, this->index_of_current_desired_time_to_output_velocity_field, current_time);
-            }
-            
-            // Update index s.t. it never goes out of bounds
-            if(this->index_of_current_desired_time_to_output_velocity_field 
-                < (this->number_of_times_to_output_velocity_field-1)) {
-                this->index_of_current_desired_time_to_output_velocity_field += 1;
-            }
-        }
-    }
->>>>>>> 23861875
 }
 
 #if PHILIP_DIM!=1
