--- conflicted
+++ resolved
@@ -102,9 +102,6 @@
     void compute_unsteady_data_and_write_to_table(
             const std::shared_ptr <ODE::ODESolverBase<dim, double>> ode_solver,
             const std::shared_ptr <DGBase<dim, double>> dg,
-<<<<<<< HEAD
-            const std::shared_ptr <dealii::TableHandler> unsteady_data_table) override;
-=======
             const std::shared_ptr<dealii::TableHandler> unsteady_data_table,
             const bool do_write_unsteady_data_table_file) override;
 
@@ -120,7 +117,6 @@
     double get_bulk_density() const; ///< Getter for the bulk density
     double get_bulk_velocity() const; ///< Getter for the bulk velocity
     double get_bulk_mass_flow_rate() const; ///< Getter for the bulk mass flow rate
->>>>>>> 5b5e4eb9
 
     /// Get the skin friction coefficient from the average wall shear stress
     double get_skin_friction_coefficient_from_average_wall_shear_stress(const double avg_wall_shear_stress) const;
