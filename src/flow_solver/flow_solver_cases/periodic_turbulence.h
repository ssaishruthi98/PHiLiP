--- conflicted
+++ resolved
@@ -91,12 +91,6 @@
     /// Flag for outputting velocity field at fixed times
     const bool output_velocity_field_at_fixed_times;
 
-<<<<<<< HEAD
-    /// Flag for outputting velocity field at equidistant nodes
-    const bool output_velocity_field_at_equidistant_nodes;
-
-=======
->>>>>>> 1e459000
     /// Flag for outputting vorticity magnitude field in addition to velocity field at fixed times
     const bool output_vorticity_magnitude_field_in_addition_to_velocity;
 
