--- conflicted
+++ resolved
@@ -122,35 +122,17 @@
     /// Function to compute the constant time step
     double get_constant_time_step(std::shared_ptr<DGBase<dim,double>> dg) const override;
 
+protected:
     /// Function to compute the adaptive time step
-<<<<<<< HEAD
-    virtual double get_adaptive_time_step(std::shared_ptr<DGBase<dim,double>> dg) const override;
+    double get_adaptive_time_step(std::shared_ptr<DGBase<dim,double>> dg) const override;
 
-    /// Function to compute the initial adaptive time step
-    virtual double get_adaptive_time_step_initial(std::shared_ptr<DGBase<dim,double>> dg) override;
-=======
-    using CubeFlow_UniformGrid<dim, nstate>::get_adaptive_time_step;
+    /// Updates the maximum local wave speed
+    void update_maximum_local_wave_speed(DGBase<dim, double> &dg) override;
 
-    /// Function to compute the initial adaptive time step
-    using CubeFlow_UniformGrid<dim, nstate>::get_adaptive_time_step_initial;
->>>>>>> 47253214
-
-protected:
-    /// Updates the maximum local wave speed
-    using CubeFlow_UniformGrid<dim, nstate>::update_maximum_local_wave_speed;
-
-<<<<<<< HEAD
 public:
     /// Compute the desired unsteady data and write it to a table
     virtual void compute_unsteady_data_and_write_to_table(
-            const unsigned int current_iteration,
-            const double current_time,
-=======
-    using FlowSolverCaseBase<dim,nstate>::compute_unsteady_data_and_write_to_table;
-    /// Compute the desired unsteady data and write it to a table
-    void compute_unsteady_data_and_write_to_table(
             const std::shared_ptr<ODE::ODESolverBase<dim, double>> ode_solver, 
->>>>>>> 47253214
             const std::shared_ptr <DGBase<dim, double>> dg,
             const std::shared_ptr<dealii::TableHandler> unsteady_data_table) override;
 
@@ -168,9 +150,6 @@
 
     /// Integrated kinetic energy over the domain at previous time step; used for ensuring a physically consistent simulation
     double integrated_kinetic_energy_at_previous_time_step;
-
-    /// Maximum local wave speed (i.e. convective eigenvalue)
-    double maximum_local_wave_speed;
 
     /// Numerical entropy at previous timestep
     double previous_numerical_entropy = 0;
