--- conflicted
+++ resolved
@@ -91,15 +91,11 @@
     if (flow_case_type == FlowCaseEnum::periodic_1D_unsteady)       {flow_case_string = "periodic_1D_unsteady";}
     if (flow_case_type == FlowCaseEnum::gaussian_bump)              {flow_case_string = "gaussian_bump";}
     if (flow_case_type == FlowCaseEnum::advection_limiter)          {flow_case_string = "advection_limiter";}
-<<<<<<< HEAD
     if (flow_case_type == FlowCaseEnum::dipole_wall_collision_normal)
                                                                     {flow_case_string = "dipole_wall_collision_normal";}
     if (flow_case_type == FlowCaseEnum::dipole_wall_collision_oblique)
                                                                     {flow_case_string = "dipole_wall_collision_oblique";}
     
-=======
-
->>>>>>> 23861875
     return flow_case_string;
 }
 
@@ -135,15 +131,7 @@
         else if (fr_type == FREnum::c10Thousand) c_parameter_string = "c10Thousand";
         else if (fr_type == FREnum::cHULumped)   c_parameter_string = "cHULumped";
 
-<<<<<<< HEAD
-        if (c_parameter_string == "cDG" ) {
-            // No additional output to indicate classical strong DG
-        } else {
-            this->pcout << "- - Using flux reconstruction c parameter: " << c_parameter_string << std::endl;
-        }
-=======
         this->pcout << "- - Using flux reconstruction c parameter: " << c_parameter_string << std::endl;
->>>>>>> 23861875
 
         const bool use_split_form = this->all_param.use_split_form;
         if (use_split_form){
@@ -152,10 +140,6 @@
     }
     else{
         this->pcout << "- Using weak DG" << std::endl;
-<<<<<<< HEAD
-
-=======
->>>>>>> 23861875
     }
 
     const std::string flow_case_string = this->get_flow_case_string();
