--- conflicted
+++ resolved
@@ -16,25 +16,14 @@
 {
 public:
     /// Creates convective numerical flux based on input.
-<<<<<<< HEAD
-    static std::unique_ptr < NumericalFluxConvective<dim,nstate,real> > create_convective_numerical_flux(
-            AllParam::ConvectiveNumericalFlux conv_num_flux_type,
-=======
     static std::unique_ptr < NumericalFluxConvective<dim,nstate,real> >
         create_convective_numerical_flux(
             const AllParam::ConvectiveNumericalFlux conv_num_flux_type,
             const AllParam::PartialDifferentialEquation pde_type,
             const AllParam::ModelType model_type,
->>>>>>> 18f8ae4f
             std::shared_ptr<Physics::PhysicsBase<dim, nstate, real>> physics_input);
     
     /// Creates dissipative numerical flux based on input.
-<<<<<<< HEAD
-    static std::unique_ptr < NumericalFluxDissipative<dim,nstate,real> > create_dissipative_numerical_flux(
-            AllParam::DissipativeNumericalFlux diss_num_flux_type,
-            std::shared_ptr<Physics::PhysicsBase<dim, nstate, real>> physics_input, 
-            std::shared_ptr<ArtificialDissipationBase<dim, nstate>>  artificial_dissipation_input);
-=======
     static std::unique_ptr < NumericalFluxDissipative<dim,nstate,real> >
         create_dissipative_numerical_flux(
             const AllParam::DissipativeNumericalFlux diss_num_flux_type,
@@ -42,13 +31,13 @@
             std::shared_ptr<ArtificialDissipationBase<dim, nstate>>  artificial_dissipation_input);
 
 protected:
+    /// Creates euler based convective numerical flux
     static std::unique_ptr< NumericalFluxConvective<dim,nstate,real> > 
         create_euler_based_convective_numerical_flux(
             const AllParam::ConvectiveNumericalFlux conv_num_flux_type,
             const AllParam::PartialDifferentialEquation pde_type,
             const AllParam::ModelType model_type,
             std::shared_ptr<Physics::PhysicsBase<dim, nstate, real>> physics_input);
->>>>>>> 18f8ae4f
 };
 
 } // NumericalFlux namespace
