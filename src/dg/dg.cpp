--- conflicted
+++ resolved
@@ -596,7 +596,6 @@
     {
        exit(1);
     }
-<<<<<<< HEAD
 
     if(compute_Auxiliary_RHS){
         assemble_volume_term_auxiliary_equation (
@@ -640,30 +639,6 @@
                 current_metric_dofs_indices, current_dofs_indices,
                 current_cell_rhs, fe_values_lagrange,
                 compute_dRdW, compute_dRdX, compute_d2R);
-=======
-    else {
-        // Note the explicit is called first to set the max_dt_cell to a non-zero value.
-        assemble_volume_term_explicit (
-            current_cell,
-            current_cell_index,
-            fe_values_volume,
-            current_dofs_indices,
-            current_metric_dofs_indices,
-            poly_degree, grid_degree,
-            current_cell_rhs,
-            fe_values_lagrange);
-        // Set current RHS to zero since the explicit call was just to set the max_dt_cell.
-        current_cell_rhs*=0.0;
-
-        assemble_volume_term_derivatives (
-            current_cell,
-            current_cell_index,
-            fe_values_volume, current_fe_ref, volume_quadrature_collection[i_quad],
-            current_metric_dofs_indices, current_dofs_indices,
-            current_cell_rhs, fe_values_lagrange,
-            compute_dRdW, compute_dRdX, compute_d2R);
->>>>>>> 244e2702
- 
         }
     }
 
@@ -2361,15 +2336,9 @@
 
         dealii::FullMatrix<real> local_mass_matrix(n_dofs_cell);
 
-<<<<<<< HEAD
         //quadrature weights
         const std::vector<real> &quad_weights = operators->volume_quadrature_collection[fe_index_curr_cell].get_weights();
         //setup metric cell
-=======
-        // quadrature weights
-        const std::vector<real> &quad_weights = operators.volume_quadrature_collection[fe_index_curr_cell].get_weights();
-        // setup metric cell
->>>>>>> 244e2702
         const dealii::FESystem<dim> &fe_metric = high_order_grid->fe_system;
         const unsigned int n_metric_dofs = high_order_grid->fe_system.dofs_per_cell;
         std::vector<dealii::types::global_dof_index> metric_dof_indices(n_metric_dofs);
