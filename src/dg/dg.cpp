#include<limits>
#include<fstream>
#include <deal.II/base/parameter_handler.h>
#include <deal.II/base/tensor.h>

#include <deal.II/base/qprojector.h>

#include <deal.II/grid/tria.h>
#include <deal.II/distributed/shared_tria.h>
#include <deal.II/distributed/tria.h>

#include <deal.II/grid/grid_generator.h>
#include <deal.II/grid/grid_refinement.h>

#include <deal.II/dofs/dof_handler.h>
#include <deal.II/dofs/dof_tools.h>
#include <deal.II/dofs/dof_renumbering.h>

#include <deal.II/dofs/dof_accessor.h>

#include <deal.II/lac/vector.h>
#include <deal.II/lac/dynamic_sparsity_pattern.h>
#include <deal.II/lac/sparse_matrix.h>

#include <deal.II/fe/fe_dgq.h>

//#include <deal.II/fe/mapping_q1.h> // Might need mapping_q
#include <deal.II/fe/mapping_q.h> // Might need mapping_q
#include <deal.II/fe/mapping_q_generic.h>
#include <deal.II/fe/mapping_manifold.h>
#include <deal.II/fe/mapping_fe_field.h>

// Finally, we take our exact solution from the library as well as volume_quadrature
// and additional tools.
#include <deal.II/numerics/data_out.h>
#include <deal.II/numerics/data_out_faces.h>
#include <deal.II/numerics/data_out_dof_data.h>
#include <deal.II/numerics/vector_tools.h>
#include <deal.II/numerics/vector_tools.templates.h>

#include <deal.II/dofs/dof_renumbering.h>

#include "dg.h"
#include "physics/physics_factory.h"
#include "physics/model_factory.h"
#include "post_processor/physics_post_processor.h"

#include <deal.II/numerics/derivative_approximation.h>
#include <deal.II/grid/grid_refinement.h>
#include <deal.II/distributed/grid_refinement.h>

#include <EpetraExt_Transpose_RowMatrix.h>


#include "global_counter.hpp"

unsigned int n_vmult;
unsigned int dRdW_form;
unsigned int dRdW_mult;
unsigned int dRdX_mult;
unsigned int d2R_mult;


namespace PHiLiP {

// Forward declaration.
template<int dim, typename real>
std::vector< real > project_function(
    const std::vector< real > &function_coeff,
    const dealii::FESystem<dim,dim> &fe_input,
    const dealii::FESystem<dim,dim> &fe_output,
    const dealii::QGauss<dim> &projection_quadrature);


template <int dim, typename real, typename MeshType>
DGBase<dim,real,MeshType>::DGBase(
    const int nstate_input,
    const Parameters::AllParameters *const parameters_input,
    const unsigned int degree,
    const unsigned int max_degree_input,
    const unsigned int grid_degree_input,
    const std::shared_ptr<Triangulation> triangulation_input)
    : all_parameters(parameters_input)
    , nstate(nstate_input)
    , initial_degree(degree)
    , max_degree(max_degree_input)
    , triangulation(triangulation_input)
    , dof_handler(*triangulation, true)
    , high_order_grid(std::make_shared<HighOrderGrid<dim,real,MeshType>>(grid_degree_input, triangulation))
    , operators(std::make_shared<OPERATOR::OperatorsBase<dim,real,2*dim>>(all_parameters, nstate, max_degree, max_degree, grid_degree_input))
    , fe_q_artificial_dissipation(1)
    , dof_handler_artificial_dissipation(*triangulation, false)
    , mpi_communicator(MPI_COMM_WORLD)
    , pcout(std::cout, dealii::Utilities::MPI::this_mpi_process(mpi_communicator)==0)
    , freeze_artificial_dissipation(false)
    , max_artificial_dissipation_coeff(0.0)
{

    dof_handler.initialize(*triangulation, operators->fe_collection_basis);
    dof_handler_artificial_dissipation.initialize(*triangulation, fe_q_artificial_dissipation);

    set_all_cells_fe_degree(degree);

}

template <int dim, typename real, typename MeshType>
void DGBase<dim,real,MeshType>::reinit()
{
    high_order_grid->reinit();

    dof_handler.initialize(*triangulation, operators->fe_collection_basis);
    set_all_cells_fe_degree(initial_degree);
}

template <int dim, typename real, typename MeshType>
void DGBase<dim,real,MeshType>::set_high_order_grid(std::shared_ptr<HighOrderGrid<dim,real,MeshType>> new_high_order_grid)
{
    high_order_grid = new_high_order_grid;
    triangulation = high_order_grid->triangulation;
    dof_handler.initialize(*triangulation, operators->fe_collection_basis);
    dof_handler_artificial_dissipation.initialize(*triangulation, fe_q_artificial_dissipation);
    set_all_cells_fe_degree(max_degree);
}

template <int dim, int nstate, typename real, typename MeshType>
DGBaseState<dim,nstate,real,MeshType>::DGBaseState(
    const Parameters::AllParameters *const parameters_input,
    const unsigned int degree,
    const unsigned int max_degree_input,
    const unsigned int grid_degree_input,
    const std::shared_ptr<Triangulation> triangulation_input)
    : DGBase<dim,real,MeshType>::DGBase(nstate, parameters_input, degree, max_degree_input, grid_degree_input, triangulation_input) // Use DGBase constructor
    , operators_state(std::make_shared<OPERATOR::OperatorsBaseState<dim,real,nstate,2*dim>>(all_parameters, max_degree_input, grid_degree_input))
{
    artificial_dissip = ArtificialDissipationFactory<dim,nstate> ::create_artificial_dissipation(parameters_input);

    pde_model_double    = Physics::ModelFactory<dim,nstate,real>::create_Model(parameters_input);
    pde_physics_double  = Physics::PhysicsFactory<dim,nstate,real>::create_Physics(parameters_input,pde_model_double);
    
    pde_model_fad       = Physics::ModelFactory<dim,nstate,FadType>::create_Model(parameters_input);
    pde_physics_fad     = Physics::PhysicsFactory<dim,nstate,FadType>::create_Physics(parameters_input,pde_model_fad);
    
    pde_model_rad       = Physics::ModelFactory<dim,nstate,RadType>::create_Model(parameters_input);
    pde_physics_rad     = Physics::PhysicsFactory<dim,nstate,RadType>::create_Physics(parameters_input,pde_model_rad);
    
    pde_model_fad_fad   = Physics::ModelFactory<dim,nstate,FadFadType>::create_Model(parameters_input);
    pde_physics_fad_fad = Physics::PhysicsFactory<dim,nstate,FadFadType>::create_Physics(parameters_input,pde_model_fad_fad);
    
    pde_model_rad_fad   = Physics::ModelFactory<dim,nstate,RadFadType>::create_Model(parameters_input);
    pde_physics_rad_fad = Physics::PhysicsFactory<dim,nstate,RadFadType>::create_Physics(parameters_input,pde_model_rad_fad);

    reset_numerical_fluxes();
}

template <int dim, int nstate, typename real, typename MeshType>
void DGBaseState<dim,nstate,real,MeshType>::reset_numerical_fluxes()
{
    conv_num_flux_double  = NumericalFlux::NumericalFluxFactory<dim, nstate, real> ::create_convective_numerical_flux (all_parameters->conv_num_flux_type, all_parameters->pde_type, all_parameters->model_type, pde_physics_double);
    diss_num_flux_double  = NumericalFlux::NumericalFluxFactory<dim, nstate, real> ::create_dissipative_numerical_flux (all_parameters->diss_num_flux_type, pde_physics_double, artificial_dissip);

    conv_num_flux_fad     = NumericalFlux::NumericalFluxFactory<dim, nstate, FadType> ::create_convective_numerical_flux (all_parameters->conv_num_flux_type, all_parameters->pde_type, all_parameters->model_type, pde_physics_fad);
    diss_num_flux_fad     = NumericalFlux::NumericalFluxFactory<dim, nstate, FadType> ::create_dissipative_numerical_flux (all_parameters->diss_num_flux_type, pde_physics_fad, artificial_dissip);

    conv_num_flux_rad     = NumericalFlux::NumericalFluxFactory<dim, nstate, RadType> ::create_convective_numerical_flux (all_parameters->conv_num_flux_type, all_parameters->pde_type, all_parameters->model_type, pde_physics_rad);
    diss_num_flux_rad     = NumericalFlux::NumericalFluxFactory<dim, nstate, RadType> ::create_dissipative_numerical_flux (all_parameters->diss_num_flux_type, pde_physics_rad, artificial_dissip);

    conv_num_flux_fad_fad = NumericalFlux::NumericalFluxFactory<dim, nstate, FadFadType> ::create_convective_numerical_flux (all_parameters->conv_num_flux_type, all_parameters->pde_type, all_parameters->model_type, pde_physics_fad_fad);
    diss_num_flux_fad_fad = NumericalFlux::NumericalFluxFactory<dim, nstate, FadFadType> ::create_dissipative_numerical_flux (all_parameters->diss_num_flux_type, pde_physics_fad_fad, artificial_dissip);

    conv_num_flux_rad_fad = NumericalFlux::NumericalFluxFactory<dim, nstate, RadFadType> ::create_convective_numerical_flux (all_parameters->conv_num_flux_type, all_parameters->pde_type, all_parameters->model_type, pde_physics_rad_fad);
    diss_num_flux_rad_fad = NumericalFlux::NumericalFluxFactory<dim, nstate, RadFadType> ::create_dissipative_numerical_flux (all_parameters->diss_num_flux_type, pde_physics_rad_fad, artificial_dissip);
}

template <int dim, int nstate, typename real, typename MeshType>
void DGBaseState<dim,nstate,real,MeshType>::set_physics(
    std::shared_ptr< Physics::PhysicsBase<dim, nstate, real       > > pde_physics_double_input,
    std::shared_ptr< Physics::PhysicsBase<dim, nstate, FadType    > > pde_physics_fad_input,
    std::shared_ptr< Physics::PhysicsBase<dim, nstate, RadType    > > pde_physics_rad_input,
    std::shared_ptr< Physics::PhysicsBase<dim, nstate, FadFadType > > pde_physics_fad_fad_input,
    std::shared_ptr< Physics::PhysicsBase<dim, nstate, RadFadType > > pde_physics_rad_fad_input)
{
    pde_physics_double  = pde_physics_double_input;
    pde_physics_fad     = pde_physics_fad_input;
    pde_physics_rad     = pde_physics_rad_input;
    pde_physics_fad_fad = pde_physics_fad_fad_input;
    pde_physics_rad_fad = pde_physics_rad_fad_input;

    reset_numerical_fluxes();
}

template <int dim, int nstate, typename real, typename MeshType>
void DGBaseState<dim,nstate,real,MeshType>::allocate_model_variables()
{
    // allocate all model variables for each ModelBase object
    // -- double
    pde_model_double->cellwise_poly_degree.reinit(this->triangulation->n_active_cells(), this->mpi_communicator);
    pde_model_double->cellwise_volume.reinit(this->triangulation->n_active_cells(), this->mpi_communicator);
    // -- FadType
    pde_model_fad->cellwise_poly_degree.reinit(this->triangulation->n_active_cells(), this->mpi_communicator);
    pde_model_fad->cellwise_volume.reinit(this->triangulation->n_active_cells(), this->mpi_communicator);
    // -- RadType
    pde_model_rad->cellwise_poly_degree.reinit(this->triangulation->n_active_cells(), this->mpi_communicator);
    pde_model_rad->cellwise_volume.reinit(this->triangulation->n_active_cells(), this->mpi_communicator);
    // -- FadFadType
    pde_model_fad_fad->cellwise_poly_degree.reinit(this->triangulation->n_active_cells(), this->mpi_communicator);
    pde_model_fad_fad->cellwise_volume.reinit(this->triangulation->n_active_cells(), this->mpi_communicator);
    // -- RadFadType
    pde_model_rad_fad->cellwise_poly_degree.reinit(this->triangulation->n_active_cells(), this->mpi_communicator);
    pde_model_rad_fad->cellwise_volume.reinit(this->triangulation->n_active_cells(), this->mpi_communicator);
}

template <int dim, int nstate, typename real, typename MeshType>
void DGBaseState<dim,nstate,real,MeshType>::update_model_variables()
{
    // allocate/reinit the model variables
    allocate_model_variables();

    // get FEValues of volume
    const auto mapping = (*(this->high_order_grid->mapping_fe_field));
    dealii::hp::MappingCollection<dim> mapping_collection(mapping);
    const dealii::UpdateFlags update_flags = dealii::update_values | dealii::update_JxW_values;
    dealii::hp::FEValues<dim,dim> fe_values_collection_volume (mapping_collection, 
                                                               this->fe_collection, 
                                                               this->volume_quadrature_collection, 
                                                               update_flags);

    // loop through all cells
    for (auto cell : this->dof_handler.active_cell_iterators()) {
        if (!(cell->is_locally_owned() || cell->is_ghost())) continue;

        // get FEValues of volume for current cell
        const int i_fele = cell->active_fe_index();
        const int i_quad = i_fele;
        const int i_mapp = 0;
        fe_values_collection_volume.reinit(cell, i_quad, i_mapp, i_fele);
        const dealii::FEValues<dim,dim> &fe_values_volume = fe_values_collection_volume.get_present_fe_values();

        // get cell polynomial degree
        const dealii::FESystem<dim,dim> &fe_high = this->fe_collection[i_fele];
        const unsigned int cell_poly_degree = fe_high.tensor_degree();

        // get cell volume
        const dealii::Quadrature<dim> &quadrature = fe_values_volume.get_quadrature();
        const unsigned int n_quad_pts = quadrature.size();
        const std::vector<real> &JxW = fe_values_volume.get_JxW_values();
        real cell_volume_estimate = 0.0;
        for (unsigned int iquad=0; iquad<n_quad_pts; ++iquad) {
            cell_volume_estimate = cell_volume_estimate + JxW[iquad];
        }
        const real cell_volume = cell_volume_estimate;
        
        // get cell index for assignment
        const dealii::types::global_dof_index cell_index = cell->active_cell_index();
        // const dealii::types::global_dof_index cell_index = cell->global_active_cell_index(); // https://www.dealii.org/current/doxygen/deal.II/classCellAccessor.html

        // assign values
        // -- double
        pde_model_double->cellwise_poly_degree[cell_index] = cell_poly_degree;
        pde_model_double->cellwise_volume[cell_index] = cell_volume;
        // -- FadType
        pde_model_fad->cellwise_poly_degree[cell_index] = cell_poly_degree;
        pde_model_fad->cellwise_volume[cell_index] = cell_volume;
        // -- RadType
        pde_model_rad->cellwise_poly_degree[cell_index] = cell_poly_degree;
        pde_model_rad->cellwise_volume[cell_index] = cell_volume;
        // -- FadFadType
        pde_model_fad_fad->cellwise_poly_degree[cell_index] = cell_poly_degree;
        pde_model_fad_fad->cellwise_volume[cell_index] = cell_volume;
        // -- RadRadType
        pde_model_rad_fad->cellwise_poly_degree[cell_index] = cell_poly_degree;
        pde_model_rad_fad->cellwise_volume[cell_index] = cell_volume;
    }
    pde_model_double->cellwise_poly_degree.update_ghost_values();
    pde_model_double->cellwise_volume.update_ghost_values();
    pde_model_fad->cellwise_poly_degree.update_ghost_values();
    pde_model_fad->cellwise_volume.update_ghost_values();
    pde_model_rad->cellwise_poly_degree.update_ghost_values();
    pde_model_rad->cellwise_volume.update_ghost_values();
    pde_model_fad_fad->cellwise_poly_degree.update_ghost_values();
    pde_model_fad_fad->cellwise_volume.update_ghost_values();
    pde_model_rad_fad->cellwise_poly_degree.update_ghost_values();
    pde_model_rad_fad->cellwise_volume.update_ghost_values();
}

template <int dim, int nstate, typename real, typename MeshType>
real DGBaseState<dim,nstate,real,MeshType>::evaluate_CFL (
    std::vector< std::array<real,nstate> > soln_at_q,
    const real artificial_dissipation,
    const real cell_diameter,
    const unsigned int cell_degree
    )
{
    const unsigned int n_pts = soln_at_q.size();
    std::vector< real > convective_eigenvalues(n_pts);
    for (unsigned int isol = 0; isol < n_pts; ++isol) {
        convective_eigenvalues[isol] = pde_physics_double->max_convective_eigenvalue (soln_at_q[isol]);
        //viscosities[isol] = pde_physics_double->compute_diffusion_coefficient (soln_at_q[isol]);
    }
    const real max_eig = *(std::max_element(convective_eigenvalues.begin(), convective_eigenvalues.end()));

    //const real cfl_convective = cell_diameter / max_eig;
    //const real cfl_diffusive  = artificial_dissipation != 0.0 ? 0.5*cell_diameter*cell_diameter / artificial_dissipation : 1e200;
    //real min_cfl = std::min(cfl_convective, cfl_diffusive) / (2*cell_degree + 1.0);

    const unsigned int p = std::max((unsigned int)1,cell_degree);
    const real cfl_convective = (cell_diameter / max_eig) / (2*p+1);//(p * p);
    const real cfl_diffusive  = artificial_dissipation != 0.0 ?
                                (0.5*cell_diameter*cell_diameter / artificial_dissipation) / (p*p*p*p)
                                : 1e200;
    real min_cfl = std::min(cfl_convective, cfl_diffusive);

    if (min_cfl >= 1e190) min_cfl = cell_diameter / 1;

    return min_cfl;
}

template <int dim, typename real, typename MeshType>
void DGBase<dim,real,MeshType>::time_scale_solution_update ( dealii::LinearAlgebra::distributed::Vector<double> &solution_update, const real CFL ) const
{
    std::vector<dealii::types::global_dof_index> dofs_indices;

    for (auto cell = dof_handler.begin_active(); cell != dof_handler.end(); ++cell) {

        if (!cell->is_locally_owned()) continue;


        const int i_fele = cell->active_fe_index();
        const dealii::FESystem<dim,dim> &fe_ref = operators->fe_collection_basis[i_fele];
        const unsigned int n_dofs_cell = fe_ref.n_dofs_per_cell();

        dofs_indices.resize(n_dofs_cell);
        cell->get_dof_indices (dofs_indices);

        const dealii::types::global_dof_index cell_index = cell->active_cell_index();

        const real dt = CFL * max_dt_cell[cell_index];
        for (unsigned int idof = 0; idof < n_dofs_cell; ++idof) {
            const dealii::types::global_dof_index dof_index = dofs_indices[idof];
            solution_update[dof_index] *= dt;
        }
    }
}


template <int dim, typename real, typename MeshType>
void DGBase<dim,real,MeshType>::set_all_cells_fe_degree ( const unsigned int degree )
{
    triangulation->prepare_coarsening_and_refinement();
    for (auto cell = dof_handler.begin_active(); cell != dof_handler.end(); ++cell)
    {
        if (cell->is_locally_owned()) cell->set_future_fe_index (degree);
    }

    triangulation->execute_coarsening_and_refinement();
}

template <int dim, typename real, typename MeshType>
unsigned int DGBase<dim,real,MeshType>::get_max_fe_degree()
{
    unsigned int max_fe_degree = 0;

    for(auto cell = dof_handler.begin_active(); cell != dof_handler.end(); ++cell)
        if(cell->is_locally_owned() && cell->active_fe_index() > max_fe_degree)
            max_fe_degree = cell->active_fe_index();

    return dealii::Utilities::MPI::max(max_fe_degree, MPI_COMM_WORLD);
}

template <int dim, typename real, typename MeshType>
unsigned int DGBase<dim,real,MeshType>::get_min_fe_degree()
{
    unsigned int min_fe_degree = max_degree;

    for(auto cell = dof_handler.begin_active(); cell != dof_handler.end(); ++cell)
        if(cell->is_locally_owned() && cell->active_fe_index() < min_fe_degree)
            min_fe_degree = cell->active_fe_index();

    return dealii::Utilities::MPI::min(min_fe_degree, MPI_COMM_WORLD);
}

template <int dim, typename real, typename MeshType>
dealii::Point<dim> DGBase<dim,real,MeshType>::coordinates_of_highest_refined_cell(bool check_for_p_refined_cell)
{
    const int iproc = dealii::Utilities::MPI::this_mpi_process(mpi_communicator);
    const dealii::Point<dim> unit_vertex = dealii::GeometryInfo<dim>::unit_cell_vertex(0);
    double current_cell_diameter;
    double min_diameter_local = high_order_grid->dof_handler_grid.begin_active()->diameter();
    int max_cell_polynomial_order = 0;
    int current_cell_polynomial_order = 0;
    dealii::Point<dim> refined_cell_coord; 

    if(check_for_p_refined_cell)
    {
        for (auto cell = dof_handler.begin_active(); cell!= dof_handler.end(); ++cell) 
        {
            current_cell_polynomial_order = cell->active_fe_index();
            if ((current_cell_polynomial_order > max_cell_polynomial_order) && (cell->is_locally_owned()))
            {
                max_cell_polynomial_order = current_cell_polynomial_order;
                refined_cell_coord = cell->center();
            }
        }
    }
    else
    {
        for (auto cell = high_order_grid->dof_handler_grid.begin_active(); cell!= high_order_grid->dof_handler_grid.end(); ++cell) 
        {
            current_cell_diameter = cell->diameter(); // For future dealii version: current_cell_diameter = cell->diameter(*(mapping_fe_field));
            if ((min_diameter_local > current_cell_diameter) && (cell->is_locally_owned()))
            {
                min_diameter_local = current_cell_diameter;
                refined_cell_coord = high_order_grid->mapping_fe_field->transform_unit_to_real_cell(cell, unit_vertex);
            }
        }
    }
    
    dealii::Utilities::MPI::MinMaxAvg indexstore;
    int processor_containing_refined_cell;

    if(check_for_p_refined_cell)
    {
        indexstore = dealii::Utilities::MPI::min_max_avg(max_cell_polynomial_order, mpi_communicator);
        processor_containing_refined_cell = indexstore.max_index;
    }
    else
    {
        indexstore = dealii::Utilities::MPI::min_max_avg(min_diameter_local, mpi_communicator);
        processor_containing_refined_cell = indexstore.min_index;
    }

    double global_point[dim];

    if (iproc == processor_containing_refined_cell)
    {
       for (int i=0; i<dim; i++)
            global_point[i] = refined_cell_coord[i];
    }

    MPI_Bcast(global_point, dim, MPI_DOUBLE, processor_containing_refined_cell, mpi_communicator); // Update values in all processors
     
    for (int i=0; i<dim; i++)
        refined_cell_coord[i] = global_point[i];
 
    return refined_cell_coord;
 }   

template <int dim, typename real, typename MeshType>
template<typename DoFCellAccessorType>
real DGBase<dim,real,MeshType>::evaluate_penalty_scaling (
    const DoFCellAccessorType &cell,
    const int iface,
    const dealii::hp::FECollection<dim> fe_collection) const
{

    const unsigned int fe_index = cell->active_fe_index();
    const unsigned int degree = fe_collection[fe_index].tensor_degree();
    const unsigned int degsq = (degree == 0) ? 1 : degree * (degree+1);

    const unsigned int normal_direction = dealii::GeometryInfo<dim>::unit_normal_direction[iface];
    const real vol_div_facearea = cell->extent_in_direction(normal_direction);

    const real penalty = degsq / vol_div_facearea * this->all_parameters->sipg_penalty_factor;// * 20;

    return penalty;
}

template <int dim, typename real, typename MeshType>
template<typename DoFCellAccessorType1, typename DoFCellAccessorType2>
bool DGBase<dim,real,MeshType>::current_cell_should_do_the_work (
    const DoFCellAccessorType1 &current_cell, 
    const DoFCellAccessorType2 &neighbor_cell) const
{
    if (neighbor_cell->has_children()) {
    // Only happens in 1D where neither faces have children, but neighbor has some children
    // Can't do the computation now since we need to query the children's DoF
        AssertDimension(dim,1);
        return false;
    } else if (neighbor_cell->is_ghost()) {
    // In the case the neighbor is a ghost cell, we let the processor with the lower rank do the work on that face
    // We cannot use the cell->index() because the index is relative to the distributed triangulation
    // Therefore, the cell index of a ghost cell might be different to the physical cell index even if they refer to the same cell
        return (current_cell->subdomain_id() < neighbor_cell->subdomain_id());
        //return true;
    } else {
    // Locally owned neighbor cell
        Assert(neighbor_cell->is_locally_owned(), dealii::ExcMessage("If not ghost, neighbor should be locally owned."));

        if (current_cell->index() < neighbor_cell->index()) {
        // Cell with lower index does work
            return true;
        } else if (neighbor_cell->index() == current_cell->index()) {
        // If both cells have same index
        // See https://www.dealii.org/developer/doxygen/deal.II/classTriaAccessorBase.html#a695efcbe84fefef3e4c93ee7bdb446ad
        // then cell at the lower level does the work
            return (current_cell->level() < neighbor_cell->level());
        }
        return false;
    }
    Assert(0==1, dealii::ExcMessage("Should not have reached here. Somehow another possible case has not been considered when two cells have the same coarseness."));
    return false;
}

template <int dim, typename real, typename MeshType>
template<typename DoFCellAccessorType1, typename DoFCellAccessorType2>
void DGBase<dim,real,MeshType>::assemble_cell_residual (
    const DoFCellAccessorType1 &current_cell,
    const DoFCellAccessorType2 &current_metric_cell,
    const bool compute_dRdW, const bool compute_dRdX, const bool compute_d2R,
    dealii::hp::FEValues<dim,dim>        &fe_values_collection_volume,
    dealii::hp::FEFaceValues<dim,dim>    &fe_values_collection_face_int,
    dealii::hp::FEFaceValues<dim,dim>    &fe_values_collection_face_ext,
    dealii::hp::FESubfaceValues<dim,dim> &fe_values_collection_subface,
    dealii::hp::FEValues<dim,dim>        &fe_values_collection_volume_lagrange,
    const bool compute_Auxiliary_RHS,
    dealii::LinearAlgebra::distributed::Vector<double> &rhs,
    std::array<dealii::LinearAlgebra::distributed::Vector<double>,dim> &rhs_aux)
{
    std::vector<dealii::types::global_dof_index> current_dofs_indices;
    std::vector<dealii::types::global_dof_index> neighbor_dofs_indices;

    // Current reference element related to this physical cell
    const int i_fele = current_cell->active_fe_index();
    const int i_quad = i_fele;
    const int i_mapp = 0;

    const dealii::FESystem<dim,dim> &current_fe_ref = operators->fe_collection_basis[i_fele];
    const unsigned int n_dofs_curr_cell = current_fe_ref.n_dofs_per_cell();

    // Local vector contribution from each cell
    dealii::Vector<real> current_cell_rhs (n_dofs_curr_cell); // Defaults to 0.0 initialization
    // Local vector contribution from each cell for Auxiliary equations
    std::vector<dealii::Tensor<1,dim,double>> current_cell_rhs_aux (n_dofs_curr_cell);// Defaults to 0.0 initialization

    // Obtain the mapping from local dof indices to global dof indices
    current_dofs_indices.resize(n_dofs_curr_cell);
    current_cell->get_dof_indices (current_dofs_indices);

    fe_values_collection_volume.reinit (current_cell, i_quad, i_mapp, i_fele);
    const dealii::FEValues<dim,dim> &fe_values_volume = fe_values_collection_volume.get_present_fe_values();

    dealii::TriaIterator<dealii::CellAccessor<dim,dim>> cell_iterator = static_cast<dealii::TriaIterator<dealii::CellAccessor<dim,dim>> > (current_cell);
    fe_values_collection_volume_lagrange.reinit (cell_iterator, i_quad, i_mapp, i_fele);
    const dealii::FEValues<dim,dim> &fe_values_lagrange = fe_values_collection_volume_lagrange.get_present_fe_values();

    const unsigned int n_metric_dofs_cell = high_order_grid->fe_system.dofs_per_cell;
    std::vector<dealii::types::global_dof_index> current_metric_dofs_indices(n_metric_dofs_cell);
    std::vector<dealii::types::global_dof_index> neighbor_metric_dofs_indices(n_metric_dofs_cell);
    current_metric_cell->get_dof_indices (current_metric_dofs_indices);

    //if (all_parameters->add_artificial_dissipation) {
    //    const unsigned int n_soln_dofs = fe_values_volume.dofs_per_cell;
    //    const double cell_diameter = current_cell->diameter();
    //    std::vector< real > soln_coeff(n_soln_dofs);
    //    for (unsigned int idof = 0; idof < n_soln_dofs; ++idof) {
    //        soln_coeff[idof] = solution(current_dofs_indices[idof]);
    //    }
    //    const double artificial_diss_coeff = discontinuity_sensor(cell_diameter, soln_coeff, fe_values_volume.get_fe());
    //    artificial_dissipation_coeffs[current_cell->active_cell_index()] = artificial_diss_coeff;
    //}

    const dealii::types::global_dof_index current_cell_index = current_cell->active_cell_index();

    const unsigned int grid_degree = this->high_order_grid->fe_system.tensor_degree();
    const unsigned int poly_degree = i_fele;

    //flag to terminate if strong form and implicit
    if(!this->all_parameters->use_weak_form 
       && this->all_parameters->ode_solver_param.ode_solver_type == Parameters::ODESolverParam::ODESolverEnum::implicit_solver )//only for strong form explicit
    {
        pcout<<"Implicit does not currently work for strong form."<<std::endl;
        exit(1);
    }

    if(compute_Auxiliary_RHS){
        assemble_volume_term_auxiliary_equation (
            current_dofs_indices,
            current_metric_dofs_indices,
            poly_degree, grid_degree,
            current_cell_rhs_aux);
    }
    else{
        if(!this->all_parameters->use_weak_form 
           && this->all_parameters->ode_solver_param.ode_solver_type == Parameters::ODESolverParam::ODESolverEnum::explicit_solver )//only for strong form explicit
        {
            assemble_volume_term_explicit (
                current_cell,
                current_cell_index,
                fe_values_volume,
                current_dofs_indices,
                current_metric_dofs_indices,
                poly_degree, grid_degree,
                current_cell_rhs,
                fe_values_lagrange);
        }
        else {
            //Note the explicit is called first to set the max_dt_cell to a non-zero value.
            assemble_volume_term_explicit (
                current_cell,
                current_cell_index,
                fe_values_volume,
                current_dofs_indices,
                current_metric_dofs_indices,
                poly_degree, grid_degree,
                current_cell_rhs,
                fe_values_lagrange);
            
            //set current rhs to zero since the explicit call was just to set the max_dt_cell.
            current_cell_rhs*=0.0;
         
            assemble_volume_term_derivatives (
                current_cell,
                current_cell_index,
                fe_values_volume, current_fe_ref, operators->volume_quadrature_collection[i_quad],
                current_metric_dofs_indices, current_dofs_indices,
                current_cell_rhs, fe_values_lagrange,
                compute_dRdW, compute_dRdX, compute_d2R);
        }
    }

    (void) fe_values_collection_face_int;
    (void) fe_values_collection_face_ext;
    (void) fe_values_collection_subface;
    for (unsigned int iface=0; iface < dealii::GeometryInfo<dim>::faces_per_cell; ++iface) {

        auto current_face = current_cell->face(iface);

        // CASE 1: FACE AT BOUNDARY
        if (current_face->at_boundary() && !current_cell->has_periodic_neighbor(iface) ) 
        {
            fe_values_collection_face_int.reinit(current_cell, iface, i_quad, i_mapp, i_fele);
            
            //for 1D periodic boundary conditions
            if(current_face->at_boundary() && all_parameters->use_periodic_bc == true && dim == 1) //using periodic BCs (for 1d)
            {
                int cell_index  = current_cell->index();
                auto neighbor_cell = dof_handler.begin_active();
                if (cell_index == (int) triangulation->n_active_cells() - 1 && iface == 1)
                {
                    neighbor_cell = dof_handler.begin_active();
                    neighbor_dofs_indices.resize(n_dofs_curr_cell);
                    neighbor_cell->get_dof_indices(neighbor_dofs_indices);
                    const unsigned int fe_index_neigh_cell = neighbor_cell->active_fe_index();
                    const unsigned int quad_index_neigh_cell = fe_index_neigh_cell;
                    const unsigned int mapping_index_neigh_cell = 0;
                    fe_values_collection_face_ext.reinit(neighbor_cell,(iface == 1) ? 0 : 1, quad_index_neigh_cell, mapping_index_neigh_cell, fe_index_neigh_cell); //not sure how changing the face number would work in dim!=1-dimensions.
                }
                else {
                    continue;
                }

                const int neighbor_face_no = (iface ==1) ? 0:1;
                const unsigned int fe_index_neigh_cell = neighbor_cell->active_fe_index();

                //check neighbour cell face on boundary
                auto neigh_face_check = neighbor_cell->face(neighbor_face_no);
                if(!neigh_face_check->at_boundary()){
                    pcout<<"FACE NOT ON BOUNDARY"<<std::endl;
                    exit(1);
                } 

                const dealii::FEFaceValues<dim,dim> &fe_values_face_int = fe_values_collection_face_int.get_present_fe_values();
                const dealii::FEFaceValues<dim,dim> &fe_values_face_ext = fe_values_collection_face_ext.get_present_fe_values();

                const dealii::FESystem<dim,dim> &neigh_fe_ref = operators->fe_collection_basis[fe_index_neigh_cell];
                const unsigned int n_dofs_neigh_cell = neigh_fe_ref.n_dofs_per_cell();

                dealii::Vector<double> neighbor_cell_rhs (n_dofs_neigh_cell); // Defaults to 0.0 initialization

                const auto metric_neighbor_cell = high_order_grid->dof_handler_grid.begin_active();
                metric_neighbor_cell->get_dof_indices(neighbor_metric_dofs_indices);

                const real penalty = evaluate_penalty_scaling (current_cell, iface, operators->fe_collection_basis);

                const dealii::types::global_dof_index neighbor_cell_index = neighbor_cell->active_cell_index();
                if(compute_Auxiliary_RHS){
                    std::vector<dealii::Tensor<1,dim,double>> neighbor_cell_rhs_aux (n_dofs_neigh_cell ); // Defaults to 0.0 initialization
                    assemble_face_term_auxiliary (
                        iface, neighbor_face_no, 
                        poly_degree, grid_degree,
                        current_dofs_indices, neighbor_dofs_indices,
                        current_metric_dofs_indices, neighbor_metric_dofs_indices,
                        current_cell_rhs_aux, neighbor_cell_rhs_aux);
                    for (unsigned int i=0; i<n_dofs_neigh_cell; ++i) {
                        for(int idim=0; idim<dim; idim++){
                            rhs_aux[idim][neighbor_dofs_indices[i]] += neighbor_cell_rhs_aux[i][idim];
                        }
                    }
                }
                else{
                    if(!this->all_parameters->use_weak_form 
                        && this->all_parameters->ode_solver_param.ode_solver_type == Parameters::ODESolverParam::ODESolverEnum::explicit_solver )//only for strong form explicit
                    {
                        assemble_face_term_explicit (
                            iface, neighbor_face_no, 
                            current_cell,
                            current_cell_index,
                            neighbor_cell_index,
                            poly_degree, grid_degree,
                            fe_values_face_int, fe_values_face_ext,
                            penalty,
                            current_dofs_indices, neighbor_dofs_indices,
                            current_metric_dofs_indices, neighbor_metric_dofs_indices,
                            current_cell_rhs, neighbor_cell_rhs);
                    }
                    else {
                        //implicit weak 1D periodic BC to be done in future
                    }
                    //store neighbour RHS values
                    for (unsigned int i=0; i<n_dofs_neigh_cell; ++i) {
                        rhs[neighbor_dofs_indices[i]] += neighbor_cell_rhs[i];
                    }
                }
            } 
            else {//at boundary and not 1D periodic        
                const dealii::FEFaceValues<dim,dim> &fe_values_face_int = fe_values_collection_face_int.get_present_fe_values();

                const real penalty = evaluate_penalty_scaling (current_cell, iface, operators->fe_collection_basis);

                const unsigned int boundary_id = current_face->boundary_id();
                if(compute_Auxiliary_RHS){
                    assemble_boundary_term_auxiliary_equation (
                        poly_degree, grid_degree, iface,
                        boundary_id, current_dofs_indices, 
                        current_metric_dofs_indices, current_cell_rhs_aux);
                }
                else{
                    if(!this->all_parameters->use_weak_form 
                        && this->all_parameters->ode_solver_param.ode_solver_type == Parameters::ODESolverParam::ODESolverEnum::explicit_solver )//only for strong form explicit
                    {
                        assemble_boundary_term_explicit (
                            current_cell,
                            current_cell_index,
                            boundary_id, fe_values_face_int, penalty, current_dofs_indices, current_cell_rhs);
                    }
                    else {
                       const dealii::Quadrature<dim-1> face_quadrature = operators->face_quadrature_collection[i_quad];
                       assemble_boundary_term_derivatives (
                           current_cell,
                           current_cell_index,
                           iface, boundary_id, fe_values_face_int, penalty,
                           current_fe_ref, face_quadrature,
                           current_metric_dofs_indices, current_dofs_indices, current_cell_rhs,
                           compute_dRdW, compute_dRdX, compute_d2R);
                    }
                }
            }
        }
        // CASE 2: PERIODIC BOUNDARY CONDITIONS
        // NOTE: Periodicity is not adapted for hp adaptivity yet. this needs to be figured out in the future
        else if (current_face->at_boundary() && current_cell->has_periodic_neighbor(iface))
        {
            const auto neighbor_cell = current_cell->periodic_neighbor(iface);
            //std::cout << "cell " << current_cell->index() << " at boundary" <<std::endl;
            //std::cout << "periodic neighbour on face " << iface << " is " << neighbor_cell->index() << std::endl;

            if (!current_cell->periodic_neighbor_is_coarser(iface) && current_cell_should_do_the_work(current_cell, neighbor_cell)) {

                Assert (current_cell->periodic_neighbor(iface).state() == dealii::IteratorState::valid, dealii::ExcInternalError());

                const unsigned int n_dofs_neigh_cell = operators->fe_collection_basis[neighbor_cell->active_fe_index()].n_dofs_per_cell();
                dealii::Vector<real> neighbor_cell_rhs (n_dofs_neigh_cell); // Defaults to 0.0 initialization

                // Obtain the mapping from local dof indices to global dof indices for neighbor cell
                neighbor_dofs_indices.resize(n_dofs_neigh_cell);
                neighbor_cell->get_dof_indices (neighbor_dofs_indices);

                fe_values_collection_face_int.reinit (current_cell, iface, i_quad, i_mapp, i_fele);
                const dealii::FEFaceValues<dim,dim> &fe_values_face_int = fe_values_collection_face_int.get_present_fe_values();

                // Corresponding face of the neighbor.
                const unsigned int neighbor_iface = current_cell->periodic_neighbor_of_periodic_neighbor(iface);

                const int i_fele_n = neighbor_cell->active_fe_index(), i_quad_n = i_fele_n, i_mapp_n = 0;
                fe_values_collection_face_ext.reinit (neighbor_cell, neighbor_iface, i_quad_n, i_mapp_n, i_fele_n);
                const dealii::FEFaceValues<dim,dim> &fe_values_face_ext = fe_values_collection_face_ext.get_present_fe_values();

                const real penalty1 = evaluate_penalty_scaling (current_cell, iface, operators->fe_collection_basis);
                const real penalty2 = evaluate_penalty_scaling (neighbor_cell, neighbor_iface, operators->fe_collection_basis);
                const real penalty = 0.5 * (penalty1 + penalty2);

                const dealii::types::global_dof_index neighbor_cell_index = neighbor_cell->active_cell_index();
                const auto metric_neighbor_cell = current_metric_cell->periodic_neighbor(iface);
                metric_neighbor_cell->get_dof_indices(neighbor_metric_dofs_indices);

                const dealii::Quadrature<dim-1> &used_face_quadrature = operators->face_quadrature_collection[i_quad_n]; // or i_quad

                std::pair<unsigned int, int> face_subface_int = std::make_pair(iface, -1);
                std::pair<unsigned int, int> face_subface_ext = std::make_pair(neighbor_iface, -1);
                const auto face_data_set_int = dealii::QProjector<dim>::DataSetDescriptor::face (
                                                                                              dealii::ReferenceCell::get_hypercube(dim),
                                                                                              iface,
                                                                                              current_cell->face_orientation(iface),
                                                                                              current_cell->face_flip(iface),
                                                                                              current_cell->face_rotation(iface),
                                                                                              used_face_quadrature.size());
                const auto face_data_set_ext = dealii::QProjector<dim>::DataSetDescriptor::face (
                                                                                              dealii::ReferenceCell::get_hypercube(dim),
                                                                                              neighbor_iface,
                                                                                              neighbor_cell->face_orientation(neighbor_iface),
                                                                                              neighbor_cell->face_flip(neighbor_iface),
                                                                                              neighbor_cell->face_rotation(neighbor_iface),
                                                                                              used_face_quadrature.size());
                if(compute_Auxiliary_RHS) {
                    std::vector<dealii::Tensor<1,dim,double>> neighbor_cell_rhs_aux (n_dofs_neigh_cell ); // Defaults to 0.0 initialization
                    assemble_face_term_auxiliary (
                        iface, neighbor_iface, 
                        poly_degree, grid_degree,
                        current_dofs_indices, neighbor_dofs_indices,
                        current_metric_dofs_indices, neighbor_metric_dofs_indices,
                        current_cell_rhs_aux, neighbor_cell_rhs_aux);
                    // Add local contribution from neighbor cell to global vector
                    for (unsigned int i=0; i<n_dofs_neigh_cell; ++i) {
                        for(int idim=0; idim<dim; idim++){
                            rhs_aux[idim][neighbor_dofs_indices[i]] += neighbor_cell_rhs_aux[i][idim];
                        }
                    }
                }
                else {
                    if(!this->all_parameters->use_weak_form 
                        && this->all_parameters->ode_solver_param.ode_solver_type == Parameters::ODESolverParam::ODESolverEnum::explicit_solver )//only for strong form explicit
                    {
                        assemble_face_term_explicit (
                            iface, neighbor_iface, 
                            current_cell,
                            current_cell_index,
                            neighbor_cell_index,
                            poly_degree, grid_degree,
                            fe_values_face_int, fe_values_face_ext,
                            penalty,
                            current_dofs_indices, neighbor_dofs_indices,
                            current_metric_dofs_indices, neighbor_metric_dofs_indices,
                            current_cell_rhs, neighbor_cell_rhs);
                    }
                    else {
                        assemble_face_term_derivatives (
                            current_cell,
                            current_cell_index,
                            neighbor_cell_index,
                            face_subface_int, face_subface_ext,
                            face_data_set_int,
                            face_data_set_ext,
                            fe_values_face_int, fe_values_face_ext,
                            penalty,
                            operators->fe_collection_basis[i_fele], operators->fe_collection_basis[i_fele_n],
                            used_face_quadrature,
                            current_metric_dofs_indices, neighbor_metric_dofs_indices,
                            current_dofs_indices, neighbor_dofs_indices,
                            current_cell_rhs, neighbor_cell_rhs,
                            compute_dRdW, compute_dRdX, compute_d2R);
                    }
                    // Add local contribution from neighbor cell to global vector
                    for (unsigned int i=0; i<n_dofs_neigh_cell; ++i) {
                        rhs[neighbor_dofs_indices[i]] += neighbor_cell_rhs[i];
                    }
                }
            }
        }
        // CASE 3: NEIGHBOUR IS FINER
        // Occurs if the face has children
        else if (current_cell->face(iface)->has_children()) 
        {
            // Do nothing.
            // The face contribution from the current cell will appear then the finer neighbor cell is assembled.
        }
        // CASE 4: NEIGHBOR IS COARSER
        // Assemble face residual.
        else if (current_cell->neighbor(iface)->face(current_cell->neighbor_face_no(iface))->has_children()) 
        {
            Assert (current_cell->neighbor(iface).state() == dealii::IteratorState::valid, dealii::ExcInternalError());
            Assert (!(current_cell->neighbor(iface)->has_children()), dealii::ExcInternalError());

            // Obtain cell neighbour
            const auto neighbor_cell = current_cell->neighbor(iface);
            const unsigned int neighbor_iface = current_cell->neighbor_face_no(iface);

            // Find corresponding subface
            unsigned int neighbor_i_subface = 0;
            unsigned int n_subface = dealii::GeometryInfo<dim>::n_subfaces(neighbor_cell->subface_case(neighbor_iface));

            for (; neighbor_i_subface < n_subface; ++neighbor_i_subface) {
                if (neighbor_cell->neighbor_child_on_subface (neighbor_iface, neighbor_i_subface) == current_cell) {
                    break;
                }
            }
            Assert(neighbor_i_subface != n_subface, dealii::ExcInternalError());

            const int i_fele_n = neighbor_cell->active_fe_index(), i_quad_n = i_fele_n, i_mapp_n = 0;

            const unsigned int n_dofs_neigh_cell = operators->fe_collection_basis[i_fele_n].n_dofs_per_cell();
            dealii::Vector<real> neighbor_cell_rhs (n_dofs_neigh_cell); // Defaults to 0.0 initialization

            // Obtain the mapping from local dof indices to global dof indices for neighbor cell
            neighbor_dofs_indices.resize(n_dofs_neigh_cell);
            neighbor_cell->get_dof_indices (neighbor_dofs_indices);

            fe_values_collection_face_int.reinit (current_cell, iface, i_quad, i_mapp, i_fele);
            const dealii::FEFaceValues<dim,dim> &fe_values_face_int = fe_values_collection_face_int.get_present_fe_values();

            fe_values_collection_subface.reinit (neighbor_cell, neighbor_iface, neighbor_i_subface, i_quad_n, i_mapp_n, i_fele_n);
            const dealii::FESubfaceValues<dim,dim> &fe_values_face_ext = fe_values_collection_subface.get_present_fe_values();

            const real penalty1 = evaluate_penalty_scaling (current_cell, iface, operators->fe_collection_basis);
            const real penalty2 = evaluate_penalty_scaling (neighbor_cell, neighbor_iface, operators->fe_collection_basis);
            const real penalty = 0.5 * (penalty1 + penalty2);

            const dealii::types::global_dof_index neighbor_cell_index = neighbor_cell->active_cell_index();
            const auto metric_neighbor_cell = current_metric_cell->neighbor(iface);
            metric_neighbor_cell->get_dof_indices(neighbor_metric_dofs_indices);

            const dealii::Quadrature<dim-1> &used_face_quadrature = operators->face_quadrature_collection[i_quad_n]; // or i_quad
            std::pair<unsigned int, int> face_subface_int = std::make_pair(iface, -1);
            std::pair<unsigned int, int> face_subface_ext = std::make_pair(neighbor_iface, (int)neighbor_i_subface);

            const auto face_data_set_int = dealii::QProjector<dim>::DataSetDescriptor::face( 
                                                                                             dealii::ReferenceCell::get_hypercube(dim),
                                                                                             iface,
                                                                                             current_cell->face_orientation(iface),
                                                                                             current_cell->face_flip(iface),
                                                                                             current_cell->face_rotation(iface),
                                                                                             used_face_quadrature.size());
            const auto face_data_set_ext = dealii::QProjector<dim>::DataSetDescriptor::subface (
                                                                                                dealii::ReferenceCell::get_hypercube(dim),
                                                                                                neighbor_iface,
                                                                                                neighbor_i_subface,
                                                                                                neighbor_cell->face_orientation(neighbor_iface),
                                                                                                neighbor_cell->face_flip(neighbor_iface),
                                                                                                neighbor_cell->face_rotation(neighbor_iface),
                                                                                                used_face_quadrature.size(),
                                                                                                neighbor_cell->subface_case(neighbor_iface));
            if(compute_Auxiliary_RHS){
                std::vector<dealii::Tensor<1,dim,double>> neighbor_cell_rhs_aux (n_dofs_neigh_cell ); // Defaults to 0.0 initialization
                assemble_face_term_auxiliary (
                    iface, neighbor_iface, 
                    poly_degree, grid_degree,
                    current_dofs_indices, neighbor_dofs_indices,
                    current_metric_dofs_indices, neighbor_metric_dofs_indices,
                    current_cell_rhs_aux, neighbor_cell_rhs_aux);
                // Add local contribution from neighbor cell to global vector
                for (unsigned int i=0; i<n_dofs_neigh_cell; ++i) {
                    for(int idim=0; idim<dim; idim++){
                        rhs_aux[idim][neighbor_dofs_indices[i]] += neighbor_cell_rhs_aux[i][idim];
                    }
                }
            }
            else{
                if(!this->all_parameters->use_weak_form 
                    && this->all_parameters->ode_solver_param.ode_solver_type == Parameters::ODESolverParam::ODESolverEnum::explicit_solver )//only for strong form explicit
                {
                    assemble_face_term_explicit (
                        iface, neighbor_iface, 
                        current_cell,
                        current_cell_index,
                        neighbor_cell_index,
                        poly_degree, grid_degree,
                        fe_values_face_int, fe_values_face_ext,
                        penalty,
                        current_dofs_indices, neighbor_dofs_indices,
                        current_metric_dofs_indices, neighbor_metric_dofs_indices,
                        current_cell_rhs, neighbor_cell_rhs);
                }
                else {
                    assemble_face_term_derivatives (
                        current_cell,
                        current_cell_index,
                        neighbor_cell_index,
                        face_subface_int, face_subface_ext,
                        face_data_set_int,
                        face_data_set_ext,
                        fe_values_face_int, fe_values_face_ext,
                        penalty,
                        operators->fe_collection_basis[i_fele], operators->fe_collection_basis[i_fele_n],
                        used_face_quadrature,
                        current_metric_dofs_indices, neighbor_metric_dofs_indices,
                        current_dofs_indices, neighbor_dofs_indices,
                        current_cell_rhs, neighbor_cell_rhs,
                        compute_dRdW, compute_dRdX, compute_d2R);
                }
                // Add local contribution from neighbor cell to global vector
                for (unsigned int i=0; i<n_dofs_neigh_cell; ++i) {
                    rhs[neighbor_dofs_indices[i]] += neighbor_cell_rhs[i];
                }
            }
        }
        // CASE 5: NEIGHBOR CELL HAS SAME COARSENESS
        // Therefore, we need to choose one of them to do the work
        else if ( current_cell_should_do_the_work(current_cell, current_cell->neighbor(iface)) ) 
        {
            Assert (current_cell->neighbor(iface).state() == dealii::IteratorState::valid, dealii::ExcInternalError());

            const auto neighbor_cell = current_cell->neighbor_or_periodic_neighbor(iface);
            // Corresponding face of the neighbor.
            // e.g. The 4th face of the current cell might correspond to the 3rd face of the neighbor
            const unsigned int neighbor_iface = current_cell->neighbor_of_neighbor(iface);

            // Get information about neighbor cell
            const unsigned int n_dofs_neigh_cell = operators->fe_collection_basis[neighbor_cell->active_fe_index()].n_dofs_per_cell();

            // Local rhs contribution from neighbor
            dealii::Vector<real> neighbor_cell_rhs (n_dofs_neigh_cell); // Defaults to 0.0 initialization

            // Obtain the mapping from local dof indices to global dof indices for neighbor cell
            neighbor_dofs_indices.resize(n_dofs_neigh_cell);
            neighbor_cell->get_dof_indices (neighbor_dofs_indices);

            fe_values_collection_face_int.reinit (current_cell, iface, i_quad, i_mapp, i_fele);
            const dealii::FEFaceValues<dim,dim> &fe_values_face_int = fe_values_collection_face_int.get_present_fe_values();

            const int i_fele_n = neighbor_cell->active_fe_index(), i_quad_n = i_fele_n, i_mapp_n = 0;
            fe_values_collection_face_ext.reinit (neighbor_cell, neighbor_iface, i_quad_n, i_mapp_n, i_fele_n);
            const dealii::FEFaceValues<dim,dim> &fe_values_face_ext = fe_values_collection_face_ext.get_present_fe_values();

            const real penalty1 = evaluate_penalty_scaling (current_cell, iface, operators->fe_collection_basis);
            const real penalty2 = evaluate_penalty_scaling (neighbor_cell, neighbor_iface, operators->fe_collection_basis);
            const real penalty = 0.5 * (penalty1 + penalty2);

            const dealii::types::global_dof_index neighbor_cell_index = neighbor_cell->active_cell_index();
            const auto metric_neighbor_cell = current_metric_cell->neighbor_or_periodic_neighbor(iface);
            metric_neighbor_cell->get_dof_indices(neighbor_metric_dofs_indices);

            const dealii::Quadrature<dim-1> &used_face_quadrature = operators->face_quadrature_collection[i_quad_n]; // or i_quad
            std::pair<unsigned int, int> face_subface_int = std::make_pair(iface, -1);
            std::pair<unsigned int, int> face_subface_ext = std::make_pair(neighbor_iface, -1);
            const auto face_data_set_int = dealii::QProjector<dim>::DataSetDescriptor::face (
                                                                                          dealii::ReferenceCell::get_hypercube(dim),
                                                                                          iface,
                                                                                          current_cell->face_orientation(iface),
                                                                                          current_cell->face_flip(iface),
                                                                                          current_cell->face_rotation(iface),
                                                                                          used_face_quadrature.size());
            const auto face_data_set_ext = dealii::QProjector<dim>::DataSetDescriptor::face (
                                                                                          dealii::ReferenceCell::get_hypercube(dim),
                                                                                          neighbor_iface,
                                                                                          neighbor_cell->face_orientation(neighbor_iface),
                                                                                          neighbor_cell->face_flip(neighbor_iface),
                                                                                          neighbor_cell->face_rotation(neighbor_iface),
                                                                                          used_face_quadrature.size());
            if(compute_Auxiliary_RHS) {
                std::vector<dealii::Tensor<1,dim,double>> neighbor_cell_rhs_aux (n_dofs_neigh_cell ); // Defaults to 0.0 initialization
                assemble_face_term_auxiliary (
                    iface, neighbor_iface, 
                    poly_degree, grid_degree,
                    current_dofs_indices, neighbor_dofs_indices,
                    current_metric_dofs_indices, neighbor_metric_dofs_indices,
                    current_cell_rhs_aux, neighbor_cell_rhs_aux);
                // Add local contribution from neighbor cell to global vector
                for (unsigned int i=0; i<n_dofs_neigh_cell; ++i) {
                    for(int idim=0; idim<dim; idim++){
                        rhs_aux[idim][neighbor_dofs_indices[i]] += neighbor_cell_rhs_aux[i][idim];
                    }
                }
            }
            else {
                if(!this->all_parameters->use_weak_form 
                    && this->all_parameters->ode_solver_param.ode_solver_type == Parameters::ODESolverParam::ODESolverEnum::explicit_solver )//only for strong form explicit
                {
                    assemble_face_term_explicit (
                        iface, neighbor_iface, 
                        current_cell,
                        current_cell_index,
                        neighbor_cell_index,
                        poly_degree, grid_degree,
                        fe_values_face_int, fe_values_face_ext,
                        penalty,
                        current_dofs_indices, neighbor_dofs_indices,
                        current_metric_dofs_indices, neighbor_metric_dofs_indices,
                        current_cell_rhs, neighbor_cell_rhs);
                }
                else {
                    assemble_face_term_derivatives (
                        current_cell,
                        current_cell_index,
                        neighbor_cell_index,
                        face_subface_int, face_subface_ext,
                        face_data_set_int,
                        face_data_set_ext,
                        fe_values_face_int, fe_values_face_ext,
                        penalty,
                        operators->fe_collection_basis[i_fele], operators->fe_collection_basis[i_fele_n],
                        used_face_quadrature,
                        current_metric_dofs_indices, neighbor_metric_dofs_indices,
                        current_dofs_indices, neighbor_dofs_indices,
                        current_cell_rhs, neighbor_cell_rhs,
                        compute_dRdW, compute_dRdX, compute_d2R);
                }
                // Add local contribution from neighbor cell to global vector
                for (unsigned int i=0; i<n_dofs_neigh_cell; ++i) {
                    rhs[neighbor_dofs_indices[i]] += neighbor_cell_rhs[i];
                }
            }
        } else {
            // Should be faces where the neighbor cell has the same coarseness
            // but will be evaluated when we visit the other cell.
        }
    } // end of face loop

    if(compute_Auxiliary_RHS) {
        // Add local contribution from current cell to global vector
        for (unsigned int i=0; i<n_dofs_curr_cell; ++i) {
            for(int idim=0; idim<dim; idim++){
                rhs_aux[idim][current_dofs_indices[i]] += current_cell_rhs_aux[i][idim];
            }
        }
    }
    else {
        // Add local contribution from current cell to global vector
        for (unsigned int i=0; i<n_dofs_curr_cell; ++i) {
            rhs[current_dofs_indices[i]] += current_cell_rhs[i];
        }
    }
}

template <int dim, typename real, typename MeshType>
void DGBase<dim,real,MeshType>::set_dual(const dealii::LinearAlgebra::distributed::Vector<real> &dual_input)
{
    dual = dual_input;
}

template <int dim, typename real, typename MeshType>
void DGBase<dim,real,MeshType>::update_artificial_dissipation_discontinuity_sensor()
{
    const auto mapping = (*(high_order_grid->mapping_fe_field));
    dealii::hp::MappingCollection<dim> mapping_collection(mapping);
    const dealii::UpdateFlags update_flags = dealii::update_values | dealii::update_JxW_values;
    dealii::hp::FEValues<dim,dim> fe_values_collection_volume (mapping_collection, operators->fe_collection_basis, operators->volume_quadrature_collection, update_flags); ///< FEValues of volume.

    std::vector< double > soln_coeff_high;
    std::vector<dealii::types::global_dof_index> dof_indices;

    const unsigned int n_dofs_arti_diss = fe_q_artificial_dissipation.dofs_per_cell;
    std::vector<dealii::types::global_dof_index> dof_indices_artificial_dissipation(n_dofs_arti_diss);

    if (freeze_artificial_dissipation) return;
    artificial_dissipation_c0 *= 0.0;
    for (auto cell : dof_handler.active_cell_iterators()) {
        if (!(cell->is_locally_owned() || cell->is_ghost())) continue;

        dealii::types::global_dof_index cell_index = cell->active_cell_index();
        artificial_dissipation_coeffs[cell_index] = 0.0;
        artificial_dissipation_se[cell_index] = 0.0;
        //artificial_dissipation_coeffs[cell_index] = 1e-2;
        //artificial_dissipation_se[cell_index] = 0.0;
        //continue;

        const int i_fele = cell->active_fe_index();
        const int i_quad = i_fele;
        const int i_mapp = 0;

        const dealii::FESystem<dim,dim> &fe_high = operators->fe_collection_basis[i_fele];
        const unsigned int degree = fe_high.tensor_degree();

        if (degree == 0) continue;

        const unsigned int nstate = fe_high.components;
        const unsigned int n_dofs_high = fe_high.dofs_per_cell;

        fe_values_collection_volume.reinit (cell, i_quad, i_mapp, i_fele);
        const dealii::FEValues<dim,dim> &fe_values_volume = fe_values_collection_volume.get_present_fe_values();

        dof_indices.resize(n_dofs_high);
        cell->get_dof_indices (dof_indices);

        soln_coeff_high.resize(n_dofs_high);
        for (unsigned int idof=0; idof<n_dofs_high; ++idof) {
            soln_coeff_high[idof] = solution[dof_indices[idof]];
        }

        // Lower degree basis.
        const unsigned int lower_degree = degree-1;
        const dealii::FE_DGQLegendre<dim> fe_dgq_lower(lower_degree);
        const dealii::FESystem<dim,dim> fe_lower(fe_dgq_lower, nstate);

        // Projection quadrature.
        const dealii::QGauss<dim> projection_quadrature(degree+5);
        std::vector< double > soln_coeff_lower = project_function<dim,double>( soln_coeff_high, fe_high, fe_lower, projection_quadrature);

        // Quadrature used for solution difference.
        const dealii::Quadrature<dim> &quadrature = fe_values_volume.get_quadrature();
        const std::vector<dealii::Point<dim,double>> &unit_quad_pts = quadrature.get_points();

        const unsigned int n_quad_pts = quadrature.size();
        const unsigned int n_dofs_lower = fe_lower.dofs_per_cell;

        double element_volume = 0.0;
        double error = 0.0;
        double soln_norm = 0.0;
        std::vector<double> soln_high(nstate);
        std::vector<double> soln_lower(nstate);
        for (unsigned int iquad=0; iquad<n_quad_pts; ++iquad) {
            for (unsigned int s=0; s<nstate; ++s) {
                soln_high[s] = 0.0;
                soln_lower[s] = 0.0;
            }
            // Interpolate solution
            for (unsigned int idof=0; idof<n_dofs_high; ++idof) {
                  const unsigned int istate = fe_high.system_to_component_index(idof).first;
                  soln_high[istate] += soln_coeff_high[idof] * fe_high.shape_value_component(idof,unit_quad_pts[iquad],istate);
            }
            // Interpolate low order solution
            for (unsigned int idof=0; idof<n_dofs_lower; ++idof) {
                  const unsigned int istate = fe_lower.system_to_component_index(idof).first;
                  soln_lower[istate] += soln_coeff_lower[idof] * fe_lower.shape_value_component(idof,unit_quad_pts[iquad],istate);
            }
            // Quadrature
            element_volume += fe_values_volume.JxW(iquad);
            // Only integrate over the first state variable.
            for (unsigned int s=0; s<1/*nstate*/; ++s) 
            {
                error += (soln_high[s] - soln_lower[s]) * (soln_high[s] - soln_lower[s]) * fe_values_volume.JxW(iquad);
                soln_norm += soln_high[s] * soln_high[s] * fe_values_volume.JxW(iquad);
            }
        }

        //std::cout << " error: " << error
        //          << " soln_norm: " << soln_norm << std::endl;
        //if (error < 1e-12) continue;
        if (soln_norm < 1e-12) 
        {
            continue;
        }

        double S_e, s_e;
        S_e = sqrt(error / soln_norm);
        s_e = log10(S_e);

        //const double mu_scale = 1.0;
        //const double s_0 = log10(0.1) - 4.25*log10(degree);
        //const double s_0 = -0.5 - 4.25*log10(degree);
        //const double kappa = 1.0;

        const double mu_scale = all_parameters->artificial_dissipation_param.mu_artificial_dissipation; //1.0
        //const double s_0 = - 4.25*log10(degree);
        const double s_0 = -0.00 - 4.00*log10(degree);
        const double kappa = all_parameters->artificial_dissipation_param.kappa_artificial_dissipation; //1.0
        const double low = s_0 - kappa;
        const double upp = s_0 + kappa;

        const double diameter = std::pow(element_volume, 1.0/dim);
        const double eps_0 = mu_scale * diameter / (double)degree;
    
        //std::cout << " lower < s_e < upp " << low << " < " << s_e << " < " << upp << " ? " << std::endl;

        if ( s_e < low) continue;

        if ( s_e > upp) {
            artificial_dissipation_coeffs[cell_index] += eps_0;
            if(eps_0 > max_artificial_dissipation_coeff)
            {
                max_artificial_dissipation_coeff = eps_0;
            }
            continue;
        }

        const double PI = 4*atan(1);
        double eps = 1.0 + sin(PI * (s_e - s_0) * 0.5 / kappa);
        eps *= eps_0 * 0.5;
    
        if(eps > max_artificial_dissipation_coeff)
        {
            max_artificial_dissipation_coeff = eps;
        }


        artificial_dissipation_coeffs[cell_index] += eps;
        artificial_dissipation_se[cell_index] = s_e;

        typename dealii::DoFHandler<dim>::active_cell_iterator artificial_dissipation_cell(
            triangulation.get(), cell->level(), cell->index(), &dof_handler_artificial_dissipation);

        dof_indices_artificial_dissipation.resize(n_dofs_arti_diss);
        artificial_dissipation_cell->get_dof_indices (dof_indices_artificial_dissipation);
        for (unsigned int idof=0; idof<n_dofs_arti_diss; ++idof) {
            const unsigned int index = dof_indices_artificial_dissipation[idof];
            artificial_dissipation_c0[index] = std::max(artificial_dissipation_c0[index], eps);
        }

        //const unsigned int dofs_per_face = fe_q_artificial_dissipation.n_dofs_per_face();
        //for (unsigned int iface=0; iface < dealii::GeometryInfo<dim>::faces_per_cell; ++iface) {
        //    const auto face = cell->face(iface);
        //    if (face->at_boundary()) {
        //        for (unsigned int idof_face=0; idof_face<dofs_per_face; ++idof_face) {
        //            unsigned int idof_cell = fe_q_artificial_dissipation.face_to_cell_index(idof_face, iface);
        //            const dealii::types::global_dof_index index = dof_indices_artificial_dissipation[idof_cell];
        //            artificial_dissipation_c0[index] = 0.0;
        //        }
        //    }
        //}
    }
    dealii::IndexSet boundary_dofs(dof_handler_artificial_dissipation.n_dofs());
    dealii::DoFTools::extract_boundary_dofs(dof_handler_artificial_dissipation,
                                dealii::ComponentMask(),
                                boundary_dofs);
    for (unsigned int i = 0; i < dof_handler_artificial_dissipation.n_dofs(); ++i) {
        if (boundary_dofs.is_element(i)) {
            artificial_dissipation_c0[i] = 0.0;
        }
    }
    // artificial_dissipation_c0 *= 0.0;
    // artificial_dissipation_c0.add(1e-1);
    artificial_dissipation_c0.update_ghost_values();
}


template <int dim, typename real, typename MeshType>
void DGBase<dim,real,MeshType>::assemble_residual (const bool compute_dRdW, const bool compute_dRdX, const bool compute_d2R, const double CFL_mass)
{
    dealii::deal_II_exceptions::disable_abort_on_exception(); // Allows us to catch negative Jacobians.
    Assert( !(compute_dRdW && compute_dRdX)
        &&  !(compute_dRdW && compute_d2R)
        &&  !(compute_dRdX && compute_d2R)
            , dealii::ExcMessage("Can only do one at a time compute_dRdW or compute_dRdX or compute_d2R"));

    max_artificial_dissipation_coeff = 0.0;
    //pcout << "Assembling DG residual...";
    if (compute_dRdW) {
        pcout << " with dRdW...";

        auto diff_sol = solution;
        diff_sol -= solution_dRdW;
        const double l2_norm_sol = diff_sol.l2_norm();

        if (l2_norm_sol == 0.0) {

            auto diff_node = high_order_grid->volume_nodes;
            diff_node -= volume_nodes_dRdW;
            const double l2_norm_node = diff_node.l2_norm();

            if (l2_norm_node == 0.0) {
                if (CFL_mass_dRdW == CFL_mass) {
                    pcout << " which is already assembled..." << std::endl;
                    return;
                }
            }
        }
        {
            int n_stencil = 1 + std::pow(2,dim);
            int n_dofs_cell = nstate*std::pow(max_degree+1,dim);
            n_vmult += n_stencil*n_dofs_cell;
            dRdW_form += 1;
        }
        solution_dRdW = solution;
        volume_nodes_dRdW = high_order_grid->volume_nodes;
        CFL_mass_dRdW = CFL_mass;

        system_matrix = 0;
    }
    if (compute_dRdX) {
        pcout << " with dRdX...";

        auto diff_sol = solution;
        diff_sol -= solution_dRdX;
        const double l2_norm_sol = diff_sol.l2_norm();

        if (l2_norm_sol == 0.0) {

            auto diff_node = high_order_grid->volume_nodes;
            diff_node -= volume_nodes_dRdX;
            const double l2_norm_node = diff_node.l2_norm();

            if (l2_norm_node == 0.0) {
                pcout << " which is already assembled..." << std::endl;
                return;
            }
        }
        solution_dRdX = solution;
        volume_nodes_dRdX = high_order_grid->volume_nodes;

        if (   dRdXv.m() != solution.size() || dRdXv.n() != high_order_grid->volume_nodes.size()) {

            allocate_dRdX();
        }
        dRdXv = 0;
    }
    if (compute_d2R) {
        pcout << " with d2RdWdW, d2RdWdX, d2RdXdX...";
        auto diff_sol = solution;
        diff_sol -= solution_d2R;
        const double l2_norm_sol = diff_sol.l2_norm();

        if (l2_norm_sol == 0.0) {

            auto diff_node = high_order_grid->volume_nodes;
            diff_node -= volume_nodes_d2R;
            const double l2_norm_node = diff_node.l2_norm();

            if (l2_norm_node == 0.0) {

                auto diff_dual = dual;
                diff_dual -= dual_d2R;
                const double l2_norm_dual = diff_dual.l2_norm();
                if (l2_norm_dual == 0.0) {
                    pcout << " which is already assembled..." << std::endl;
                    return;
                }
            }
        }
        solution_d2R = solution;
        volume_nodes_d2R = high_order_grid->volume_nodes;
        dual_d2R = dual;

        if (   d2RdWdW.m() != solution.size()
            || d2RdWdX.m() != solution.size()
            || d2RdWdX.n() != high_order_grid->volume_nodes.size()
            || d2RdXdX.m() != high_order_grid->volume_nodes.size()) {

            allocate_second_derivatives();
        }
        d2RdWdW = 0;
        d2RdWdX = 0;
        d2RdXdX = 0;
    }
    right_hand_side = 0;

    //pcout << std::endl;

    //const dealii::MappingManifold<dim,dim> mapping;
    //const dealii::MappingQ<dim,dim> mapping(10);//;max_degree+1);
    //const dealii::MappingQ<dim,dim> mapping(high_order_grid->max_degree);
    //const dealii::MappingQGeneric<dim,dim> mapping(high_order_grid->max_degree);
    const auto mapping = (*(high_order_grid->mapping_fe_field));

    dealii::hp::MappingCollection<dim> mapping_collection(mapping);

    dealii::hp::FEValues<dim,dim>        fe_values_collection_volume (mapping_collection, operators->fe_collection_basis, operators->volume_quadrature_collection, this->volume_update_flags); ///< FEValues of volume.
    dealii::hp::FEFaceValues<dim,dim>    fe_values_collection_face_int (mapping_collection, operators->fe_collection_basis, operators->face_quadrature_collection, this->face_update_flags); ///< FEValues of interior face.
    dealii::hp::FEFaceValues<dim,dim>    fe_values_collection_face_ext (mapping_collection, operators->fe_collection_basis, operators->face_quadrature_collection, this->neighbor_face_update_flags); ///< FEValues of exterior face.
    dealii::hp::FESubfaceValues<dim,dim> fe_values_collection_subface (mapping_collection, operators->fe_collection_basis, operators->face_quadrature_collection, this->face_update_flags); ///< FEValues of subface.

    dealii::hp::FEValues<dim,dim>        fe_values_collection_volume_lagrange (mapping_collection, operators->fe_collection_flux_basis, operators->volume_quadrature_collection, this->volume_update_flags);

    solution.update_ghost_values();

    int assembly_error = 0;
    try {

<<<<<<< HEAD
        update_artificial_dissipation_discontinuity_sensor();
        
        //assembles and solves for auxiliary variable if necessary.
        assemble_auxiliary_residual();
=======
        // update artificial dissipation discontinuity sensor only if using artificial dissipation
        if(all_parameters->artificial_dissipation_param.add_artificial_dissipation) update_artificial_dissipation_discontinuity_sensor();
        
        // updates model variables only if there is a model
        if(all_parameters->pde_type == Parameters::AllParameters::PartialDifferentialEquation::physics_model) update_model_variables();
>>>>>>> 18f8ae4f

        auto metric_cell = high_order_grid->dof_handler_grid.begin_active();
        for (auto soln_cell = dof_handler.begin_active(); soln_cell != dof_handler.end(); ++soln_cell, ++metric_cell) {
        //for (auto cell = triangulation->begin_active(); cell != triangulation->end(); ++cell) {
            if (!soln_cell->is_locally_owned()) continue;

            //const int tria_level = cell->level();
            //const int tria_index = cell->index();
            //dealii::DoFCellAccessor<dim,dim,false> soln_cell(triangulation.get(), tria_level, tria_index, &dof_handler);
            //dealii::DoFCellAccessor<dim,dim,false> metric_cell(triangulation.get(), tria_level, tria_index, &high_order_grid->dof_handler_grid);

            //dealii::TriaActiveIterator< dealii::DoFCellAccessor<dim,dim,false> >

            //DoFCellAccessor<dim,dim,false> soln_cell(triangulation.get(), tria_level, tria_index, &dof_handler);
            //dealii::DoFCellAccessor<dim,dim,false> metric_cell(triangulation.get(), tria_level, tria_index, &high_order_grid->dof_handler_grid);


            // Add right-hand side contributions this cell can compute
            assemble_cell_residual (
                soln_cell,
                metric_cell,
                compute_dRdW, compute_dRdX, compute_d2R,
                fe_values_collection_volume,
                fe_values_collection_face_int,
                fe_values_collection_face_ext,
                fe_values_collection_subface,
                fe_values_collection_volume_lagrange,
                false,
                right_hand_side,
                auxiliary_RHS);
        } // end of cell loop
    } catch(...) {
        assembly_error = 1;
    }
    const int mpi_assembly_error = dealii::Utilities::MPI::sum(assembly_error, mpi_communicator);

    if (mpi_assembly_error != 0) {
        std::cout << "Invalid residual assembly encountered..."
                  << " Filling up RHS with 1s. " << std::endl;
        right_hand_side *= 0.0;
        right_hand_side.add(1.0);
        if (compute_dRdW) {
            std::cout << " Filling up Jacobian with mass matrix. " << std::endl;
            const bool do_inverse_mass_matrix = false;
            evaluate_mass_matrices (do_inverse_mass_matrix);
            system_matrix.copy_from(global_mass_matrix);
        }
        //if (compute_dRdX) {
        //    dRdXv.trilinos_matrix().
        //}
        //if (compute_d2R) {
        //    d2RdWdW = 0;
        //    d2RdWdX = 0;
        //    d2RdXdX = 0;
        //}
    }

    right_hand_side.compress(dealii::VectorOperation::add);
    right_hand_side.update_ghost_values();
    if ( compute_dRdW ) {
        system_matrix.compress(dealii::VectorOperation::add);

        if (global_mass_matrix.m() != system_matrix.m()) {
            const bool do_inverse_mass_matrix = false;
            evaluate_mass_matrices (do_inverse_mass_matrix);
        }
        if (CFL_mass != 0.0) {
            time_scaled_mass_matrices(CFL_mass);
            add_time_scaled_mass_matrices();
        }

        Epetra_CrsMatrix *input_matrix  = const_cast<Epetra_CrsMatrix *>(&(system_matrix.trilinos_matrix()));
        Epetra_CrsMatrix *output_matrix;
        epetra_rowmatrixtransposer_dRdW = std::make_unique<Epetra_RowMatrixTransposer> ( input_matrix );
        const bool make_data_contiguous = true;
        int error_transpose = epetra_rowmatrixtransposer_dRdW->CreateTranspose( make_data_contiguous, output_matrix);
        if (error_transpose) {
            std::cout << "Failed to create dRdW transpose... Aborting" << std::endl;
            //std::abort();
        }
        bool copy_values = true;
        system_matrix_transpose.reinit(*output_matrix, copy_values);
        delete(output_matrix);

        //Epetra_CrsMatrix *input_matrix  = const_cast<Epetra_CrsMatrix *>(&(system_matrix.trilinos_matrix()));
        //std::shared_ptr<Epetra_CrsMatrix> output_matrix = std::make_shared<Epetra_CrsMatrix> ();
        //epetra_rowmatrixtransposer_dRdW = std::make_unique<Epetra_RowMatrixTransposer> ( input_matrix );
        //const bool make_data_contiguous = true;
        //epetra_rowmatrixtransposer_dRdW->CreateTranspose( make_data_contiguous, output_matrix.get());
        //system_matrix_transpose.reinit(*output_matrix);
        
        //EpetraExt::RowMatrix_Transpose transposer;
        //Epetra_CrsMatrix* input_matrix  = const_cast<Epetra_CrsMatrix *>(&(system_matrix.trilinos_matrix()));
        //Epetra_CrsMatrix* output_matrix = dynamic_cast<Epetra_CrsMatrix*>(&transposer(*input_matrix));
        //system_matrix_transpose.reinit(*output_matrix);
        //std::cout << output_matrix << std::endl;
        //delete(output_matrix);


        //double condition_estimate;
        //dRdW_preconditioner_builder.ConstructPreconditioner(condition_estimate);
    }
    if ( compute_dRdX ) dRdXv.compress(dealii::VectorOperation::add);
    if ( compute_d2R ) {
        d2RdWdW.compress(dealii::VectorOperation::add);
        d2RdXdX.compress(dealii::VectorOperation::add);
        d2RdWdX.compress(dealii::VectorOperation::add);
    }
    //if ( compute_dRdW ) system_matrix.compress(dealii::VectorOperation::insert);
    //system_matrix.print(std::cout);

} // end of assemble_system_explicit ()

template <int dim, typename real, typename MeshType>
double DGBase<dim,real,MeshType>::get_residual_linfnorm () const
{
    pcout << "Evaluating residual Linf-norm..." << std::endl;
    const auto mapping = (*(high_order_grid->mapping_fe_field));
    dealii::hp::MappingCollection<dim> mapping_collection(mapping);

    double residual_linf_norm = 0.0;
    std::vector<dealii::types::global_dof_index> dofs_indices;
    const dealii::UpdateFlags update_flags = dealii::update_values | dealii::update_JxW_values;
    dealii::hp::FEValues<dim,dim> fe_values_collection_volume (mapping_collection,
                                                               operators->fe_collection_basis,
                                                               operators->volume_quadrature_collection,
                                                               update_flags);

    // Obtain the mapping from local dof indices to global dof indices
    for (const auto& cell : dof_handler.active_cell_iterators()) {
        if (!cell->is_locally_owned()) continue;

        const int i_fele = cell->active_fe_index();
        const int i_quad = i_fele;
        const int i_mapp = 0;

        fe_values_collection_volume.reinit (cell, i_quad, i_mapp, i_fele);
        const dealii::FEValues<dim,dim> &fe_values_vol = fe_values_collection_volume.get_present_fe_values();

        const dealii::FESystem<dim,dim> &fe_ref = operators->fe_collection_basis[i_fele];
        const unsigned int n_dofs = fe_ref.n_dofs_per_cell();
        const unsigned int n_quad = fe_values_vol.n_quadrature_points;

        dofs_indices.resize(n_dofs);
        cell->get_dof_indices (dofs_indices);

        for (unsigned int iquad = 0; iquad < n_quad; ++iquad) {
            double residual_val = 0.0;
            for (unsigned int idof = 0; idof < n_dofs; ++idof) {
                const unsigned int istate = fe_values_vol.get_fe().system_to_component_index(idof).first;
                residual_val += right_hand_side[dofs_indices[idof]] * fe_values_vol.shape_value_component(idof, iquad, istate);
            }
            residual_linf_norm = std::max(std::abs(residual_val), residual_val);
        }

    }
    const double mpi_residual_linf_norm = dealii::Utilities::MPI::max(residual_linf_norm, mpi_communicator);
    return mpi_residual_linf_norm;
}


template <int dim, typename real, typename MeshType>
double DGBase<dim,real,MeshType>::get_residual_l2norm () const
{
    //return get_residual_linfnorm ();
    //return right_hand_side.l2_norm();
    //return right_hand_side.l2_norm() / right_hand_side.size();
    //auto scaled_residual = right_hand_side;
    //global_mass_matrix.vmult(scaled_residual, right_hand_side);
    //return scaled_residual.l2_norm();
    //pcout << "Evaluating residual L2-norm..." << std::endl;
    const auto mapping = (*(high_order_grid->mapping_fe_field));
    dealii::hp::MappingCollection<dim> mapping_collection(mapping);

    double residual_l2_norm = 0.0;
    double domain_volume = 0.0;
    std::vector<dealii::types::global_dof_index> dofs_indices;
    const dealii::UpdateFlags update_flags = dealii::update_values | dealii::update_JxW_values;
    dealii::hp::FEValues<dim,dim> fe_values_collection_volume (mapping_collection,
                                                               operators->fe_collection_basis,
                                                               operators->volume_quadrature_collection,
                                                               update_flags);

    // Obtain the mapping from local dof indices to global dof indices
    for (const auto& cell : dof_handler.active_cell_iterators()) {
        if (!cell->is_locally_owned()) continue;

        const int i_fele = cell->active_fe_index();
        const int i_quad = i_fele;
        const int i_mapp = 0;

        fe_values_collection_volume.reinit (cell, i_quad, i_mapp, i_fele);
        const dealii::FEValues<dim,dim> &fe_values_vol = fe_values_collection_volume.get_present_fe_values();

        const dealii::FESystem<dim,dim> &fe_ref = operators->fe_collection_basis[i_fele];
        const unsigned int n_dofs = fe_ref.n_dofs_per_cell();
        const unsigned int n_quad = fe_values_vol.n_quadrature_points;

        dofs_indices.resize(n_dofs);
        cell->get_dof_indices (dofs_indices);

        for (unsigned int iquad = 0; iquad < n_quad; ++iquad) {
            double residual_val = 0.0;
            for (unsigned int idof = 0; idof < n_dofs; ++idof) {
                const unsigned int istate = fe_values_vol.get_fe().system_to_component_index(idof).first;
                residual_val += right_hand_side[dofs_indices[idof]] * fe_values_vol.shape_value_component(idof, iquad, istate);
            }
            residual_l2_norm += residual_val*residual_val * fe_values_vol.JxW(iquad);
            domain_volume += fe_values_vol.JxW(iquad);
        }

    }
    const double mpi_residual_l2_norm = dealii::Utilities::MPI::sum(residual_l2_norm, mpi_communicator);
    const double mpi_domain_volume    = dealii::Utilities::MPI::sum(domain_volume, mpi_communicator);
    return std::sqrt(mpi_residual_l2_norm) / mpi_domain_volume;
}
template <int dim, typename real, typename MeshType>
unsigned int DGBase<dim,real,MeshType>::n_dofs () const
{
    return dof_handler.n_dofs();
}


#if PHILIP_DIM > 1
template <int dim, typename DoFHandlerType = dealii::DoFHandler<dim>>
class DataOutEulerFaces : public dealii::DataOutFaces<dim, DoFHandlerType>
{
    static const unsigned int dimension = DoFHandlerType::dimension;
    static const unsigned int space_dimension = DoFHandlerType::space_dimension;
    using cell_iterator = typename dealii::DataOut_DoFData<DoFHandlerType, dimension - 1, dimension>::cell_iterator;

    using FaceDescriptor = typename std::pair<cell_iterator, unsigned int>;
    /**
     * Return the first face which we want output for. The default
     * implementation returns the first face of a (locally owned) active cell
     * or, if the @p surface_only option was set in the destructor (as is the
     * default), the first such face that is located on the boundary.
     *
     * If you want to use a different logic to determine which faces should
     * contribute to the creation of graphical output, you can overload this
     * function in a derived class.
     */
    virtual FaceDescriptor first_face() override;
 
    /**
     * Return the next face after which we want output for. If there are no more
     * faces, <tt>dofs->end()</tt> is returned as the first component of the
     * return value.
     *
     * The default implementation returns the next face of a (locally owned)
     * active cell, or the next such on the boundary (depending on whether the
     * @p surface_only option was provided to the constructor).
     *
     * This function traverses the mesh active cell by active cell (restricted to
     * locally owned cells), and then through all faces of the cell. As a result,
     * interior faces are output twice, a feature that is useful for
     * discontinuous Galerkin methods or if a DataPostprocessor is used that
     * might produce results that are discontinuous between cells).
     *
     * This function can be overloaded in a derived class to select a
     * different set of faces. Note that the default implementation assumes that
     * the given @p face is active, which is guaranteed as long as first_face()
     * is also used from the default implementation. Overloading only one of the
     * two functions should be done with care.
     */
    virtual FaceDescriptor next_face(const FaceDescriptor &face) override;

};

template <int dim, typename DoFHandlerType>
typename DataOutEulerFaces<dim, DoFHandlerType>::FaceDescriptor
DataOutEulerFaces<dim, DoFHandlerType>::first_face()
{
    // simply find first active cell with a face on the boundary
    typename dealii::Triangulation<dimension, space_dimension>::active_cell_iterator
        cell = this->triangulation->begin_active();
    for (; cell != this->triangulation->end(); ++cell)
        if (cell->is_locally_owned())
            for (const unsigned int f : dealii::GeometryInfo<dimension>::face_indices())
                if (cell->face(f)->at_boundary())
                    if (cell->face(f)->boundary_id() == 1001)
                        return FaceDescriptor(cell, f);
  
    // just return an invalid descriptor if we haven't found a locally
    // owned face. this can happen in parallel where all boundary
    // faces are owned by other processors
    return FaceDescriptor();
}
    
template <int dim, typename DoFHandlerType>
typename DataOutEulerFaces<dim, DoFHandlerType>::FaceDescriptor
DataOutEulerFaces<dim, DoFHandlerType>::next_face(const FaceDescriptor &old_face)
{
    FaceDescriptor face = old_face;
  
    // first check whether the present cell has more faces on the boundary. since
    // we started with this face, its cell must clearly be locally owned
    Assert(face.first->is_locally_owned(), dealii::ExcInternalError());
    for (unsigned int f = face.second + 1; f < dealii::GeometryInfo<dimension>::faces_per_cell; ++f)
        if (face.first->face(f)->at_boundary()) 
            if (face.first->face(f)->boundary_id() == 1001) {
                // yup, that is so, so return it
                face.second = f;
                return face;
            }
  
    // otherwise find the next active cell that has a face on the boundary
  
    // convert the iterator to an active_iterator and advance this to the next
    // active cell
    typename dealii::Triangulation<dimension, space_dimension>::active_cell_iterator
      active_cell = face.first;
  
    // increase face pointer by one
    ++active_cell;
  
    // while there are active cells
    while (active_cell != this->triangulation->end()) {
        // check all the faces of this active cell. but skip it altogether
        // if it isn't locally owned
        if (active_cell->is_locally_owned())
            for (const unsigned int f : dealii::GeometryInfo<dimension>::face_indices())
                if (active_cell->face(f)->at_boundary())
                    if (active_cell->face(f)->boundary_id() == 1001) {
                        face.first  = active_cell;
                        face.second = f;
                        return face;
                    }
            
        // the present cell had no faces on the boundary (or was not locally
        // owned), so check next cell
        ++active_cell;
    }   
      
    // we fell off the edge, so return with invalid pointer
    face.first  = this->triangulation->end();
    face.second = 0;
    return face;
} 

template <int dim>
class NormalPostprocessor : public dealii::DataPostprocessorVector<dim>
{
public:
    NormalPostprocessor ()
    : dealii::DataPostprocessorVector<dim> ("normal", dealii::update_normal_vectors)
    {}
    virtual void
    evaluate_vector_field (const dealii::DataPostprocessorInputs::Vector<dim> &input_data, std::vector<dealii::Vector<double>> &computed_quantities) const override
    {
        // ensure that there really are as many output slots
        // as there are points at which DataOut provides the
        // gradients:
        AssertDimension (input_data.normals.size(), computed_quantities.size());
        // then loop over all of these inputs:
        for (unsigned int p=0; p<input_data.solution_gradients.size(); ++p) {
            // ensure that each output slot has exactly 'dim'
            // components (as should be expected, given that we
            // want to create vector-valued outputs), and copy the
            // gradients of the solution at the evaluation points
            // into the output slots:
            AssertDimension (computed_quantities[p].size(), dim);
            for (unsigned int d=0; d<dim; ++d)
              computed_quantities[p][d] = input_data.normals[p][d];
        }
    }
    virtual void
    evaluate_scalar_field (const dealii::DataPostprocessorInputs::Scalar<dim> &input_data, std::vector<dealii::Vector<double> > &computed_quantities) const override
    {
        // ensure that there really are as many output slots
        // as there are points at which DataOut provides the
        // gradients:
        AssertDimension (input_data.normals.size(), computed_quantities.size());
        // then loop over all of these inputs:
        for (unsigned int p=0; p<input_data.solution_gradients.size(); ++p) {
            // ensure that each output slot has exactly 'dim'
            // components (as should be expected, given that we
            // want to create vector-valued outputs), and copy the
            // gradients of the solution at the evaluation points
            // into the output slots:
            AssertDimension (computed_quantities[p].size(), dim);
            for (unsigned int d=0; d<dim; ++d)
              computed_quantities[p][d] = input_data.normals[p][d];
        }
    }
};



template <int dim, typename real, typename MeshType>
void DGBase<dim,real,MeshType>::output_face_results_vtk (const unsigned int cycle)// const
{

    DataOutEulerFaces<dim, dealii::DoFHandler<dim>> data_out;

    data_out.attach_dof_handler (dof_handler);

    std::vector<std::string> position_names;
    for(int d=0;d<dim;++d) {
        if (d==0) position_names.push_back("x");
        if (d==1) position_names.push_back("y");
        if (d==2) position_names.push_back("z");
    }
    std::vector<dealii::DataComponentInterpretation::DataComponentInterpretation> data_component_interpretation(dim, dealii::DataComponentInterpretation::component_is_scalar);
    data_out.add_data_vector (high_order_grid->dof_handler_grid, high_order_grid->volume_nodes, position_names, data_component_interpretation);

    dealii::Vector<float> subdomain(triangulation->n_active_cells());
    for (unsigned int i = 0; i < subdomain.size(); ++i) {
        subdomain(i) = triangulation->locally_owned_subdomain();
    }
    const std::string name = "subdomain";
    data_out.add_data_vector(subdomain, name, dealii::DataOut_DoFData<dealii::DoFHandler<dim>,dim-1,dim>::DataVectorType::type_cell_data);

    //if (all_parameters->add_artificial_dissipation) {
        data_out.add_data_vector(artificial_dissipation_coeffs, std::string("artificial_dissipation_coeffs"), dealii::DataOut_DoFData<dealii::DoFHandler<dim>,dim-1,dim>::DataVectorType::type_cell_data);
        data_out.add_data_vector(artificial_dissipation_se, std::string("artificial_dissipation_se"), dealii::DataOut_DoFData<dealii::DoFHandler<dim>,dim-1,dim>::DataVectorType::type_cell_data);
    //}
    data_out.add_data_vector(dof_handler_artificial_dissipation, artificial_dissipation_c0, std::string("artificial_dissipation"));

    data_out.add_data_vector(max_dt_cell, std::string("max_dt_cell"), dealii::DataOut_DoFData<dealii::DoFHandler<dim>,dim-1,dim>::DataVectorType::type_cell_data);

    data_out.add_data_vector(cell_volume, std::string("cell_volume"), dealii::DataOut_DoFData<dealii::DoFHandler<dim>,dim-1,dim>::DataVectorType::type_cell_data);


    // Let the physics post-processor determine what to output.
    const std::unique_ptr< dealii::DataPostprocessor<dim> > post_processor = Postprocess::PostprocessorFactory<dim>::create_Postprocessor(all_parameters);
    data_out.add_data_vector (solution, *post_processor);

    NormalPostprocessor<dim> normals_post_processor;
    data_out.add_data_vector (solution, normals_post_processor);

    // Output the polynomial degree in each cell
    std::vector<unsigned int> active_fe_indices;
    dof_handler.get_active_fe_indices(active_fe_indices);
    dealii::Vector<double> active_fe_indices_dealiivector(active_fe_indices.begin(), active_fe_indices.end());
    dealii::Vector<double> cell_poly_degree = active_fe_indices_dealiivector;

    data_out.add_data_vector (active_fe_indices_dealiivector, "PolynomialDegree", dealii::DataOut_DoFData<dealii::DoFHandler<dim>,dim-1,dim>::DataVectorType::type_cell_data);

    // Output absolute value of the residual so that we can visualize it on a logscale.
    std::vector<std::string> residual_names;
    for(int s=0;s<nstate;++s) {
        std::string varname = "residual" + dealii::Utilities::int_to_string(s,1);
        residual_names.push_back(varname);
    }
    auto residual = right_hand_side;
    for (auto &&rhs_value : residual) {
        if (std::signbit(rhs_value)) rhs_value = -rhs_value;
        if (rhs_value == 0.0) rhs_value = std::numeric_limits<double>::min();
    }
    residual.update_ghost_values();
    data_out.add_data_vector (residual, residual_names, dealii::DataOut_DoFData<dealii::DoFHandler<dim>,dim-1,dim>::DataVectorType::type_dof_data);

    //for(int s=0;s<nstate;++s) {
    //    residual_names[s] = "scaled_" + residual_names[s];
    //}
    //global_mass_matrix.vmult(residual, right_hand_side);
    //for (auto &&rhs_value : residual) {
    //    if (std::signbit(rhs_value)) rhs_value = -rhs_value;
    //    if (rhs_value == 0.0) rhs_value = std::numeric_limits<double>::min();
    //}
    //residual.update_ghost_values();
    //data_out.add_data_vector (residual, residual_names, dealii::DataOut_DoFData<dealii::DoFHandler<dim>,dim-1,dim>::DataVectorType::type_dof_data);


    //typename dealii::DataOut<dim,dealii::DoFHandler<dim>>::CurvedCellRegion curved = dealii::DataOut<dim,dealii::DoFHandler<dim>>::CurvedCellRegion::curved_inner_cells;
    //typename dealii::DataOut<dim>::CurvedCellRegion curved = dealii::DataOut<dim>::CurvedCellRegion::curved_boundary;
    //typename dealii::DataOut<dim>::CurvedCellRegion curved = dealii::DataOut<dim>::CurvedCellRegion::no_curved_cells;

    const dealii::Mapping<dim> &mapping = (*(high_order_grid->mapping_fe_field));
    const int grid_degree = high_order_grid->max_degree;
    //const int n_subdivisions = max_degree+1;//+30; // if write_higher_order_cells, n_subdivisions represents the order of the cell
    //const int n_subdivisions = 1;//+30; // if write_higher_order_cells, n_subdivisions represents the order of the cell
    const int n_subdivisions = grid_degree;
    data_out.build_patches(mapping, n_subdivisions);
    //const bool write_higher_order_cells = (dim>1 && max_degree > 1) ? true : false;
    const bool write_higher_order_cells = false;//(dim>1 && grid_degree > 1) ? true : false;
    dealii::DataOutBase::VtkFlags vtkflags(0.0,cycle,true,dealii::DataOutBase::VtkFlags::ZlibCompressionLevel::best_compression,write_higher_order_cells);
    data_out.set_flags(vtkflags);

    const int iproc = dealii::Utilities::MPI::this_mpi_process(mpi_communicator);
    std::string filename = this->all_parameters->solution_vtk_files_directory_name + "/" + "surface_solution-" + dealii::Utilities::int_to_string(dim, 1) +"D_maxpoly"+dealii::Utilities::int_to_string(max_degree, 2)+"-";
    filename += dealii::Utilities::int_to_string(cycle, 4) + ".";
    filename += dealii::Utilities::int_to_string(iproc, 4);
    filename += ".vtu";
    std::ofstream output(filename);
    data_out.write_vtu(output);
    //std::cout << "Writing out file: " << filename << std::endl;

    if (iproc == 0) {
        std::vector<std::string> filenames;
        for (unsigned int iproc = 0; iproc < dealii::Utilities::MPI::n_mpi_processes(mpi_communicator); ++iproc) {
            std::string fn = this->all_parameters->solution_vtk_files_directory_name + "/" + "surface_solution-" + dealii::Utilities::int_to_string(dim, 1) +"D_maxpoly"+dealii::Utilities::int_to_string(max_degree, 2)+"-";
            fn += dealii::Utilities::int_to_string(cycle, 4) + ".";
            fn += dealii::Utilities::int_to_string(iproc, 4);
            fn += ".vtu";
            filenames.push_back(fn);
        }
        std::string master_fn = this->all_parameters->solution_vtk_files_directory_name + "/" + "surface_solution-" + dealii::Utilities::int_to_string(dim, 1) +"D_maxpoly"+dealii::Utilities::int_to_string(max_degree, 2)+"-";
        master_fn += dealii::Utilities::int_to_string(cycle, 4) + ".pvtu";
        std::ofstream master_output(master_fn);
        data_out.write_pvtu_record(master_output, filenames);
    }

}
#endif

template <int dim, typename real, typename MeshType>
void DGBase<dim,real,MeshType>::output_results_vtk (const unsigned int cycle)// const
{
#if PHILIP_DIM>1
    output_face_results_vtk (cycle);
#endif

    dealii::DataOut<dim, dealii::DoFHandler<dim>> data_out;

    data_out.attach_dof_handler (dof_handler);

    std::vector<std::string> position_names;
    for(int d=0;d<dim;++d) {
        if (d==0) position_names.push_back("x");
        if (d==1) position_names.push_back("y");
        if (d==2) position_names.push_back("z");
    }
    std::vector<dealii::DataComponentInterpretation::DataComponentInterpretation> data_component_interpretation(dim, dealii::DataComponentInterpretation::component_is_scalar);
    data_out.add_data_vector (high_order_grid->dof_handler_grid, high_order_grid->volume_nodes, position_names, data_component_interpretation);

    dealii::Vector<float> subdomain(triangulation->n_active_cells());
    for (unsigned int i = 0; i < subdomain.size(); ++i) {
        subdomain(i) = triangulation->locally_owned_subdomain();
    }
    data_out.add_data_vector(subdomain, "subdomain", dealii::DataOut_DoFData<dealii::DoFHandler<dim>,dim>::DataVectorType::type_cell_data);

    //if (all_parameters->add_artificial_dissipation) {
        data_out.add_data_vector(artificial_dissipation_coeffs, "artificial_dissipation_coeffs", dealii::DataOut_DoFData<dealii::DoFHandler<dim>,dim>::DataVectorType::type_cell_data);
        data_out.add_data_vector(artificial_dissipation_se, "artificial_dissipation_se", dealii::DataOut_DoFData<dealii::DoFHandler<dim>,dim>::DataVectorType::type_cell_data);
    //}
    data_out.add_data_vector(dof_handler_artificial_dissipation, artificial_dissipation_c0, "artificial_dissipation");

    data_out.add_data_vector(max_dt_cell, "max_dt_cell", dealii::DataOut_DoFData<dealii::DoFHandler<dim>,dim>::DataVectorType::type_cell_data);

    data_out.add_data_vector(cell_volume, "cell_volume", dealii::DataOut_DoFData<dealii::DoFHandler<dim>,dim>::DataVectorType::type_cell_data);


    // Let the physics post-processor determine what to output.
    const std::unique_ptr< dealii::DataPostprocessor<dim> > post_processor = Postprocess::PostprocessorFactory<dim>::create_Postprocessor(all_parameters);
    data_out.add_data_vector (solution, *post_processor);

    // Output the polynomial degree in each cell
    std::vector<unsigned int> active_fe_indices;
    dof_handler.get_active_fe_indices(active_fe_indices);
    dealii::Vector<double> active_fe_indices_dealiivector(active_fe_indices.begin(), active_fe_indices.end());
    dealii::Vector<double> cell_poly_degree = active_fe_indices_dealiivector;

    data_out.add_data_vector (active_fe_indices_dealiivector, "PolynomialDegree", dealii::DataOut_DoFData<dealii::DoFHandler<dim>,dim>::DataVectorType::type_cell_data);

    // Output absolute value of the residual so that we can visualize it on a logscale.
    std::vector<std::string> residual_names;
    for(int s=0;s<nstate;++s) {
        std::string varname = "residual" + dealii::Utilities::int_to_string(s,1);
        residual_names.push_back(varname);
    }
    auto residual = right_hand_side;
    for (auto &&rhs_value : residual) {
        if (std::signbit(rhs_value)) rhs_value = -rhs_value;
        if (rhs_value == 0.0) rhs_value = std::numeric_limits<double>::min();
    }
    residual.update_ghost_values();
    data_out.add_data_vector (residual, residual_names, dealii::DataOut_DoFData<dealii::DoFHandler<dim>,dim>::DataVectorType::type_dof_data);

    //for(int s=0;s<nstate;++s) {
    //    residual_names[s] = "scaled_" + residual_names[s];
    //}
    //global_mass_matrix.vmult(residual, right_hand_side);
    //for (auto &&rhs_value : residual) {
    //    if (std::signbit(rhs_value)) rhs_value = -rhs_value;
    //    if (rhs_value == 0.0) rhs_value = std::numeric_limits<double>::min();
    //}
    //residual.update_ghost_values();
    //data_out.add_data_vector (residual, residual_names, dealii::DataOut_DoFData<dealii::DoFHandler<dim>,dim>::DataVectorType::type_dof_data);


    typename dealii::DataOut<dim,dealii::DoFHandler<dim>>::CurvedCellRegion curved = dealii::DataOut<dim,dealii::DoFHandler<dim>>::CurvedCellRegion::curved_inner_cells;
    //typename dealii::DataOut<dim>::CurvedCellRegion curved = dealii::DataOut<dim>::CurvedCellRegion::curved_boundary;
    //typename dealii::DataOut<dim>::CurvedCellRegion curved = dealii::DataOut<dim>::CurvedCellRegion::no_curved_cells;

    const dealii::Mapping<dim> &mapping = (*(high_order_grid->mapping_fe_field));
    const int grid_degree = high_order_grid->max_degree;
    //const int n_subdivisions = max_degree+1;//+30; // if write_higher_order_cells, n_subdivisions represents the order of the cell
    //const int n_subdivisions = 1;//+30; // if write_higher_order_cells, n_subdivisions represents the order of the cell
    const int n_subdivisions = grid_degree;
    data_out.build_patches(mapping, n_subdivisions, curved);
    //const bool write_higher_order_cells = (dim>1 && max_degree > 1) ? true : false;
    const bool write_higher_order_cells = (dim>1 && grid_degree > 1) ? true : false;
    dealii::DataOutBase::VtkFlags vtkflags(0.0,cycle,true,dealii::DataOutBase::VtkFlags::ZlibCompressionLevel::best_compression,write_higher_order_cells);
    data_out.set_flags(vtkflags);

    const int iproc = dealii::Utilities::MPI::this_mpi_process(mpi_communicator);
    std::string filename = this->all_parameters->solution_vtk_files_directory_name + "/" + "solution-" + dealii::Utilities::int_to_string(dim, 1) +"D_maxpoly"+dealii::Utilities::int_to_string(max_degree, 2)+"-";
    filename += dealii::Utilities::int_to_string(cycle, 4) + ".";
    filename += dealii::Utilities::int_to_string(iproc, 4);
    filename += ".vtu";
    std::ofstream output(filename);
    data_out.write_vtu(output);
    //std::cout << "Writing out file: " << filename << std::endl;

    if (iproc == 0) {
        std::vector<std::string> filenames;
        for (unsigned int iproc = 0; iproc < dealii::Utilities::MPI::n_mpi_processes(mpi_communicator); ++iproc) {
            std::string fn = this->all_parameters->solution_vtk_files_directory_name + "/" + "solution-" + dealii::Utilities::int_to_string(dim, 1) +"D_maxpoly"+dealii::Utilities::int_to_string(max_degree, 2)+"-";
            fn += dealii::Utilities::int_to_string(cycle, 4) + ".";
            fn += dealii::Utilities::int_to_string(iproc, 4);
            fn += ".vtu";
            filenames.push_back(fn);
        }
        std::string master_fn = this->all_parameters->solution_vtk_files_directory_name + "/" + "solution-" + dealii::Utilities::int_to_string(dim, 1) +"D_maxpoly"+dealii::Utilities::int_to_string(max_degree, 2)+"-";
        master_fn += dealii::Utilities::int_to_string(cycle, 4) + ".pvtu";
        std::ofstream master_output(master_fn);
        data_out.write_pvtu_record(master_output, filenames);
    }

}

template <int dim, typename real, typename MeshType>
void DGBase<dim,real,MeshType>::allocate_system (
    const bool compute_dRdW, const bool compute_dRdX, const bool compute_d2R)
{
    pcout << "Allocating DG system and initializing FEValues" << std::endl;
    // This function allocates all the necessary memory to the
    // system matrices and vectors.

    dof_handler.distribute_dofs(operators->fe_collection_basis);
    dealii::DoFRenumbering::Cuthill_McKee(dof_handler,true);
    //const bool reversed_numbering = true;
    //dealii::DoFRenumbering::Cuthill_McKee(dof_handler, reversed_numbering);
    //const bool reversed_numbering = false;
    //const bool use_constraints = false;
    //dealii::DoFRenumbering::boost::minimum_degree(dof_handler, reversed_numbering, use_constraints);
    //dealii::DoFRenumbering::boost::king_ordering(dof_handler, reversed_numbering, use_constraints);

    //dealii::MappingFEField<dim,dim,dealii::LinearAlgebra::distributed::Vector<double>, dealii::DoFHandler<dim>> mapping = high_order_grid->get_MappingFEField();
    //dealii::MappingFEField<dim,dim,dealii::LinearAlgebra::distributed::Vector<double>, dealii::DoFHandler<dim>> mapping = *(high_order_grid->mapping_fe_field);

    //int minimum_degree = (all_parameters->use_collocated_nodes==true) ?  1 :  0;
    //int current_fe_index = 0;
    //for (unsigned int degree=minimum_degree; degree<=max_degree; ++degree) {
    //    //mapping_collection.push_back(mapping);
    //    if(current_fe_index <= mapping_collection.size()) {
    //        mapping_collection.push_back(mapping);
    //    } else {
    //        mapping_collection[current_fe_index] = std::shared_ptr<const dealii::Mapping<dim, dim>>(mapping.clone());
    //    }
    //    current_fe_index++;
    //}

    // Solution and RHS
    locally_owned_dofs = dof_handler.locally_owned_dofs();
    dealii::DoFTools::extract_locally_relevant_dofs(dof_handler, ghost_dofs);
    locally_relevant_dofs = ghost_dofs;
    ghost_dofs.subtract_set(locally_owned_dofs);
    //dealii::DoFTools::extract_locally_relevant_dofs(dof_handler, locally_relevant_dofs);

    // TO DO: QUESTION FOR PRANSHUL / DOUG:
    /* Should all these aritifical dissipation variables be allocated here when artificial dissipation
       isn't being used? If so, consider moving this allocation section to a void function called
       allocate_artificial_dissipation() */
    dof_handler_artificial_dissipation.distribute_dofs(fe_q_artificial_dissipation);
    const dealii::IndexSet locally_owned_dofs_artificial_dissipation = dof_handler_artificial_dissipation.locally_owned_dofs();

    dealii::IndexSet ghost_dofs_artificial_dissipation;
    dealii::IndexSet locally_relevant_dofs_artificial_dissipation;
    dealii::DoFTools::extract_locally_relevant_dofs(dof_handler_artificial_dissipation, ghost_dofs_artificial_dissipation);
    locally_relevant_dofs_artificial_dissipation = ghost_dofs_artificial_dissipation;
    ghost_dofs_artificial_dissipation.subtract_set(locally_owned_dofs_artificial_dissipation);

    artificial_dissipation_c0.reinit(locally_owned_dofs_artificial_dissipation, ghost_dofs_artificial_dissipation, mpi_communicator);
    artificial_dissipation_c0.update_ghost_values();

    artificial_dissipation_coeffs.reinit(triangulation->n_active_cells());
    artificial_dissipation_se.reinit(triangulation->n_active_cells());
    max_dt_cell.reinit(triangulation->n_active_cells());
    cell_volume.reinit(triangulation->n_active_cells());

    // allocates model variables only if there is a model
    if(all_parameters->pde_type == Parameters::AllParameters::PartialDifferentialEquation::physics_model) allocate_model_variables();

    solution.reinit(locally_owned_dofs, ghost_dofs, mpi_communicator);
    solution *= 0.0;
    solution.add(std::numeric_limits<real>::lowest());
    //right_hand_side.reinit(locally_owned_dofs, mpi_communicator);
    right_hand_side.reinit(locally_owned_dofs, ghost_dofs, mpi_communicator);
    right_hand_side.add(1.0); // Avoid 0 initial residual for output and logarithmic visualization.
    dual.reinit(locally_owned_dofs, ghost_dofs, mpi_communicator);

    // Allocate for auxiliary equation only.
    allocate_auxiliary_equation ();

    // System matrix allocation
    dealii::DynamicSparsityPattern dsp(locally_relevant_dofs);
    dealii::DoFTools::make_flux_sparsity_pattern(dof_handler, dsp);
    dealii::SparsityTools::distribute_sparsity_pattern(dsp, dof_handler.locally_owned_dofs(), mpi_communicator, locally_relevant_dofs);

    sparsity_pattern.copy_from(dsp);

    if (compute_dRdW || compute_dRdX || compute_d2R) {
        system_matrix.reinit(locally_owned_dofs, sparsity_pattern, mpi_communicator);
    }

    // system_matrix_transpose.reinit(system_matrix);
    // Epetra_CrsMatrix *input_matrix  = const_cast<Epetra_CrsMatrix *>(&(system_matrix.trilinos_matrix()));
    // Epetra_CrsMatrix *output_matrix;
    // epetra_rowmatrixtransposer_dRdW = std::make_unique<Epetra_RowMatrixTransposer> ( input_matrix );
    // const bool make_data_contiguous = true;
    // epetra_rowmatrixtransposer_dRdW->CreateTranspose( make_data_contiguous, output_matrix);
    // system_matrix_transpose.reinit(*output_matrix);
    // delete(output_matrix);

    // {
    //     dRdW_preconditioner_builder.SetUserMatrix(const_cast<Epetra_CrsMatrix *>(&system_matrix.trilinos_matrix()));
    //     dRdW_preconditioner_builder.SetAztecOption(AZ_precond, AZ_dom_decomp);
    //     dRdW_preconditioner_builder.SetAztecOption(AZ_subdomain_solve, AZ_ilut);
    //     dRdW_preconditioner_builder.SetAztecOption(AZ_overlap, 0);
    //     dRdW_preconditioner_builder.SetAztecOption(AZ_reorder, 1); // RCM re-ordering

    //     const Parameters::LinearSolverParam &linear_parameters = all_parameters->linear_solver_param;
    //     const double ilut_drop = linear_parameters.ilut_drop;
    //     const double ilut_rtol = linear_parameters.ilut_rtol;
    //     const double ilut_atol = linear_parameters.ilut_atol;
    //     const int ilut_fill = linear_parameters.ilut_fill;

    //     dRdW_preconditioner_builder.SetAztecParam(AZ_drop, ilut_drop);
    //     dRdW_preconditioner_builder.SetAztecParam(AZ_ilut_fill, ilut_fill);
    //     dRdW_preconditioner_builder.SetAztecParam(AZ_athresh, ilut_atol);
    //     dRdW_preconditioner_builder.SetAztecParam(AZ_rthresh, ilut_rtol);

    // }

    // dRdXv matrix allocation
    // dealii::SparsityPattern dRdXv_sparsity_pattern = get_dRdX_sparsity_pattern ();
    // const dealii::IndexSet &row_parallel_partitioning = locally_owned_dofs;
    // const dealii::IndexSet &col_parallel_partitioning = high_order_grid->locally_owned_dofs_grid;
    // //const dealii::IndexSet &col_parallel_partitioning = high_order_grid->locally_relevant_dofs_grid;
    // dRdXv.reinit(row_parallel_partitioning, col_parallel_partitioning, dRdXv_sparsity_pattern, MPI_COMM_WORLD);

    // Make sure that derivatives are cleared when reallocating DG objects.
    // The call to assemble the derivatives will reallocate those derivatives
    // if they are ever needed.
    system_matrix_transpose.clear();
    dRdXv.clear();
    d2RdWdX.clear();
    d2RdWdW.clear();
    d2RdXdX.clear();

    if (compute_dRdW) {
        solution_dRdW.reinit(solution);
        solution_dRdW *= 0.0;
        volume_nodes_dRdW.reinit(high_order_grid->volume_nodes);
        volume_nodes_dRdW *= 0.0;
    }

    CFL_mass_dRdW = 0.0;

    if (compute_dRdX) {
        solution_dRdX.reinit(solution);
        solution_dRdX *= 0.0;
        volume_nodes_dRdX.reinit(high_order_grid->volume_nodes);
        volume_nodes_dRdX *= 0.0;
    }

    if (compute_d2R) {
        solution_d2R.reinit(solution);
        solution_d2R *= 0.0;
        volume_nodes_d2R.reinit(high_order_grid->volume_nodes);
        volume_nodes_d2R *= 0.0;
        dual_d2R.reinit(dual);
        dual_d2R *= 0.0;
    }
}

template <int dim, typename real, typename MeshType>
void DGBase<dim,real,MeshType>::allocate_second_derivatives ()
{
    locally_owned_dofs = dof_handler.locally_owned_dofs();
    {
        dealii::SparsityPattern sparsity_pattern_d2RdWdX = get_d2RdWdX_sparsity_pattern ();
        const dealii::IndexSet &row_parallel_partitioning_d2RdWdX = locally_owned_dofs;
        const dealii::IndexSet &col_parallel_partitioning_d2RdWdX = high_order_grid->locally_owned_dofs_grid;
        d2RdWdX.reinit(row_parallel_partitioning_d2RdWdX, col_parallel_partitioning_d2RdWdX, sparsity_pattern_d2RdWdX, mpi_communicator);
    }

    {
        dealii::SparsityPattern sparsity_pattern_d2RdWdW = get_d2RdWdW_sparsity_pattern ();
        const dealii::IndexSet &row_parallel_partitioning_d2RdWdW = locally_owned_dofs;
        const dealii::IndexSet &col_parallel_partitioning_d2RdWdW = locally_owned_dofs;
        d2RdWdW.reinit(row_parallel_partitioning_d2RdWdW, col_parallel_partitioning_d2RdWdW, sparsity_pattern_d2RdWdW, mpi_communicator);
    }

    {
        dealii::SparsityPattern sparsity_pattern_d2RdXdX = get_d2RdXdX_sparsity_pattern ();
        const dealii::IndexSet &row_parallel_partitioning_d2RdXdX = high_order_grid->locally_owned_dofs_grid;
        const dealii::IndexSet &col_parallel_partitioning_d2RdXdX = high_order_grid->locally_owned_dofs_grid;
        d2RdXdX.reinit(row_parallel_partitioning_d2RdXdX, col_parallel_partitioning_d2RdXdX, sparsity_pattern_d2RdXdX, mpi_communicator);
    }
}

template <int dim, typename real, typename MeshType>
void DGBase<dim,real,MeshType>::allocate_dRdX ()
{
    // dRdXv matrix allocation
    dealii::SparsityPattern dRdXv_sparsity_pattern = get_dRdX_sparsity_pattern ();
    const dealii::IndexSet &row_parallel_partitioning = locally_owned_dofs;
    const dealii::IndexSet &col_parallel_partitioning = high_order_grid->locally_owned_dofs_grid;
    dRdXv.reinit(row_parallel_partitioning, col_parallel_partitioning, dRdXv_sparsity_pattern, MPI_COMM_WORLD);
}

template <int dim, typename real, typename MeshType>
void DGBase<dim,real,MeshType>::evaluate_mass_matrices (bool do_inverse_mass_matrix)
{
    using PDE_enum = Parameters::AllParameters::PartialDifferentialEquation;
    const PDE_enum pde_type = all_parameters->pde_type;
    // use auxiliary equation if PDE has a diffusive term (bool to simplify aux check)
    const bool use_auxiliary_eq = (pde_type == PDE_enum::convection_diffusion || 
                                   pde_type == PDE_enum::diffusion || 
                                   pde_type == PDE_enum::navier_stokes);
    // if energy test
    const bool use_energy = all_parameters->use_energy;

    // Mass matrix sparsity pattern
    //dealii::SparsityPattern dsp(dof_handler.n_dofs(), dof_handler.n_dofs(), dof_handler.get_fe_collection().max_dofs_per_cell());
    //dealii::SparsityPattern dsp(dof_handler.n_dofs(), dof_handler.n_dofs(), dof_handler.get_fe_collection().max_dofs_per_cell());
    //dealii::DynamicSparsityPattern dsp(dof_handler.n_locally_owned_dofs(), dof_handler.n_locally_owned_dofs(), dof_handler.get_fe_collection().max_dofs_per_cell());
    dealii::DynamicSparsityPattern dsp(dof_handler.n_dofs());
    std::vector<dealii::types::global_dof_index> dofs_indices;
    for (auto cell = dof_handler.begin_active(); cell!=dof_handler.end(); ++cell) {

        if (!cell->is_locally_owned()) continue;

        const unsigned int fe_index_curr_cell = cell->active_fe_index();

        // Current reference element related to this physical cell
        const dealii::FESystem<dim,dim> &current_fe_ref = operators->fe_collection_basis[fe_index_curr_cell];
        const unsigned int n_dofs_cell = current_fe_ref.n_dofs_per_cell();

        dofs_indices.resize(n_dofs_cell);
        cell->get_dof_indices (dofs_indices);
        for (unsigned int itest=0; itest<n_dofs_cell; ++itest) {
            for (unsigned int itrial=0; itrial<n_dofs_cell; ++itrial) {
                dsp.add(dofs_indices[itest], dofs_indices[itrial]);
            }
        }
    }
    //Initialize gloabl matrices to 0.
    dealii::SparsityTools::distribute_sparsity_pattern(dsp, dof_handler.locally_owned_dofs(), mpi_communicator, locally_owned_dofs);
    mass_sparsity_pattern.copy_from(dsp);
    if (do_inverse_mass_matrix) {
        global_inverse_mass_matrix.reinit(locally_owned_dofs, mass_sparsity_pattern);
        if (use_auxiliary_eq){
            global_inverse_mass_matrix_auxiliary.reinit(locally_owned_dofs, mass_sparsity_pattern);
        }
        if (use_energy){//for split form get energy
            global_mass_matrix.reinit(locally_owned_dofs, mass_sparsity_pattern);
            if (use_auxiliary_eq){
                global_mass_matrix_auxiliary.reinit(locally_owned_dofs, mass_sparsity_pattern);
            }
        }
    } else {
        global_mass_matrix.reinit(locally_owned_dofs, mass_sparsity_pattern);
        if (use_auxiliary_eq){
            global_mass_matrix_auxiliary.reinit(locally_owned_dofs, mass_sparsity_pattern);
        }
    }

    //Loop over cells and set the matrices.
    auto metric_cell = high_order_grid->dof_handler_grid.begin_active();
    for (auto cell = dof_handler.begin_active(); cell!=dof_handler.end(); ++cell, ++metric_cell) {

        if (!cell->is_locally_owned()) continue;

        const unsigned int fe_index_curr_cell = cell->active_fe_index();

        // Current reference element related to this physical cell
        const dealii::FESystem<dim,dim> &current_fe_ref = operators->fe_collection_basis[fe_index_curr_cell];
        const unsigned int n_dofs_cell = current_fe_ref.n_dofs_per_cell();
        const unsigned int n_quad_pts = operators->volume_quadrature_collection[fe_index_curr_cell].size();

        dealii::FullMatrix<real> local_mass_matrix(n_dofs_cell);

        //quadrature weights
        const std::vector<real> &quad_weights = operators->volume_quadrature_collection[fe_index_curr_cell].get_weights();
        //setup metric cell
        const dealii::FESystem<dim> &fe_metric = high_order_grid->fe_system;
        const unsigned int n_metric_dofs = high_order_grid->fe_system.dofs_per_cell;
        std::vector<dealii::types::global_dof_index> metric_dof_indices(n_metric_dofs);
        metric_cell->get_dof_indices (metric_dof_indices);
        const unsigned int grid_degree = high_order_grid->fe_system.tensor_degree();
        // get mapping_support points
        std::array<std::vector<real>,dim> mapping_support_points;
        for(int idim=0; idim<dim; idim++){
            mapping_support_points[idim].resize(n_metric_dofs/dim);
        }
        dealii::QGaussLobatto<dim> vol_GLL(grid_degree +1);
        for (unsigned int igrid_node = 0; igrid_node< n_metric_dofs/dim; ++igrid_node) {
            for (unsigned int idof = 0; idof< n_metric_dofs; ++idof) {
                const real val = (high_order_grid->volume_nodes[metric_dof_indices[idof]]);
                const unsigned int istate = fe_metric.system_to_component_index(idof).first; 
                mapping_support_points[istate][igrid_node] += val * fe_metric.shape_value_component(idof,vol_GLL.point(igrid_node),istate); 
            }
        }

        //get determinant of Jacobian
        std::vector<real> determinant_Jacobian(n_quad_pts);
        operators->build_local_vol_determinant_Jac(
            grid_degree, 
            fe_index_curr_cell, 
            n_quad_pts, 
            n_metric_dofs/dim, 
            mapping_support_points, 
            determinant_Jacobian);

        //Get dofs indices to set local matrices in global.
        dofs_indices.resize(n_dofs_cell);
        cell->get_dof_indices (dofs_indices);
        //Compute local matrices and set them in the global system.
        evaluate_local_metric_dependent_mass_matrix_and_set_in_global_mass_matrix(
            do_inverse_mass_matrix, 
            fe_index_curr_cell, 
            n_quad_pts, 
            n_dofs_cell, 
            dofs_indices, 
            determinant_Jacobian, 
            quad_weights, 
            local_mass_matrix);
    }//end of cell loop

    //Compress global matrices.
    if (do_inverse_mass_matrix) {
        global_inverse_mass_matrix.compress(dealii::VectorOperation::insert);
        if (use_auxiliary_eq){
            global_inverse_mass_matrix_auxiliary.compress(dealii::VectorOperation::insert);
        }
        if (use_energy){//for split form energy
            global_mass_matrix.compress(dealii::VectorOperation::insert);
            if (use_auxiliary_eq){
                global_mass_matrix_auxiliary.compress(dealii::VectorOperation::insert);
            }
        }
    } else {
        global_mass_matrix.compress(dealii::VectorOperation::insert);
        if (use_auxiliary_eq){
            global_mass_matrix_auxiliary.compress(dealii::VectorOperation::insert);
        }
    }
}

template<int dim, typename real, typename MeshType>
void DGBase<dim,real,MeshType>::evaluate_local_metric_dependent_mass_matrix_and_set_in_global_mass_matrix(
        const bool do_inverse_mass_matrix, 
        const unsigned int poly_degree, 
        const unsigned int n_quad_pts, 
        const unsigned int n_dofs_cell, 
        const std::vector<dealii::types::global_dof_index> dofs_indices, 
        const std::vector<real> &determinant_Jacobian, 
        const std::vector<real> &quad_weights, 
        dealii::FullMatrix<real> &local_mass_matrix)
{
    using PDE_enum = Parameters::AllParameters::PartialDifferentialEquation;
    using FR_enum = Parameters::AllParameters::Flux_Reconstruction;
    using FR_Aux_enum = Parameters::AllParameters::Flux_Reconstruction_Aux;
    const PDE_enum pde_type = all_parameters->pde_type;
    const FR_enum FR_Type = all_parameters->flux_reconstruction_type;
    const FR_Aux_enum FR_Aux_Type = all_parameters->flux_reconstruction_aux_type;
        
    // use auxiliary equation if PDE has a diffusive term (bool to simplify aux check)
    const bool use_auxiliary_eq = (pde_type == PDE_enum::convection_diffusion || 
                                   pde_type == PDE_enum::diffusion || 
                                   pde_type == PDE_enum::navier_stokes);
    // if energy test
    const bool use_energy = all_parameters->use_energy;
    
    const dealii::FESystem<dim,dim> &current_fe_ref = operators->fe_collection_basis[poly_degree];
    
    //set auxiliary mass matrices as primary mass matrix
    std::vector<dealii::FullMatrix<real>> local_mass_matrix_aux(dim);
    for(int idim=0; idim<dim; idim++){
        local_mass_matrix_aux[idim].reinit(n_dofs_cell, n_dofs_cell);
        if(use_auxiliary_eq){
            local_mass_matrix_aux[idim].add(1.0,local_mass_matrix);
        }
    }

    //compute mass matrix and inverse the standard way
    if(all_parameters->use_weight_adjusted_mass == false){
        std::vector<real> JxW(n_quad_pts);
        for(unsigned int iquad=0; iquad<n_quad_pts; iquad++){
            JxW[iquad] = quad_weights[iquad] * determinant_Jacobian[iquad];
        }
        operators->build_local_Mass_Matrix(JxW, n_dofs_cell, n_quad_pts, poly_degree, local_mass_matrix);
        //set DG mass matrices for Auxiliary equations
        if(use_auxiliary_eq){
            for(int idim=0; idim<dim; idim++){
                local_mass_matrix_aux[idim].add(1.0, local_mass_matrix);
            }
        }

        //Only compute FR correction if not the DG case as to not waste time adding 0.
        if(FR_Type != FR_enum::cDG){
            //For flux reconstruction
            dealii::FullMatrix<real> FR_correction_operator(n_dofs_cell);
            const unsigned int curr_cell_degree = current_fe_ref.tensor_degree();
            //build metric dependent FR correction operator
            operators->build_local_Flux_Reconstruction_operator(local_mass_matrix, n_dofs_cell, curr_cell_degree, FR_correction_operator);
            for (unsigned int itest=0; itest<n_dofs_cell; ++itest) {
                for (unsigned int itrial=0; itrial<n_dofs_cell; ++itrial) {
                    local_mass_matrix[itest][itrial] = local_mass_matrix[itest][itrial] + FR_correction_operator[itest][itrial];
                }
            }
        }
        //Only compute Auxiliary equations' FR corrcetion operators if they aren't DG.
        if(use_auxiliary_eq && (FR_Aux_Type != FR_Aux_enum::kDG)){
            //FR corrections for each dim direction of the auxiliary equations. Each dirrection can be different.
            std::array<dealii::FullMatrix<real>,dim> FR_correction_operator_aux;
            for(int idim=0; idim<dim; idim++){
                FR_correction_operator_aux[idim].reinit(n_dofs_cell, n_dofs_cell);
            }
            const unsigned int curr_cell_degree = current_fe_ref.tensor_degree();
            //build metric dependent FR correction operators for Auxiliary equations.
            operators->build_local_Flux_Reconstruction_operator_AUX(local_mass_matrix, n_dofs_cell, curr_cell_degree, FR_correction_operator_aux);
            for(int idim=0; idim<dim; idim++){
                for (unsigned int itest=0; itest<n_dofs_cell; ++itest) {
                    for (unsigned int itrial=0; itrial<n_dofs_cell; ++itrial) {
                        local_mass_matrix_aux[idim][itest][itrial] = local_mass_matrix[itest][itrial] + FR_correction_operator_aux[idim][itest][itrial];
                    }
                }
            }
        }

        if (do_inverse_mass_matrix) {
            //set the global inverse mass matrix
            dealii::FullMatrix<real> local_inverse_mass_matrix(n_dofs_cell);
            local_inverse_mass_matrix.invert(local_mass_matrix);
            global_inverse_mass_matrix.set (dofs_indices, local_inverse_mass_matrix);

            //set the global inverse mass matrix for auxiliary equations
            if(use_auxiliary_eq){
                dealii::FullMatrix<real> local_inverse_mass_matrix_aux(n_dofs_cell);
                local_inverse_mass_matrix_aux.invert(local_mass_matrix_aux[0]);
                global_inverse_mass_matrix_auxiliary.set (dofs_indices, local_inverse_mass_matrix_aux);
            }
            //If an energy test, we also need to store the mass matrix to compute energy/entropy and conservation.
            if (use_energy){//for split form energy
                global_mass_matrix.set (dofs_indices, local_mass_matrix);
                if(use_auxiliary_eq){
                    global_mass_matrix_auxiliary.set (dofs_indices, local_mass_matrix_aux[0]);
                }
            }
        } else {
            //only store global mass matrix
            global_mass_matrix.set (dofs_indices, local_mass_matrix);
            if(use_auxiliary_eq){
                global_mass_matrix_auxiliary.set (dofs_indices, local_mass_matrix_aux[0]);
            }
        }
    } else {//use weight adjusted Mass Matrix (it's based off the inverse)
        //Weight-adjusted framework based off Cicchino, Alexander, and Sivakumaran Nadarajah. "Nonlinearly Stable Split Forms for the Weight-Adjusted Flux Reconstruction High-Order Method: Curvilinear Numerical Validation." AIAA SCITECH 2022 Forum. 2022 for FR. For a DG background please refer to Chan, Jesse, and Lucas C. Wilcox. "On discretely entropy stable weight-adjusted discontinuous Galerkin methods: curvilinear meshes." Journal of Computational Physics 378 (2019): 366-393. Section 4.1.
        std::vector<real> W_J_inv(n_quad_pts);
        for(unsigned int iquad=0; iquad<n_quad_pts; iquad++){
            W_J_inv[iquad] = quad_weights[iquad] / determinant_Jacobian[iquad]; 
        }
        const unsigned int curr_cell_degree = current_fe_ref.tensor_degree();
        //Build DG weight adjusted mass matrix.
        operators->build_local_Mass_Matrix(W_J_inv, n_dofs_cell, n_quad_pts, curr_cell_degree, local_mass_matrix);
        if(use_auxiliary_eq){
            for(int idim=0; idim<dim; idim++){
                local_mass_matrix_aux[idim].add(1.0, local_mass_matrix);
            }
        }
        //If FR case other than DG.
        if(FR_Type != FR_enum::cDG){
            //For flux reconstruction
            dealii::FullMatrix<real> FR_correction_operator(n_dofs_cell);
            operators->build_local_Flux_Reconstruction_operator(local_mass_matrix, n_dofs_cell, curr_cell_degree, FR_correction_operator);
            for (unsigned int itest=0; itest<n_dofs_cell; ++itest) {
                for (unsigned int itrial=0; itrial<n_dofs_cell; ++itrial) {
                    local_mass_matrix[itest][itrial] = local_mass_matrix[itest][itrial] + FR_correction_operator[itest][itrial];
                }
            }
        }
        //Only compute Auxiliary equations' FR corrcetion operators if they aren't DG.
        if(use_auxiliary_eq && FR_Aux_Type != FR_Aux_enum::kDG){
            //FR corrections for each dim direction of the auxiliary equations. Each dirrection can be different.
            std::array<dealii::FullMatrix<real>,dim> FR_correction_operator_aux;
            for(int idim=0; idim<dim; idim++){
                FR_correction_operator_aux[idim].reinit(n_dofs_cell, n_dofs_cell);
            }
            const unsigned int curr_cell_degree = current_fe_ref.tensor_degree();
            //build metric dependent FR correction operators for Auxiliary equations.
            operators->build_local_Flux_Reconstruction_operator_AUX(local_mass_matrix, n_dofs_cell, curr_cell_degree, FR_correction_operator_aux);
            for(int idim=0; idim<dim; idim++){
                for (unsigned int itest=0; itest<n_dofs_cell; ++itest) {
                    for (unsigned int itrial=0; itrial<n_dofs_cell; ++itrial) {
                        local_mass_matrix_aux[idim][itest][itrial] = local_mass_matrix[itest][itrial] + FR_correction_operator_aux[idim][itest][itrial];
                    }
                }
            }
        }
        if (do_inverse_mass_matrix) {
            //Please note that the weight-adjusted matrix is based off the inverse.
            dealii::FullMatrix<real> temp(n_dofs_cell);
            operators->FR_mass_inv[curr_cell_degree].mmult(temp, local_mass_matrix);
            dealii::FullMatrix<real> local_inverse_mass_matrix(n_dofs_cell);
            temp.mmult(local_inverse_mass_matrix, operators->FR_mass_inv[curr_cell_degree]); 
            global_inverse_mass_matrix.set (dofs_indices, local_inverse_mass_matrix);
        
            //If energy test needs to store global mass matrix.
            if (use_energy){//for split form energy
                dealii::FullMatrix<real> inverse_of_weighted_mass_inverse(n_dofs_cell);
                inverse_of_weighted_mass_inverse.invert(local_inverse_mass_matrix);
                global_mass_matrix.set (dofs_indices, inverse_of_weighted_mass_inverse);
            }
        } else {
            dealii::FullMatrix<real> inv_weighted_mass_inv(n_dofs_cell);
            inv_weighted_mass_inv.invert(local_mass_matrix);
            dealii::FullMatrix<real> FR_mass_matrix(n_dofs_cell);
            FR_mass_matrix.add(1.0, operators->local_mass[curr_cell_degree], 1.0, operators->local_Flux_Reconstruction_operator[curr_cell_degree]);
            dealii::FullMatrix<real> temp(n_dofs_cell);
            FR_mass_matrix.mmult(temp, inv_weighted_mass_inv);
            dealii::FullMatrix<real> inverse_of_weighted_mass_inverse(n_dofs_cell);
            temp.mmult(inverse_of_weighted_mass_inverse, inv_weighted_mass_inv);
            global_mass_matrix.set (dofs_indices, inverse_of_weighted_mass_inverse);
        }

    }//end of weight-adjusted mass matrix condition
}

template<int dim, typename real, typename MeshType>
void DGBase<dim,real,MeshType>::add_mass_matrices(const real scale)
{
    system_matrix.add(scale, global_mass_matrix);
}
template<int dim, typename real, typename MeshType>
void DGBase<dim,real,MeshType>::add_time_scaled_mass_matrices()
{
    system_matrix.add(1.0, time_scaled_global_mass_matrix);
}
template<int dim, typename real, typename MeshType>
void DGBase<dim,real,MeshType>::time_scaled_mass_matrices(const real dt_scale)
{
    time_scaled_global_mass_matrix.reinit(system_matrix);
    time_scaled_global_mass_matrix = 0.0;
    std::vector<dealii::types::global_dof_index> dofs_indices;
    for (auto cell = dof_handler.begin_active(); cell!=dof_handler.end(); ++cell) {

        if (!cell->is_locally_owned()) continue;

        const unsigned int fe_index_curr_cell = cell->active_fe_index();

        // Current reference element related to this physical cell
        const dealii::FESystem<dim,dim> &current_fe_ref = operators->fe_collection_basis[fe_index_curr_cell];
        const unsigned int n_dofs_cell = current_fe_ref.n_dofs_per_cell();

        dofs_indices.resize(n_dofs_cell);
        cell->get_dof_indices (dofs_indices);

        const double max_dt = max_dt_cell[cell->active_cell_index()];

        for (unsigned int itest=0; itest<n_dofs_cell; ++itest) {
            const unsigned int istate_test = current_fe_ref.system_to_component_index(itest).first;
            for (unsigned int itrial=itest; itrial<n_dofs_cell; ++itrial) {
                const unsigned int istate_trial = current_fe_ref.system_to_component_index(itrial).first;

                if(istate_test==istate_trial) {
                    const unsigned int row = dofs_indices[itest];
                    const unsigned int col = dofs_indices[itrial];
                    const double value = global_mass_matrix.el(row, col);
                    const double new_val = value / (dt_scale * max_dt);
                    AssertIsFinite(new_val);
                    time_scaled_global_mass_matrix.set(row, col, new_val);
                    if (row!=col) time_scaled_global_mass_matrix.set(col, row, new_val);
                }
            }
        }
    }
    time_scaled_global_mass_matrix.compress(dealii::VectorOperation::insert);
}

template<int dim, typename real>
std::vector< real > project_function(
    const std::vector< real > &function_coeff,
    const dealii::FESystem<dim,dim> &fe_input,
    const dealii::FESystem<dim,dim> &fe_output,
    const dealii::QGauss<dim> &projection_quadrature)
{
    const unsigned int nstate = fe_input.n_components();
    const unsigned int n_vector_dofs_in = fe_input.dofs_per_cell;
    const unsigned int n_vector_dofs_out = fe_output.dofs_per_cell;
    const unsigned int n_dofs_in = n_vector_dofs_in / nstate;
    const unsigned int n_dofs_out = n_vector_dofs_out / nstate;

    assert(n_vector_dofs_in == function_coeff.size());
    assert(nstate == fe_output.n_components());

    const unsigned int n_quad_pts = projection_quadrature.size();
    const std::vector<dealii::Point<dim,double>> &unit_quad_pts = projection_quadrature.get_points();

    std::vector< real > function_coeff_out(n_vector_dofs_out); // output function coefficients.
    for (unsigned istate = 0; istate < nstate; ++istate) {

        std::vector< real > function_at_quad(n_quad_pts);

        // Output interpolation_operator is V^T in the notes.
        dealii::FullMatrix<double> interpolation_operator(n_dofs_out,n_quad_pts);

        for (unsigned int iquad=0; iquad<n_quad_pts; ++iquad) {
            function_at_quad[iquad] = 0.0;
            for (unsigned int idof=0; idof<n_dofs_in; ++idof) {
                const unsigned int idof_vector = fe_input.component_to_system_index(istate,idof);
                function_at_quad[iquad] += function_coeff[idof_vector] * fe_input.shape_value_component(idof_vector,unit_quad_pts[iquad],istate);
            }
            function_at_quad[iquad] *= projection_quadrature.weight(iquad);

            for (unsigned int idof=0; idof<n_dofs_out; ++idof) {
                const unsigned int idof_vector = fe_output.component_to_system_index(istate,idof);
                interpolation_operator[idof][iquad] = fe_output.shape_value_component(idof_vector,unit_quad_pts[iquad],istate);
            }
        }

        std::vector< real > rhs(n_dofs_out);
        for (unsigned int idof=0; idof<n_dofs_out; ++idof) {
            rhs[idof] = 0.0;
            for (unsigned int iquad=0; iquad<n_quad_pts; ++iquad) {
                rhs[idof] += interpolation_operator[idof][iquad] * function_at_quad[iquad];
            }
        }

        dealii::FullMatrix<double> mass(n_dofs_out, n_dofs_out);
        for(unsigned int row=0; row<n_dofs_out; ++row) {
            for(unsigned int col=0; col<n_dofs_out; ++col) {
                mass[row][col] = 0;
            }
        }
        for(unsigned int row=0; row<n_dofs_out; ++row) {
            for(unsigned int col=0; col<n_dofs_out; ++col) {
                for(unsigned int iquad=0; iquad<n_quad_pts; ++iquad) {
                    mass[row][col] += interpolation_operator[row][iquad] * interpolation_operator[col][iquad] * projection_quadrature.weight(iquad);
                }
            }
        }
        dealii::FullMatrix<double> inverse_mass(n_dofs_out, n_dofs_out);
        inverse_mass.invert(mass);

        for(unsigned int row=0; row<n_dofs_out; ++row) {
            const unsigned int idof_vector = fe_output.component_to_system_index(istate,row);
            function_coeff_out[idof_vector] = 0.0;
            for(unsigned int col=0; col<n_dofs_out; ++col) {
                function_coeff_out[idof_vector] += inverse_mass[row][col] * rhs[col];
            }
        }
    }

    return function_coeff_out;
    //
    //int mpi_rank;
    //(void) MPI_Comm_rank(MPI_COMM_WORLD, &mpi_rank);
    //if (mpi_rank==0) mass.print(std::cout);

}

template <int dim, typename real,typename MeshType>
template <typename real2>
real2 DGBase<dim,real,MeshType>::discontinuity_sensor(
    const dealii::Quadrature<dim> &volume_quadrature,
    const std::vector< real2 > &soln_coeff_high,
    const dealii::FiniteElement<dim,dim> &fe_high,
    const std::vector<real2> &jac_det)
{
    const unsigned int degree = fe_high.tensor_degree();

    if (degree == 0) return 0;

    const unsigned int nstate = fe_high.components;
    const unsigned int n_dofs_high = fe_high.dofs_per_cell;

    // Lower degree basis.
    const unsigned int lower_degree = degree-1;
    const dealii::FE_DGQLegendre<dim> fe_dgq_lower(lower_degree);
    const dealii::FESystem<dim,dim> fe_lower(fe_dgq_lower, nstate);

    // Projection quadrature.
    const dealii::QGauss<dim> projection_quadrature(degree+5);
    std::vector< real2 > soln_coeff_lower = project_function<dim,real2>( soln_coeff_high, fe_high, fe_lower, projection_quadrature);

    // Quadrature used for solution difference.
    const std::vector<dealii::Point<dim,double>> &unit_quad_pts = volume_quadrature.get_points();

    const unsigned int n_quad_pts = volume_quadrature.size();
    const unsigned int n_dofs_lower = fe_lower.dofs_per_cell;

    real2 element_volume = 0.0;
    real2 error = 0.0;
    real2 soln_norm = 0.0;
    std::vector<real2> soln_high(nstate);
    std::vector<real2> soln_lower(nstate);
    for (unsigned int iquad=0; iquad<n_quad_pts; ++iquad) {
        for (unsigned int s=0; s<nstate; ++s) {
            soln_high[s] = 0.0;
            soln_lower[s] = 0.0;
        }
        // Interpolate solution
        for (unsigned int idof=0; idof<n_dofs_high; ++idof) {
              const unsigned int istate = fe_high.system_to_component_index(idof).first;
              soln_high[istate] += soln_coeff_high[idof] * fe_high.shape_value_component(idof,unit_quad_pts[iquad],istate);
        }
        // Interpolate low order solution
        for (unsigned int idof=0; idof<n_dofs_lower; ++idof) {
              const unsigned int istate = fe_lower.system_to_component_index(idof).first;
              soln_lower[istate] += soln_coeff_lower[idof] * fe_lower.shape_value_component(idof,unit_quad_pts[iquad],istate);
        }
        // Quadrature
        const real2 JxW = jac_det[iquad] * volume_quadrature.weight(iquad);
        element_volume += JxW;
        // Only integrate over the first state variable.
        // Persson and Peraire only did density.
        for (unsigned int s=0; s<1/*nstate*/; ++s) 
        {
            error += (soln_high[s] - soln_lower[s]) * (soln_high[s] - soln_lower[s]) * JxW;
            soln_norm += soln_high[s] * soln_high[s] * JxW;
        }
    }

    if (soln_norm < 1e-15) return 0;

    const real2 S_e = sqrt(error / soln_norm);
    const real2 s_e = log10(S_e);

    const double mu_scale = all_parameters->artificial_dissipation_param.mu_artificial_dissipation;
    const double s_0 = -0.00 - 4.00*log10(degree);
    const double kappa = all_parameters->artificial_dissipation_param.kappa_artificial_dissipation;
    const double low = s_0 - kappa;
    const double upp = s_0 + kappa;

    const real2 diameter = pow(element_volume, 1.0/dim);
    const real2 eps_0 = mu_scale * diameter / (double)degree;

    if ( s_e < low) return 0.0;

    if ( s_e > upp) 
    {
        return eps_0;
    }

    const double PI = 4*atan(1);
    real2 eps = 1.0 + sin(PI * (s_e - s_0) * 0.5 / kappa);
    eps *= eps_0 * 0.5;
    return eps;
}

template <int dim, typename real, typename MeshType>
void DGBase<dim,real,MeshType>::set_current_time(const real current_time_input)
{
    this->current_time = current_time_input;
}
// No support for anisotropic mesh refinement with parallel::distributed::Triangulation
// template<int dim, typename real>
// void DGBase<dim,real,MeshType>::set_anisotropic_flags()
// {
//     dealii::UpdateFlags face_update_flags = dealii::UpdateFlags(dealii::update_values | dealii::update_JxW_values);
//
//     const auto mapping = (*(high_order_grid->mapping_fe_field));
//
//     dealii::hp::MappingCollection<dim>   mapping_collection(mapping);
//     dealii::hp::FEFaceValues<dim,dim>    fe_values_collection_face_int (mapping_collection, fe_collection, face_quadrature_collection, face_update_flags);
//     dealii::hp::FEFaceValues<dim,dim>    fe_values_collection_face_ext (mapping_collection, fe_collection, face_quadrature_collection, face_update_flags);
//     dealii::hp::FESubfaceValues<dim,dim> fe_values_collection_subface  (mapping_collection, fe_collection, face_quadrature_collection, face_update_flags);
//
//     for (const auto &cell : dof_handler.active_cell_iterators()) {
//         if (!cell->is_locally_owned()) continue;
//         if (cell->refine_flag_set()) {
//             dealii::Point<dim> jump;
//             dealii::Point<dim> area;
//
//             // Current reference element related to this physical cell
//             const int i_fele = cell->active_fe_index();
//             const int i_quad = i_fele;
//             const int i_mapp = 0;
//
//             for (const auto face_no : cell->face_indices()) {
//
//                 const auto face = cell->face(face_no);
//
//                 if (!face->at_boundary()) {
//
//                     Assert(cell->neighbor(face_no).state() == dealii::IteratorState::valid, dealii::ExcInternalError());
//                     const auto neighbor = cell->neighbor(face_no);
//
//                     if (face->has_children()) {
//
//                         unsigned int neighbor_iface = cell->neighbor_face_no(face_no);
//                         for (unsigned int subface_no = 0; subface_no < face->number_of_children(); ++subface_no) {
//
//                             const auto neighbor_child = cell->neighbor_child_on_subface(face_no, subface_no);
//                             const int i_fele_n = neighbor_child->active_fe_index(), i_quad_n = i_fele_n, i_mapp_n = 0;
//                             Assert(!neighbor_child->has_children(), dealii::ExcInternalError());
//
//                             fe_values_collection_subface.reinit(cell, face_no, subface_no, i_fele, i_quad, i_mapp);
//                             fe_values_collection_face_ext.reinit(neighbor_child, neighbor_iface, i_fele_n, i_quad_n, i_mapp_n);
//
//                             const dealii::FESubfaceValues<dim,dim> &fe_values_face_int = fe_values_collection_subface.get_present_fe_values();
//                             const dealii::FEFaceValues<dim,dim>    &fe_values_face_ext = fe_values_collection_face_ext.get_present_fe_values();
//
//                             std::vector<dealii::Vector<double>> u(fe_values_face_int.n_quadrature_points);
//                             std::vector<dealii::Vector<double>> u_neighbor(fe_values_face_int.n_quadrature_points);
//                             std::fill(u.begin(), u.end(), dealii::Vector<double>(nstate));
//                             std::fill(u_neighbor.begin(), u_neighbor.end(), dealii::Vector<double>(nstate));
//
//                             fe_values_face_int.get_function_values(solution, u);
//                             fe_values_face_ext.get_function_values(solution, u_neighbor);
//
//                             const std::vector<double> &JxW = fe_values_face_int.get_JxW_values();
//
//                             for (unsigned int iquad = 0; iquad < fe_values_face_int.n_quadrature_points; ++iquad) {
//                                 u[iquad].add(-1.0, u_neighbor[iquad]);
//                                 const double diff_u = (u[iquad]).l2_norm();
//                                 jump[face_no / 2] += std::abs(diff_u) * JxW[iquad];
//                                 area[face_no / 2] += JxW[iquad];
//                             }
//                         }
//
//                     } else if (!cell->neighbor_is_coarser(face_no)) {
//                         unsigned int neighbor_iface = cell->neighbor_of_neighbor(face_no);
//                         const int i_fele_n = neighbor->active_fe_index(), i_quad_n = i_fele_n, i_mapp_n = 0;
//
//                         fe_values_collection_face_int.reinit(cell, face_no, i_fele, i_quad, i_mapp);
//                         fe_values_collection_face_ext.reinit(neighbor, neighbor_iface, i_fele_n, i_quad_n, i_mapp_n);
//
//                         const dealii::FEFaceValues<dim,dim>    &fe_values_face_int = fe_values_collection_face_int.get_present_fe_values();
//                         const dealii::FEFaceValues<dim,dim>    &fe_values_face_ext = fe_values_collection_face_ext.get_present_fe_values();
//
//                         std::vector<dealii::Vector<double>> u(fe_values_face_int.n_quadrature_points);
//                         std::vector<dealii::Vector<double>> u_neighbor(fe_values_face_int.n_quadrature_points);
//                         std::fill(u.begin(), u.end(), dealii::Vector<double>(nstate));
//                         std::fill(u_neighbor.begin(), u_neighbor.end(), dealii::Vector<double>(nstate));
//
//                         fe_values_face_int.get_function_values(solution, u);
//                         fe_values_face_ext.get_function_values(solution, u_neighbor);
//
//                         const std::vector<double> &JxW = fe_values_face_int.get_JxW_values();
//
//                         for (unsigned int iquad = 0; iquad < fe_values_face_int.n_quadrature_points; ++iquad) {
//                             u[iquad].add(-1.0, u_neighbor[iquad]);
//                             const double diff_u = (u[iquad]).l2_norm();
//                             jump[face_no / 2] += std::abs(diff_u) * JxW[iquad];
//                             area[face_no / 2] += JxW[iquad];
//                         }
//                     } else { // i.e. neighbor is coarser than cell
//                         std::pair<unsigned int, unsigned int> neighbor_face_subface = cell->neighbor_of_coarser_neighbor(face_no);
//                         Assert(neighbor_face_subface.first < cell->n_faces(), dealii::ExcInternalError());
//                         Assert(neighbor_face_subface.second < neighbor->face(neighbor_face_subface.first) ->number_of_children(), dealii::ExcInternalError());
//                         Assert(neighbor->neighbor_child_on_subface( neighbor_face_subface.first, neighbor_face_subface.second) == cell, dealii::ExcInternalError());
//
//                         const int i_fele_n = neighbor->active_fe_index(), i_quad_n = i_fele_n, i_mapp_n = 0;
//
//                         fe_values_collection_face_int.reinit(cell, face_no, i_fele, i_quad, i_mapp);
//                         fe_values_collection_subface.reinit(neighbor, neighbor_face_subface.first, neighbor_face_subface.second, i_fele_n, i_quad_n, i_mapp_n);
//
//                         const dealii::FEFaceValues<dim,dim>       &fe_values_face_int = fe_values_collection_face_int.get_present_fe_values();
//                         const dealii::FESubfaceValues<dim,dim>    &fe_values_face_ext = fe_values_collection_subface.get_present_fe_values();
//
//                         std::vector<dealii::Vector<double>> u(fe_values_face_int.n_quadrature_points);
//                         std::vector<dealii::Vector<double>> u_neighbor(fe_values_face_int.n_quadrature_points);
//                         std::fill(u.begin(), u.end(), dealii::Vector<double>(nstate));
//                         std::fill(u_neighbor.begin(), u_neighbor.end(), dealii::Vector<double>(nstate));
//
//                         fe_values_face_int.get_function_values(solution, u);
//                         fe_values_face_ext.get_function_values(solution, u_neighbor);
//
//                         const std::vector<double> &JxW = fe_values_face_int.get_JxW_values();
//
//                         for (unsigned int iquad = 0; iquad < fe_values_face_int.n_quadrature_points; ++iquad) {
//                             u[iquad].add(-1.0, u_neighbor[iquad]);
//                             const double diff_u = (u[iquad]).l2_norm();
//                             jump[face_no / 2] += std::abs(diff_u) * JxW[iquad];
//                             area[face_no / 2] += JxW[iquad];
//                         }
//                     }
//                 }
//             }
//             std::array<double, dim> average_jumps;
//             double                  sum_of_average_jumps = 0.;
//             for (unsigned int i = 0; i < dim; ++i) {
//                 average_jumps[i] = jump(i) / area(i);
//                 sum_of_average_jumps += average_jumps[i];
//             }
//
//             const double anisotropic_threshold_ratio = 3.0;
//             for (unsigned int i = 0; i < dim; ++i) {
//                 if (average_jumps[i] > anisotropic_threshold_ratio * (sum_of_average_jumps - average_jumps[i])) {
//                     cell->set_refine_flag(dealii::RefinementCase<dim>::cut_axis(i));
//                 }
//             }
//         }
//     }
// }

template class DGBase <PHILIP_DIM, double, dealii::Triangulation<PHILIP_DIM>>;
template class DGBase <PHILIP_DIM, double, dealii::parallel::shared::Triangulation<PHILIP_DIM>>;
template class DGBaseState <PHILIP_DIM, 1, double, dealii::Triangulation<PHILIP_DIM>>;
template class DGBaseState <PHILIP_DIM, 1, double, dealii::parallel::shared::Triangulation<PHILIP_DIM>>;
template class DGBaseState <PHILIP_DIM, 2, double, dealii::Triangulation<PHILIP_DIM>>;
template class DGBaseState <PHILIP_DIM, 2, double, dealii::parallel::shared::Triangulation<PHILIP_DIM>>;
template class DGBaseState <PHILIP_DIM, 3, double, dealii::Triangulation<PHILIP_DIM>>;
template class DGBaseState <PHILIP_DIM, 3, double, dealii::parallel::shared::Triangulation<PHILIP_DIM>>;
template class DGBaseState <PHILIP_DIM, 4, double, dealii::Triangulation<PHILIP_DIM>>;
template class DGBaseState <PHILIP_DIM, 4, double, dealii::parallel::shared::Triangulation<PHILIP_DIM>>;
template class DGBaseState <PHILIP_DIM, 5, double, dealii::Triangulation<PHILIP_DIM>>;
template class DGBaseState <PHILIP_DIM, 5, double, dealii::parallel::shared::Triangulation<PHILIP_DIM>>;
#if PHILIP_DIM!=1
template class DGBase <PHILIP_DIM, double, dealii::parallel::distributed::Triangulation<PHILIP_DIM>>;
template class DGBaseState <PHILIP_DIM, 1, double, dealii::parallel::distributed::Triangulation<PHILIP_DIM>>;
template class DGBaseState <PHILIP_DIM, 2, double, dealii::parallel::distributed::Triangulation<PHILIP_DIM>>;
template class DGBaseState <PHILIP_DIM, 3, double, dealii::parallel::distributed::Triangulation<PHILIP_DIM>>;
template class DGBaseState <PHILIP_DIM, 4, double, dealii::parallel::distributed::Triangulation<PHILIP_DIM>>;
template class DGBaseState <PHILIP_DIM, 5, double, dealii::parallel::distributed::Triangulation<PHILIP_DIM>>;
#endif

template double DGBase<PHILIP_DIM,double,dealii::Triangulation<PHILIP_DIM>>::discontinuity_sensor<double>(const dealii::Quadrature<PHILIP_DIM> &volume_quadrature, const std::vector< double > &soln_coeff_high, const dealii::FiniteElement<PHILIP_DIM,PHILIP_DIM> &fe_high, const std::vector<double>  &jac_det);
template FadType DGBase<PHILIP_DIM,double,dealii::Triangulation<PHILIP_DIM>>::discontinuity_sensor<FadType>(const dealii::Quadrature<PHILIP_DIM> &volume_quadrature, const std::vector< FadType > &soln_coeff_high, const dealii::FiniteElement<PHILIP_DIM,PHILIP_DIM> &fe_high, const std::vector<FadType>  &jac_det);
template RadType DGBase<PHILIP_DIM,double,dealii::Triangulation<PHILIP_DIM>>::discontinuity_sensor<RadType>(const dealii::Quadrature<PHILIP_DIM> &volume_quadrature, const std::vector< RadType > &soln_coeff_high, const dealii::FiniteElement<PHILIP_DIM,PHILIP_DIM> &fe_high, const std::vector<RadType>  &jac_det);
template FadFadType DGBase<PHILIP_DIM,double,dealii::Triangulation<PHILIP_DIM>>::discontinuity_sensor<FadFadType>(const dealii::Quadrature<PHILIP_DIM> &volume_quadrature, const std::vector< FadFadType > &soln_coeff_high, const dealii::FiniteElement<PHILIP_DIM,PHILIP_DIM> &fe_high, const std::vector<FadFadType>  &jac_det);
template RadFadType DGBase<PHILIP_DIM,double,dealii::Triangulation<PHILIP_DIM>>::discontinuity_sensor<RadFadType>(const dealii::Quadrature<PHILIP_DIM> &volume_quadrature, const std::vector< RadFadType > &soln_coeff_high, const dealii::FiniteElement<PHILIP_DIM,PHILIP_DIM> &fe_high, const std::vector<RadFadType>  &jac_det);


template double DGBase<PHILIP_DIM,double,dealii::parallel::distributed::Triangulation<PHILIP_DIM>>::discontinuity_sensor<double>(const dealii::Quadrature<PHILIP_DIM> &volume_quadrature, const std::vector< double > &soln_coeff_high, const dealii::FiniteElement<PHILIP_DIM,PHILIP_DIM> &fe_high, const std::vector<double>  &jac_det);
template FadType DGBase<PHILIP_DIM,double,dealii::parallel::distributed::Triangulation<PHILIP_DIM>>::discontinuity_sensor<FadType>(const dealii::Quadrature<PHILIP_DIM> &volume_quadrature, const std::vector< FadType > &soln_coeff_high, const dealii::FiniteElement<PHILIP_DIM,PHILIP_DIM> &fe_high, const std::vector<FadType>  &jac_det);
template RadType DGBase<PHILIP_DIM,double,dealii::parallel::distributed::Triangulation<PHILIP_DIM>>::discontinuity_sensor<RadType>(const dealii::Quadrature<PHILIP_DIM> &volume_quadrature, const std::vector< RadType > &soln_coeff_high, const dealii::FiniteElement<PHILIP_DIM,PHILIP_DIM> &fe_high, const std::vector<RadType>  &jac_det);
template FadFadType DGBase<PHILIP_DIM,double,dealii::parallel::distributed::Triangulation<PHILIP_DIM>>::discontinuity_sensor<FadFadType>(const dealii::Quadrature<PHILIP_DIM> &volume_quadrature, const std::vector< FadFadType > &soln_coeff_high, const dealii::FiniteElement<PHILIP_DIM,PHILIP_DIM> &fe_high, const std::vector<FadFadType>  &jac_det);
template RadFadType DGBase<PHILIP_DIM,double,dealii::parallel::distributed::Triangulation<PHILIP_DIM>>::discontinuity_sensor<RadFadType>(const dealii::Quadrature<PHILIP_DIM> &volume_quadrature, const std::vector< RadFadType > &soln_coeff_high, const dealii::FiniteElement<PHILIP_DIM,PHILIP_DIM> &fe_high, const std::vector<RadFadType>  &jac_det);


template double DGBase<PHILIP_DIM,double,dealii::parallel::shared::Triangulation<PHILIP_DIM>>::discontinuity_sensor<double>(const dealii::Quadrature<PHILIP_DIM> &volume_quadrature, const std::vector< double > &soln_coeff_high, const dealii::FiniteElement<PHILIP_DIM,PHILIP_DIM> &fe_high, const std::vector<double>  &jac_det);
template FadType DGBase<PHILIP_DIM,double,dealii::parallel::shared::Triangulation<PHILIP_DIM>>::discontinuity_sensor<FadType>(const dealii::Quadrature<PHILIP_DIM> &volume_quadrature, const std::vector< FadType > &soln_coeff_high, const dealii::FiniteElement<PHILIP_DIM,PHILIP_DIM> &fe_high, const std::vector<FadType>  &jac_det);
template RadType DGBase<PHILIP_DIM,double,dealii::parallel::shared::Triangulation<PHILIP_DIM>>::discontinuity_sensor<RadType>(const dealii::Quadrature<PHILIP_DIM> &volume_quadrature, const std::vector< RadType > &soln_coeff_high, const dealii::FiniteElement<PHILIP_DIM,PHILIP_DIM> &fe_high, const std::vector<RadType>  &jac_det);
template FadFadType DGBase<PHILIP_DIM,double,dealii::parallel::shared::Triangulation<PHILIP_DIM>>::discontinuity_sensor<FadFadType>(const dealii::Quadrature<PHILIP_DIM> &volume_quadrature, const std::vector< FadFadType > &soln_coeff_high, const dealii::FiniteElement<PHILIP_DIM,PHILIP_DIM> &fe_high, const std::vector<FadFadType>  &jac_det);
template RadFadType DGBase<PHILIP_DIM,double,dealii::parallel::shared::Triangulation<PHILIP_DIM>>::discontinuity_sensor<RadFadType>(const dealii::Quadrature<PHILIP_DIM> &volume_quadrature, const std::vector< RadFadType > &soln_coeff_high, const dealii::FiniteElement<PHILIP_DIM,PHILIP_DIM> &fe_high, const std::vector<RadFadType>  &jac_det);

} // PHiLiP namespace<|MERGE_RESOLUTION|>--- conflicted
+++ resolved
@@ -220,8 +220,8 @@
     dealii::hp::MappingCollection<dim> mapping_collection(mapping);
     const dealii::UpdateFlags update_flags = dealii::update_values | dealii::update_JxW_values;
     dealii::hp::FEValues<dim,dim> fe_values_collection_volume (mapping_collection, 
-                                                               this->fe_collection, 
-                                                               this->volume_quadrature_collection, 
+                                                               this->operators->fe_collection_basis, 
+                                                               this->operators->volume_quadrature_collection, 
                                                                update_flags);
 
     // loop through all cells
@@ -236,7 +236,7 @@
         const dealii::FEValues<dim,dim> &fe_values_volume = fe_values_collection_volume.get_present_fe_values();
 
         // get cell polynomial degree
-        const dealii::FESystem<dim,dim> &fe_high = this->fe_collection[i_fele];
+        const dealii::FESystem<dim,dim> &fe_high = this->operators->fe_collection_basis[i_fele];
         const unsigned int cell_poly_degree = fe_high.tensor_degree();
 
         // get cell volume
@@ -1432,18 +1432,14 @@
     int assembly_error = 0;
     try {
 
-<<<<<<< HEAD
-        update_artificial_dissipation_discontinuity_sensor();
-        
-        //assembles and solves for auxiliary variable if necessary.
-        assemble_auxiliary_residual();
-=======
         // update artificial dissipation discontinuity sensor only if using artificial dissipation
         if(all_parameters->artificial_dissipation_param.add_artificial_dissipation) update_artificial_dissipation_discontinuity_sensor();
         
         // updates model variables only if there is a model
         if(all_parameters->pde_type == Parameters::AllParameters::PartialDifferentialEquation::physics_model) update_model_variables();
->>>>>>> 18f8ae4f
+
+        //assembles and solves for auxiliary variable if necessary.
+        assemble_auxiliary_residual();
 
         auto metric_cell = high_order_grid->dof_handler_grid.begin_active();
         for (auto soln_cell = dof_handler.begin_active(); soln_cell != dof_handler.end(); ++soln_cell, ++metric_cell) {
