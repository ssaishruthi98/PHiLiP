#include <deal.II/base/tensor.h>

#include <deal.II/fe/fe_values.h>

#include <deal.II/dofs/dof_handler.h>
#include <deal.II/dofs/dof_tools.h>

#include <deal.II/dofs/dof_renumbering.h>

#include <deal.II/dofs/dof_accessor.h>

#include <deal.II/lac/vector.h>

#include "ADTypes.hpp"

#include <deal.II/fe/fe_dgq.h> // Used for flux interpolation

// TO DO: review the above includes

#include "strong_dg_les.hpp"

namespace PHiLiP {

template <int dim, int nstate, typename real, typename MeshType>
DGStrongLES<dim,nstate,real,MeshType>::DGStrongLES(
    const Parameters::AllParameters *const parameters_input,
    const unsigned int degree,
    const unsigned int max_degree_input,
    const unsigned int grid_degree_input,
    const std::shared_ptr<Triangulation> triangulation_input)
    : DGStrong<dim,nstate,real,MeshType>::DGStrong(parameters_input, degree, max_degree_input, grid_degree_input, triangulation_input)
    // , do_compute_filtered_solution(this->all_parameters->physics_model_param.do_compute_filtered_solution)
    // , apply_modal_high_pass_filter_on_filtered_solution(this->all_parameters->physics_model_param.apply_modal_high_pass_filter_on_filtered_solution)
    // , poly_degree_max_large_scales(this->all_parameters->physics_model_param.poly_degree_max_large_scales)
{ 
#if PHILIP_DIM==3
    // // TO DO: move this if statement logic to the DGFactory
    // if(((pde_type==PDE_enum::physics_model || pde_type==PDE_enum::physics_model_filtered) && 
    //     (model_type==Model_enum::large_eddy_simulation || model_type==Model_enum::navier_stokes_model))) 
    // {
        if constexpr (dim+2==nstate) {
            this->pde_model_les_double = std::dynamic_pointer_cast<Physics::LargeEddySimulationBase<dim,dim+2,real>>(this->pde_model_double);
        }
    // }
    // else if((pde_type==PDE_enum::physics_model  || pde_type==PDE_enum::physics_model_filtered) && 
    //          (model_type!=Model_enum::large_eddy_simulation && model_type!=Model_enum::navier_stokes_model)) 
    // {
    //     std::cout << "Invalid convective numerical flux for physics_model and/or corresponding baseline_physics_type" << std::endl;
    //     if(nstate!=(dim+2)) std::cout << "Error: Cannot create_euler_based_convective_numerical_flux() for nstate_baseline_physics != nstate." << std::endl;
    //     std::abort();
    // }
#endif

    // // TO DO: move this to the factory
    // // Determine if the mean strain rate tensor must be computed
    // using PDE_enum = Parameters::AllParameters::PartialDifferentialEquation;
    // const PDE_enum pde_type = this->all_param.pde_type;
    // if(pde_type == PDE_enum::physics_model  || pde_type == PDE_enum::physics_model_filtered) {
        
    // }
}

// Destructor
template <int dim, int nstate, typename real, typename MeshType>
DGStrongLES<dim,nstate,real,MeshType>::~DGStrongLES()
{
    pcout << "Destructing DGStrongLES..." << std::endl;
}

template <int dim, int nstate, typename real, typename MeshType>
void DGStrongLES<dim,nstate,real,MeshType>::allocate_model_variables()
{
    // allocate all model variables for each ModelBase object
    // -- double
    this->pde_model_double->cellwise_poly_degree.reinit(this->triangulation->n_active_cells(), this->mpi_communicator);
    this->pde_model_double->cellwise_volume.reinit(this->triangulation->n_active_cells(), this->mpi_communicator);
}

template <int dim, int nstate, typename real, typename MeshType>
void DGStrongLES<dim,nstate,real,MeshType>::update_model_variables()
{
    // allocate/reinit the model variables
    allocate_model_variables();

    // TO DO: should only call this once if no hp-adaptation
    update_cellwise_volume_and_poly_degree();

    // update the cellwise mean quantities
    update_cellwise_mean_quantities();
}

template <int dim, int nstate, typename real, typename MeshType>
void DGStrongLES<dim,nstate,real,MeshType>::update_cellwise_volume_and_poly_degree()
{
    // get FEValues of volume
    const auto mapping = (*(this->high_order_grid->mapping_fe_field));
    dealii::hp::MappingCollection<dim> mapping_collection(mapping);
    const dealii::UpdateFlags update_flags = dealii::update_values | dealii::update_JxW_values;
    dealii::hp::FEValues<dim,dim> fe_values_collection_volume (mapping_collection, 
                                                               this->fe_collection, 
                                                               this->volume_quadrature_collection, 
                                                               update_flags);

    // loop through all cells
    for (auto cell : this->dof_handler.active_cell_iterators()) {
        if (!(cell->is_locally_owned() || cell->is_ghost())) continue;

        // get FEValues of volume for current cell
        const int i_fele = cell->active_fe_index();
        const int i_quad = i_fele;
        const int i_mapp = 0;
        fe_values_collection_volume.reinit(cell, i_quad, i_mapp, i_fele);
        const dealii::FEValues<dim,dim> &fe_values_volume = fe_values_collection_volume.get_present_fe_values();

        // get cell polynomial degree
        const dealii::FESystem<dim,dim> &fe_high = this->fe_collection[i_fele];
        const unsigned int cell_poly_degree = fe_high.tensor_degree();

        // get cell volume
        const dealii::Quadrature<dim> &quadrature = fe_values_volume.get_quadrature();
        const unsigned int n_quad_pts = quadrature.size();
        const std::vector<real> &JxW = fe_values_volume.get_JxW_values();
        real cell_volume_estimate = 0.0;
        for (unsigned int iquad=0; iquad<n_quad_pts; ++iquad) {
            cell_volume_estimate = cell_volume_estimate + JxW[iquad];
        }
        const real cell_volume = cell_volume_estimate;
        
        // get cell index for assignment
        const dealii::types::global_dof_index cell_index = cell->active_cell_index();
        // const dealii::types::global_dof_index cell_index = cell->global_active_cell_index(); // https://www.dealii.org/current/doxygen/deal.II/classCellAccessor.html

        // assign values
        // -- double
        this->pde_model_double->cellwise_poly_degree[cell_index] = cell_poly_degree;
        this->pde_model_double->cellwise_volume[cell_index] = cell_volume;
    }
    this->pde_model_double->cellwise_poly_degree.update_ghost_values();
    this->pde_model_double->cellwise_volume.update_ghost_values();
}

template <int dim, int nstate, typename real, typename MeshType>
void DGStrongLES<dim,nstate,real,MeshType>::update_cellwise_mean_quantities()
{ 
    // do nothing
}


template <int dim, int nstate, typename real, typename MeshType>
DGStrongLES_ShearImproved<dim,nstate,real,MeshType>::DGStrongLES_ShearImproved(
    const Parameters::AllParameters *const parameters_input,
    const unsigned int degree,
    const unsigned int max_degree_input,
    const unsigned int grid_degree_input,
    const std::shared_ptr<Triangulation> triangulation_input)
    : DGStrongLES<dim,nstate,real,MeshType>::DGStrongLES(parameters_input, degree, max_degree_input, grid_degree_input, triangulation_input)
    // , do_compute_filtered_solution(this->all_parameters->physics_model_param.do_compute_filtered_solution)
    // , apply_modal_high_pass_filter_on_filtered_solution(this->all_parameters->physics_model_param.apply_modal_high_pass_filter_on_filtered_solution)
    // , poly_degree_max_large_scales(this->all_parameters->physics_model_param.poly_degree_max_large_scales)
{ 
    // do nothing
}

// Destructor
template <int dim, int nstate, typename real, typename MeshType>
DGStrongLES_ShearImproved<dim,nstate,real,MeshType>::~DGStrongLES_ShearImproved()
{
    pcout << "Destructing DGStrongLES_ShearImproved..." << std::endl;
}

template <int dim, int nstate, typename real, typename MeshType>
void DGStrongLES_ShearImproved<dim,nstate,real,MeshType>::allocate_model_variables()
{
    // allocate all model variables for each ModelBase object
    // -- double
    this->pde_model_double->cellwise_poly_degree.reinit(this->triangulation->n_active_cells(), this->mpi_communicator);
    this->pde_model_double->cellwise_volume.reinit(this->triangulation->n_active_cells(), this->mpi_communicator);
    // allocate the cellwise mean strain rate tensor magnitude distributed vector
    // -- double
    this->pde_model_double->cellwise_mean_strain_rate_tensor_magnitude.reinit(this->triangulation->n_active_cells(), this->mpi_communicator);
}

template <int dim, int nstate, typename real, typename MeshType>
void DGStrongLES_ShearImproved<dim,nstate,real,MeshType>::update_cellwise_mean_quantities()
{
    // Overintegrate the error to make sure there is not integration error in the error estimate
    int overintegrate = 10; // set to zero to reduce computational cost; currently set to 10 for peace of mind

    // Set the quadrature of size dim and 1D for sum-factorization.
    dealii::QGauss<dim> quad_extra(this->max_degree+1+overintegrate);
    dealii::QGauss<1> quad_extra_1D(this->max_degree+1+overintegrate);

    const unsigned int n_quad_pts = quad_extra.size();
    const unsigned int grid_degree = this->high_order_grid->fe_system.tensor_degree();
    const unsigned int poly_degree = this->max_degree;
    // Construct the basis functions and mapping shape functions.
    OPERATOR::basis_functions<dim,2*dim> soln_basis(1, poly_degree, grid_degree); 
    OPERATOR::mapping_shape_functions<dim,2*dim> mapping_basis(1, poly_degree, grid_degree);
    // Build basis function volume operator and gradient operator from 1D finite element for 1 state.
    soln_basis.build_1D_volume_operator(this->oneD_fe_collection_1state[poly_degree], quad_extra_1D);
    soln_basis.build_1D_gradient_operator(this->oneD_fe_collection_1state[poly_degree], quad_extra_1D);
    // Build mapping shape functions operators using the oneD high_ordeR_grid finite element
    mapping_basis.build_1D_shape_functions_at_grid_nodes(this->high_order_grid->oneD_fe_system, this->high_order_grid->oneD_grid_nodes);
    mapping_basis.build_1D_shape_functions_at_flux_nodes(this->high_order_grid->oneD_fe_system, quad_extra_1D, this->oneD_face_quadrature);
    const std::vector<double> &quad_weights = quad_extra.get_weights();
    // If in the future we need the physical quadrature node location, turn these flags to true and the constructor will
    // automatically compute it for you. Currently set to false as to not compute extra unused terms.
    const bool store_vol_flux_nodes = false;//currently doesn't need the volume physical nodal position
    const bool store_surf_flux_nodes = false;//currently doesn't need the surface physical nodal position

    const unsigned int n_dofs = this->fe_collection[poly_degree].n_dofs_per_cell();
    const unsigned int n_shape_fns = n_dofs / nstate;
    std::vector<dealii::types::global_dof_index> dofs_indices (n_dofs);
    auto metric_cell = this->high_order_grid->dof_handler_grid.begin_active();
    // Changed for loop to update metric_cell.
    for (auto cell = this->dof_handler.begin_active(); cell!= this->dof_handler.end(); ++cell, ++metric_cell) {
        if (!(cell->is_locally_owned() || cell->is_ghost())) continue;
        cell->get_dof_indices (dofs_indices);

        // Initialize the strain rate tensor integral (for computing the mean) to zero
        dealii::Tensor<2,dim,double> cell_strain_rate_tensor_integral;
        for (int d1=0; d1<dim; ++d1) {
            for (int d2=0; d2<dim; ++d2) {
                cell_strain_rate_tensor_integral[d1][d2] = 0.0;
            }
        }

        // We first need to extract the mapping support points (grid nodes) from high_order_grid.
        const dealii::FESystem<dim> &fe_metric = this->high_order_grid->fe_system;
        const unsigned int n_metric_dofs = fe_metric.dofs_per_cell;
        const unsigned int n_grid_nodes  = n_metric_dofs / dim;
        std::vector<dealii::types::global_dof_index> metric_dof_indices(n_metric_dofs);
        metric_cell->get_dof_indices (metric_dof_indices);
        std::array<std::vector<double>,dim> mapping_support_points;
        for(int idim=0; idim<dim; idim++){
            mapping_support_points[idim].resize(n_grid_nodes);
        }
        // Get the mapping support points (physical grid nodes) from high_order_grid.
        // Store it in such a way we can use sum-factorization on it with the mapping basis functions.
        const std::vector<unsigned int > &index_renumbering = dealii::FETools::hierarchic_to_lexicographic_numbering<dim>(grid_degree);
        for (unsigned int idof = 0; idof< n_metric_dofs; ++idof) {
            const double val = (this->high_order_grid->volume_nodes[metric_dof_indices[idof]]);
            const unsigned int istate = fe_metric.system_to_component_index(idof).first; 
            const unsigned int ishape = fe_metric.system_to_component_index(idof).second; 
            const unsigned int igrid_node = index_renumbering[ishape];
            mapping_support_points[istate][igrid_node] = val; 
        }
        // Construct the metric operators.
        OPERATOR::metric_operators<double, dim, 2*dim> metric_oper(nstate, poly_degree, grid_degree, store_vol_flux_nodes, store_surf_flux_nodes);
        // Build the metric terms to compute the gradient and volume node positions.
        // This functions will compute the determinant of the metric Jacobian and metric cofactor matrix. 
        // If flags store_vol_flux_nodes and store_surf_flux_nodes set as true it will also compute the physical quadrature positions.
        metric_oper.build_volume_metric_operators(
            n_quad_pts, n_grid_nodes,
            mapping_support_points,
            mapping_basis,
            this->all_parameters->use_invariant_curl_form);

        // Fetch the modal soln coefficients
        // We immediately separate them by state as to be able to use sum-factorization
        // in the interpolation operator. If we left it by n_dofs_cell, then the matrix-vector
        // mult would sum the states at the quadrature point.
        // That is why the basis functions are based off the 1state oneD fe_collection.
        std::array<std::vector<double>,nstate> soln_coeff;
        for (unsigned int idof = 0; idof < n_dofs; ++idof) {
            const unsigned int istate = this->fe_collection[poly_degree].system_to_component_index(idof).first;
            const unsigned int ishape = this->fe_collection[poly_degree].system_to_component_index(idof).second;
            if(ishape == 0){
                soln_coeff[istate].resize(n_shape_fns);
            }
         
            soln_coeff[istate][ishape] = this->solution(dofs_indices[idof]);
        }
        // Interpolate each state to the quadrature points using sum-factorization
        // with the basis functions in each reference direction.
        std::array<std::vector<double>,nstate> soln_at_q_vect;
        std::array<dealii::Tensor<1,dim,std::vector<double>>,nstate> soln_grad_at_q_vect;
        for(int istate=0; istate<nstate; istate++){
            soln_at_q_vect[istate].resize(n_quad_pts);
            // Interpolate soln coeff to volume cubature nodes.
            soln_basis.matrix_vector_mult_1D(soln_coeff[istate], soln_at_q_vect[istate],
                                             soln_basis.oneD_vol_operator);
            // We need to first compute the reference gradient of the solution, then transform that to a physical gradient.
            dealii::Tensor<1,dim,std::vector<double>> ref_gradient_basis_fns_times_soln;
            for(int idim=0; idim<dim; idim++){
                ref_gradient_basis_fns_times_soln[idim].resize(n_quad_pts);
                soln_grad_at_q_vect[istate][idim].resize(n_quad_pts);
            }
            // Apply gradient of reference basis functions on the solution at volume cubature nodes.
            soln_basis.gradient_matrix_vector_mult_1D(soln_coeff[istate], ref_gradient_basis_fns_times_soln,
                                                      soln_basis.oneD_vol_operator,
                                                      soln_basis.oneD_grad_operator);
            // Transform the reference gradient into a physical gradient operator.
            for(int idim=0; idim<dim; idim++){
                for(unsigned int iquad=0; iquad<n_quad_pts; iquad++){
                    for(int jdim=0; jdim<dim; jdim++){
                        //transform into the physical gradient
                        soln_grad_at_q_vect[istate][idim][iquad] += metric_oper.metric_cofactor_vol[idim][jdim][iquad]
                                                                  * ref_gradient_basis_fns_times_soln[jdim][iquad]
                                                                  / metric_oper.det_Jac_vol[iquad];
                    }
                }
            }
        }

        // -- Solution at legendre poly
        std::array<std::vector<real>,nstate> legendre_soln_at_q_vect;
        std::array<dealii::Tensor<1,dim,std::vector<real>>,nstate> legendre_aux_soln_at_q_vect; // legendre auxiliary sol at flux nodes
        if(this->do_compute_filtered_solution) {
            const unsigned int p_min_filtered = this->poly_degree_max_large_scales + 1;
            //==================================================
            // GET THE PRIMITIVE SOLUTION
            //==================================================
            std::array<std::vector<real>,nstate> primitive_soln_at_q;
            std::array<dealii::Tensor<1,dim,std::vector<real>>,nstate> primitive_aux_soln_at_q; // primitive auxiliary sol at flux nodes
            // Resize the primitive soln arrays
            for(int istate=0; istate<nstate; istate++){
                primitive_soln_at_q[istate].resize(n_quad_pts);
                for(int idim=0; idim<dim; idim++){
                    primitive_aux_soln_at_q[istate][idim].resize(n_quad_pts);
                }
            }
            // Compute the primitive soln at all iquad and fill arrays
            for (unsigned int iquad=0; iquad<n_quad_pts; ++iquad) {
                // extract conservative soln state
                std::array<real,nstate> soln_state;
                std::array<dealii::Tensor<1,dim,real>,nstate> aux_soln_state;
                for(int istate=0; istate<nstate; istate++){
                    soln_state[istate] = soln_at_q_vect[istate][iquad];
                    for(int idim=0; idim<dim; idim++){
                        aux_soln_state[istate][idim] = soln_grad_at_q_vect[istate][idim][iquad];
                    }
                }
                // compute primitive soln state from conservative
                std::array<real,nstate> primitive_soln_state = this->pde_physics_double->convert_conservative_to_primitive(soln_state);
                std::array<dealii::Tensor<1,dim,real>,nstate> primitive_aux_soln_state = this->pde_physics_double->convert_conservative_gradient_to_primitive_gradient(soln_state,aux_soln_state);
                // store primitive soln at quadrature point
                for(int istate=0; istate<nstate; istate++){
                    primitive_soln_at_q[istate][iquad] = primitive_soln_state[istate];
                    for(int idim=0; idim<dim; idim++){
                        primitive_aux_soln_at_q[istate][idim][iquad] = primitive_aux_soln_state[istate][idim];
                    }
                }
            }
            
            //==================================================
            // PROJECT TO LEGENDRE BASIS AND MODALLY FILTER
            //==================================================
            // -- Primitive solution at legendre poly
            std::array<std::vector<real>,nstate> primitive_legendre_soln_at_q;
            std::array<dealii::Tensor<1,dim,std::vector<real>>,nstate> primitive_legendre_aux_soln_at_q; // legendre auxiliary sol at quad points

            // Details: this projects to Legendre basis, truncates, then interpolates back to quad nodes.
            // -- Constructor for tensor product polynomials based on Polynomials::Legendre interpolation. 
            dealii::FE_DGQLegendre<1,1> legendre_poly_1D(poly_degree);
            // -- Projection operator for legendre basis
            OPERATOR::vol_projection_operator<dim,2*dim> legendre_soln_basis_projection_oper(1, poly_degree, grid_degree);
            legendre_soln_basis_projection_oper.build_1D_volume_operator(legendre_poly_1D, quad_extra_1D);
            // -- Legendre basis functions 
            OPERATOR::basis_functions<dim,2*dim> legendre_soln_basis(1, poly_degree, grid_degree);
            legendre_soln_basis.build_1D_volume_operator(legendre_poly_1D, quad_extra_1D);
            legendre_soln_basis.build_1D_gradient_operator(legendre_poly_1D, quad_extra_1D);
            for(int istate=0; istate<nstate; istate++){
                //==================================================
                // Solution and Solution Gradient
                //==================================================
                // -- (1) Project to Legendre basis
                std::vector<real> legendre_soln_coeff(n_shape_fns);
                legendre_soln_basis_projection_oper.matrix_vector_mult_1D(primitive_soln_at_q[istate], legendre_soln_coeff,
                                                                          legendre_soln_basis_projection_oper.oneD_vol_operator);
                // -- (2) Truncate modes for high-pass filter (i.e. DG-VMS like)
                if(this->apply_modal_high_pass_filter_on_filtered_solution && (istate!=0 && istate!=(nstate-1))) {
                    for(unsigned int ishape=0; ishape<n_shape_fns; ishape++){
                        if(ishape < p_min_filtered){
                            legendre_soln_coeff[ishape] = 0.0;
                        }
                    }    
                }
                // -- (3) Interpolate filtered solution back to quadrature points
                primitive_legendre_soln_at_q[istate].resize(n_quad_pts);
                legendre_soln_basis.matrix_vector_mult_1D(legendre_soln_coeff, primitive_legendre_soln_at_q[istate],
                                                          legendre_soln_basis.oneD_vol_operator);

                // We need to first compute the reference gradient of the solution, then transform that to a physical gradient.
                dealii::Tensor<1,dim,std::vector<double>> ref_gradient_basis_fns_times_soln;
                for(int idim=0; idim<dim; idim++){
                    ref_gradient_basis_fns_times_soln[idim].resize(n_quad_pts);
                    primitive_legendre_aux_soln_at_q[istate][idim].resize(n_quad_pts);
                }
                // Apply gradient of reference basis functions on the solution at volume cubature nodes.
                legendre_soln_basis.gradient_matrix_vector_mult_1D(legendre_soln_coeff, ref_gradient_basis_fns_times_soln,
                                                                   legendre_soln_basis.oneD_vol_operator,
                                                                   legendre_soln_basis.oneD_grad_operator);
                // Transform the reference gradient into a physical gradient operator.
                for(int idim=0; idim<dim; idim++){
                    for(unsigned int iquad=0; iquad<n_quad_pts; iquad++){
                        for(int jdim=0; jdim<dim; jdim++){
                            //transform into the physical gradient
                            primitive_legendre_aux_soln_at_q[istate][idim][iquad] += metric_oper.metric_cofactor_vol[idim][jdim][iquad]
                                                                                   * ref_gradient_basis_fns_times_soln[jdim][iquad]
                                                                                   / metric_oper.det_Jac_vol[iquad];
                        }
                    }
                }
                //==================================================
            }
            //=======================================================
            // CONVERT PRIMITIVE LEGENDRE SOLUTION TO CONSERVATIVE
            //=======================================================
            // Resize the conservative soln arrays
            for(int istate=0; istate<nstate; istate++){
                legendre_soln_at_q_vect[istate].resize(n_quad_pts);
                for(int idim=0; idim<dim; idim++){
                    legendre_aux_soln_at_q_vect[istate][idim].resize(n_quad_pts);
                }
            }
            // Compute the primitive soln at all iquad and fill arrays
            for (unsigned int iquad=0; iquad<n_quad_pts; ++iquad) {
                // extract conservative soln state
                std::array<real,nstate> primitive_legendre_soln_state;
                std::array<dealii::Tensor<1,dim,real>,nstate> primitive_legendre_aux_soln_state;
                for(int istate=0; istate<nstate; istate++){
                    primitive_legendre_soln_state[istate] = primitive_legendre_soln_at_q[istate][iquad];
                    for(int idim=0; idim<dim; idim++){
                        primitive_legendre_aux_soln_state[istate][idim] = primitive_legendre_aux_soln_at_q[istate][idim][iquad];
                    }
                }
                // compute conservative soln state from primitive
                std::array<real,nstate> legendre_soln_state = this->pde_physics_double->convert_primitive_to_conservative(primitive_legendre_soln_state);
                std::array<dealii::Tensor<1,dim,real>,nstate> legendre_aux_soln_state = this->pde_physics_double->convert_primitive_gradient_to_conservative_gradient(primitive_legendre_soln_state,primitive_legendre_aux_soln_state);
                // store conservative soln at quadrature point
                for(int istate=0; istate<nstate; istate++){
                    legendre_soln_at_q_vect[istate][iquad] = legendre_soln_state[istate];
                    for(int idim=0; idim<dim; idim++){
                        legendre_aux_soln_at_q_vect[istate][idim][iquad] = legendre_aux_soln_state[istate][idim];
                    }
                }
            }
        }

        // Loop over quadrature nodes, compute quantities to be integrated, and integrate them.
        for (unsigned int iquad=0; iquad<n_quad_pts; ++iquad) {

            std::array<double,nstate> soln_at_q;
            std::array<dealii::Tensor<1,dim,double>,nstate> soln_grad_at_q;
            // Extract solution and gradient in a way that the physics can use them.
            for(int istate=0; istate<nstate; istate++){
                if(this->do_compute_filtered_solution) soln_at_q[istate] = legendre_soln_at_q_vect[istate][iquad];
                else soln_at_q[istate] = soln_at_q_vect[istate][iquad];
                for(int idim=0; idim<dim; idim++){
                    if(this->do_compute_filtered_solution) soln_grad_at_q[istate][idim] = legendre_aux_soln_at_q_vect[istate][idim][iquad];
                    else soln_grad_at_q[istate][idim] = soln_grad_at_q_vect[istate][idim][iquad];
                }
            }

            // Get strain rate tensor
            const dealii::Tensor<2,dim,double> strain_rate_tensor = this->pde_model_les_double->navier_stokes_physics->compute_strain_rate_tensor_from_conservative(soln_at_q,soln_grad_at_q);
            for (int d1=0; d1<dim; ++d1) {
                for (int d2=0; d2<dim; ++d2) {
                    cell_strain_rate_tensor_integral[d1][d2] += strain_rate_tensor[d1][d2] * quad_weights[iquad] * metric_oper.det_Jac_vol[iquad];
                }
            }
        }
        
        // get cell index
        const dealii::types::global_dof_index cell_index = cell->active_cell_index();
        // get mean strain rate tensor
        dealii::Tensor<2,dim,double> cell_mean_strain_rate_tensor;
        for (int d1=0; d1<dim; ++d1) {
            for (int d2=0; d2<dim; ++d2) {
                cell_mean_strain_rate_tensor[d1][d2] = cell_strain_rate_tensor_integral[d1][d2];
                cell_mean_strain_rate_tensor[d1][d2] /= this->pde_model_double->cellwise_volume[cell_index]; // divide by current cell volume
            }
        }
        // update the cellwise mean strain rate tensor magnitude at the current cell
        const double cell_mean_strain_rate_tensor_magnitude = this->pde_model_les_double->navier_stokes_physics->get_tensor_magnitude(cell_mean_strain_rate_tensor);
        this->pde_model_double->cellwise_mean_strain_rate_tensor_magnitude[cell_index] = cell_mean_strain_rate_tensor_magnitude;
    }
    // update ghost values
    this->pde_model_double->cellwise_mean_strain_rate_tensor_magnitude.update_ghost_values();
}

<<<<<<< HEAD

template <int dim, int nstate, typename real, typename MeshType>
DGStrong_ChannelFlow<dim,nstate,real,MeshType>::DGStrong_ChannelFlow(
=======
template <int dim, int nstate, typename real, typename MeshType>
DGStrongLES_DynamicSmagorinsky<dim,nstate,real,MeshType>::DGStrongLES_DynamicSmagorinsky(
>>>>>>> cb9bebfa
    const Parameters::AllParameters *const parameters_input,
    const unsigned int degree,
    const unsigned int max_degree_input,
    const unsigned int grid_degree_input,
    const std::shared_ptr<Triangulation> triangulation_input)
<<<<<<< HEAD
    : DGStrong<dim,nstate,real,MeshType>::DGStrong(parameters_input, degree, max_degree_input, grid_degree_input, triangulation_input)
    // , do_compute_filtered_solution(this->all_parameters->physics_model_param.do_compute_filtered_solution)
    // , apply_modal_high_pass_filter_on_filtered_solution(this->all_parameters->physics_model_param.apply_modal_high_pass_filter_on_filtered_solution)
    // , poly_degree_max_large_scales(this->all_parameters->physics_model_param.poly_degree_max_large_scales)
    , channel_height(parameters_input->flow_solver_param.turbulent_channel_domain_length_y_direction)
    , half_channel_height(channel_height/2.0)
    , channel_friction_velocity_reynolds_number(parameters_input->flow_solver_param.turbulent_channel_friction_velocity_reynolds_number)
    , number_of_cells_x_direction(parameters_input->flow_solver_param.turbulent_channel_number_of_cells_x_direction)
    , number_of_cells_y_direction(parameters_input->flow_solver_param.turbulent_channel_number_of_cells_y_direction)
    , number_of_cells_z_direction(parameters_input->flow_solver_param.turbulent_channel_number_of_cells_z_direction)
    , pi_val(3.141592653589793238)
    , domain_length_x(parameters_input->flow_solver_param.turbulent_channel_domain_length_x_direction)
    , domain_length_y(channel_height)
    , domain_length_z(parameters_input->flow_solver_param.turbulent_channel_domain_length_z_direction)
    , domain_volume(domain_length_x*domain_length_y*domain_length_z)
    , channel_bulk_velocity_reynolds_number(pow(0.073, -4.0/7.0)*pow(2.0, 5.0/7.0)*pow(channel_friction_velocity_reynolds_number, 8.0/7.0))
    , channel_centerline_velocity_reynolds_number(1.28*pow(2.0, -0.0116)*pow(channel_bulk_velocity_reynolds_number,1.0-0.0116))
{ 
#if PHILIP_DIM==3
    // // TO DO: move this if statement logic to the DGFactory
    // if(((pde_type==PDE_enum::physics_model || pde_type==PDE_enum::physics_model_filtered) && 
    //     (model_type==Model_enum::large_eddy_simulation || model_type==Model_enum::navier_stokes_model))) 
    // {
        if constexpr (dim+2==nstate) {
            this->pde_model_les_double = std::dynamic_pointer_cast<Physics::LargeEddySimulationBase<dim,dim+2,real>>(this->pde_model_double);
        }
    // }
    // else if((pde_type==PDE_enum::physics_model  || pde_type==PDE_enum::physics_model_filtered) && 
    //          (model_type!=Model_enum::large_eddy_simulation && model_type!=Model_enum::navier_stokes_model)) 
    // {
    //     std::cout << "Invalid convective numerical flux for physics_model and/or corresponding baseline_physics_type" << std::endl;
    //     if(nstate!=(dim+2)) std::cout << "Error: Cannot create_euler_based_convective_numerical_flux() for nstate_baseline_physics != nstate." << std::endl;
    //     std::abort();
    // }
#endif

    // // TO DO: move this to the factory
    // // Determine if the mean strain rate tensor must be computed
    // using PDE_enum = Parameters::AllParameters::PartialDifferentialEquation;
    // const PDE_enum pde_type = this->all_param.pde_type;
    // if(pde_type == PDE_enum::physics_model  || pde_type == PDE_enum::physics_model_filtered) {
        
    // }
=======
    : DGStrongLES<dim,nstate,real,MeshType>::DGStrongLES(parameters_input, degree, max_degree_input, grid_degree_input, triangulation_input)
    , dynamic_smagorinsky_model_constant_clipping_limit(this->all_parameters->physics_model_param.dynamic_smagorinsky_model_constant_clipping_limit)
{ 
    // do nothing
>>>>>>> cb9bebfa
}

// Destructor
template <int dim, int nstate, typename real, typename MeshType>
<<<<<<< HEAD
DGStrong_ChannelFlow<dim,nstate,real,MeshType>::~DGStrong_ChannelFlow()
{
    pcout << "Destructing DGStrong_ChannelFlow..." << std::endl;
}

template <int dim, int nstate, typename real, typename MeshType>
void DGStrong_ChannelFlow<dim,nstate,real,MeshType>::allocate_model_variables()
{
    // do nothing
}

template <int dim, int nstate, typename real, typename MeshType>
void DGStrong_ChannelFlow<dim,nstate,real,MeshType>::update_model_variables()
{
    // get the bulk density for the source term used to force the mass flow rate
    this->pde_model_double->bulk_density = get_bulk_density();
}

template <int dim, int nstate, typename real, typename MeshType>
double DGStrong_ChannelFlow<dim,nstate,real,MeshType>::get_bulk_density() const
{
    double integral_value = 0.0;

    // Overintegrate the error to make sure there is not integration error in the error estimate
    int overintegrate = 10; // TO DO: could reduce this to reduce computational cost
    dealii::QGauss<dim> quad_extra(this->max_degree+1+overintegrate);
    dealii::FEValues<dim,dim> fe_values_extra(*(this->high_order_grid->mapping_fe_field), this->fe_collection[this->max_degree], quad_extra,
                                              dealii::update_values /*| dealii::update_gradients*/ | dealii::update_JxW_values | dealii::update_quadrature_points);

    const unsigned int n_quad_pts = fe_values_extra.n_quadrature_points;
    std::array<double,nstate> soln_at_q;
    // std::array<dealii::Tensor<1,dim,double>,nstate> soln_grad_at_q;

    std::vector<dealii::types::global_dof_index> dofs_indices (fe_values_extra.dofs_per_cell);
    for (auto cell : this->dof_handler.active_cell_iterators()) {
        if (!cell->is_locally_owned()) continue;
        fe_values_extra.reinit (cell);
        cell->get_dof_indices (dofs_indices);

        // double cellwise_integrand_value = 0.0;
        for (unsigned int iquad=0; iquad<n_quad_pts; ++iquad) {

            std::fill(soln_at_q.begin(), soln_at_q.end(), 0.0);
            // for (int s=0; s<nstate; ++s) {
            //     for (int d=0; d<dim; ++d) {
            //         soln_grad_at_q[s][d] = 0.0;
            //     }
            // }
            for (unsigned int idof=0; idof<fe_values_extra.dofs_per_cell; ++idof) {
                const unsigned int istate = fe_values_extra.get_fe().system_to_component_index(idof).first;
                soln_at_q[istate] += this->solution[dofs_indices[idof]] * fe_values_extra.shape_value_component(idof, iquad, istate);
                // soln_grad_at_q[istate] += this->solution[dofs_indices[idof]] * fe_values_extra.shape_grad_component(idof,iquad,istate);
            }
            // const dealii::Point<dim> qpoint = (fe_values_extra.quadrature_point(iquad));

            double integrand_value = soln_at_q[0]; // density
            // cellwise_integrand_value += integrand_value * fe_values_extra.JxW(iquad);
            integral_value += integrand_value * fe_values_extra.JxW(iquad);
        }
        // // get cell index
        // const dealii::types::global_dof_index cell_index = cell->active_cell_index();
        // const double cellwise_average = cellwise_integrand_value/this->pde_model_double->cellwise_volume[cell_index];
        // integral_value += cellwise_average;
    }
    const double mpi_sum_integral_value = dealii::Utilities::MPI::sum(integral_value, this->mpi_communicator);
    const double averaged_value = mpi_sum_integral_value/this->domain_volume;// volume division is accomplished cellwise
    return averaged_value;
=======
DGStrongLES_DynamicSmagorinsky<dim,nstate,real,MeshType>::~DGStrongLES_DynamicSmagorinsky()
{
    pcout << "Destructing DGStrongLES_DynamicSmagorinsky..." << std::endl;
}

template <int dim, int nstate, typename real, typename MeshType>
void DGStrongLES_DynamicSmagorinsky<dim,nstate,real,MeshType>::allocate_model_variables()
{
    // allocate all model variables for each ModelBase object
    // -- double
    this->pde_model_double->cellwise_poly_degree.reinit(this->triangulation->n_active_cells(), this->mpi_communicator);
    this->pde_model_double->cellwise_volume.reinit(this->triangulation->n_active_cells(), this->mpi_communicator);
    // allocate the cellwise dynamic Smagorinsky model constant filter width squared
    // -- double
    this->pde_model_double->dynamic_smagorinsky_model_constant_times_filter_width_sqr.reinit(this->triangulation->n_active_cells(), this->mpi_communicator);
}

template <int dim, int nstate, typename real, typename MeshType>
void DGStrongLES_DynamicSmagorinsky<dim,nstate,real,MeshType>::update_cellwise_mean_quantities()
{
    // Overintegrate the error to make sure there is not integration error in the error estimate
    int overintegrate = 10; // set to zero to reduce computational cost; currently set to 10 for peace of mind

    // Set the quadrature of size dim and 1D for sum-factorization.
    dealii::QGauss<dim> quad_extra(this->max_degree+1+overintegrate);
    dealii::QGauss<1> quad_extra_1D(this->max_degree+1+overintegrate);

    const unsigned int n_quad_pts = quad_extra.size();
    const unsigned int grid_degree = this->high_order_grid->fe_system.tensor_degree();
    const unsigned int poly_degree = this->max_degree;
    // Construct the basis functions and mapping shape functions.
    OPERATOR::basis_functions<dim,2*dim> soln_basis(1, poly_degree, grid_degree); 
    OPERATOR::mapping_shape_functions<dim,2*dim> mapping_basis(1, poly_degree, grid_degree);
    // Build basis function volume operator and gradient operator from 1D finite element for 1 state.
    soln_basis.build_1D_volume_operator(this->oneD_fe_collection_1state[poly_degree], quad_extra_1D);
    soln_basis.build_1D_gradient_operator(this->oneD_fe_collection_1state[poly_degree], quad_extra_1D);
    // Build mapping shape functions operators using the oneD high_ordeR_grid finite element
    mapping_basis.build_1D_shape_functions_at_grid_nodes(this->high_order_grid->oneD_fe_system, this->high_order_grid->oneD_grid_nodes);
    mapping_basis.build_1D_shape_functions_at_flux_nodes(this->high_order_grid->oneD_fe_system, quad_extra_1D, this->oneD_face_quadrature);
    const std::vector<double> &quad_weights = quad_extra.get_weights();
    // If in the future we need the physical quadrature node location, turn these flags to true and the constructor will
    // automatically compute it for you. Currently set to false as to not compute extra unused terms.
    const bool store_vol_flux_nodes = false;//currently doesn't need the volume physical nodal position
    const bool store_surf_flux_nodes = false;//currently doesn't need the surface physical nodal position

    const unsigned int n_dofs = this->fe_collection[poly_degree].n_dofs_per_cell();
    const unsigned int n_shape_fns = n_dofs / nstate;
    std::vector<dealii::types::global_dof_index> dofs_indices (n_dofs);
    auto metric_cell = this->high_order_grid->dof_handler_grid.begin_active();
    // Changed for loop to update metric_cell.
    for (auto cell = this->dof_handler.begin_active(); cell!= this->dof_handler.end(); ++cell, ++metric_cell) {
        if (!(cell->is_locally_owned() || cell->is_ghost())) continue;
        cell->get_dof_indices (dofs_indices);

        // Initialize the matrix product integrals (for computing the means) to zero
        real cell_matrix_L_times_matrix_M_integral = 0.0;
        real cell_matrix_M_times_matrix_M_integral = 0.0;

        // We first need to extract the mapping support points (grid nodes) from high_order_grid.
        const dealii::FESystem<dim> &fe_metric = this->high_order_grid->fe_system;
        const unsigned int n_metric_dofs = fe_metric.dofs_per_cell;
        const unsigned int n_grid_nodes  = n_metric_dofs / dim;
        std::vector<dealii::types::global_dof_index> metric_dof_indices(n_metric_dofs);
        metric_cell->get_dof_indices (metric_dof_indices);
        std::array<std::vector<double>,dim> mapping_support_points;
        for(int idim=0; idim<dim; idim++){
            mapping_support_points[idim].resize(n_grid_nodes);
        }
        // Get the mapping support points (physical grid nodes) from high_order_grid.
        // Store it in such a way we can use sum-factorization on it with the mapping basis functions.
        const std::vector<unsigned int > &index_renumbering = dealii::FETools::hierarchic_to_lexicographic_numbering<dim>(grid_degree);
        for (unsigned int idof = 0; idof< n_metric_dofs; ++idof) {
            const double val = (this->high_order_grid->volume_nodes[metric_dof_indices[idof]]);
            const unsigned int istate = fe_metric.system_to_component_index(idof).first; 
            const unsigned int ishape = fe_metric.system_to_component_index(idof).second; 
            const unsigned int igrid_node = index_renumbering[ishape];
            mapping_support_points[istate][igrid_node] = val; 
        }
        // Construct the metric operators.
        OPERATOR::metric_operators<double, dim, 2*dim> metric_oper(nstate, poly_degree, grid_degree, store_vol_flux_nodes, store_surf_flux_nodes);
        // Build the metric terms to compute the gradient and volume node positions.
        // This functions will compute the determinant of the metric Jacobian and metric cofactor matrix. 
        // If flags store_vol_flux_nodes and store_surf_flux_nodes set as true it will also compute the physical quadrature positions.
        metric_oper.build_volume_metric_operators(
            n_quad_pts, n_grid_nodes,
            mapping_support_points,
            mapping_basis,
            this->all_parameters->use_invariant_curl_form);

        // Fetch the modal soln coefficients
        // We immediately separate them by state as to be able to use sum-factorization
        // in the interpolation operator. If we left it by n_dofs_cell, then the matrix-vector
        // mult would sum the states at the quadrature point.
        // That is why the basis functions are based off the 1state oneD fe_collection.
        std::array<std::vector<double>,nstate> soln_coeff;
        for (unsigned int idof = 0; idof < n_dofs; ++idof) {
            const unsigned int istate = this->fe_collection[poly_degree].system_to_component_index(idof).first;
            const unsigned int ishape = this->fe_collection[poly_degree].system_to_component_index(idof).second;
            if(ishape == 0){
                soln_coeff[istate].resize(n_shape_fns);
            }
         
            soln_coeff[istate][ishape] = this->solution(dofs_indices[idof]);
        }
        // Interpolate each state to the quadrature points using sum-factorization
        // with the basis functions in each reference direction.
        std::array<std::vector<double>,nstate> soln_at_q_vect;
        std::array<dealii::Tensor<1,dim,std::vector<double>>,nstate> soln_grad_at_q_vect;
        for(int istate=0; istate<nstate; istate++){
            soln_at_q_vect[istate].resize(n_quad_pts);
            // Interpolate soln coeff to volume cubature nodes.
            soln_basis.matrix_vector_mult_1D(soln_coeff[istate], soln_at_q_vect[istate],
                                             soln_basis.oneD_vol_operator);
            // We need to first compute the reference gradient of the solution, then transform that to a physical gradient.
            dealii::Tensor<1,dim,std::vector<double>> ref_gradient_basis_fns_times_soln;
            for(int idim=0; idim<dim; idim++){
                ref_gradient_basis_fns_times_soln[idim].resize(n_quad_pts);
                soln_grad_at_q_vect[istate][idim].resize(n_quad_pts);
            }
            // Apply gradient of reference basis functions on the solution at volume cubature nodes.
            soln_basis.gradient_matrix_vector_mult_1D(soln_coeff[istate], ref_gradient_basis_fns_times_soln,
                                                      soln_basis.oneD_vol_operator,
                                                      soln_basis.oneD_grad_operator);
            // Transform the reference gradient into a physical gradient operator.
            for(int idim=0; idim<dim; idim++){
                for(unsigned int iquad=0; iquad<n_quad_pts; iquad++){
                    for(int jdim=0; jdim<dim; jdim++){
                        //transform into the physical gradient
                        soln_grad_at_q_vect[istate][idim][iquad] += metric_oper.metric_cofactor_vol[idim][jdim][iquad]
                                                                  * ref_gradient_basis_fns_times_soln[jdim][iquad]
                                                                  / metric_oper.det_Jac_vol[iquad];
                    }
                }
            }
        }

        // -- Solution at legendre poly
        std::array<std::vector<real>,nstate> legendre_soln_at_q_vect;
        std::array<dealii::Tensor<1,dim,std::vector<real>>,nstate> legendre_aux_soln_at_q_vect; // legendre auxiliary sol at flux nodes
        dealii::Tensor<2,dim,std::vector<real>> legendre_matrix_L_component_at_q_vect;
        dealii::Tensor<2,dim,std::vector<real>> legendre_matrix_M_component_at_q_vect;
        /*if(this->do_compute_filtered_solution) {*/
            const unsigned int p_min_filtered = this->poly_degree_max_large_scales + 1;
            //==================================================
            // GET THE PRIMITIVE SOLUTION AND DSM MATRICES
            //==================================================
            std::array<std::vector<real>,nstate> primitive_soln_at_q;
            std::array<dealii::Tensor<1,dim,std::vector<real>>,nstate> primitive_aux_soln_at_q; // primitive auxiliary sol at flux nodes
            dealii::Tensor<2,dim,std::vector<real>> matrix_L_component_at_q;
            dealii::Tensor<2,dim,std::vector<real>> matrix_M_component_at_q;
            
            // Resize the primitive soln arrays
            for(int istate=0; istate<nstate; istate++){
                primitive_soln_at_q[istate].resize(n_quad_pts);
                for(int idim=0; idim<dim; idim++){
                    primitive_aux_soln_at_q[istate][idim].resize(n_quad_pts);
                }
            }
            for(int jdim=0; jdim<dim; jdim++){
                for(int idim=0; idim<dim; idim++){
                    matrix_L_component_at_q[jdim][idim].resize(n_quad_pts);
                    matrix_M_component_at_q[jdim][idim].resize(n_quad_pts);
                }
            }
            
            // Compute the primitive soln at all iquad and fill arrays
            for (unsigned int iquad=0; iquad<n_quad_pts; ++iquad) {
                // extract conservative soln state
                std::array<real,nstate> soln_state;
                std::array<dealii::Tensor<1,dim,real>,nstate> aux_soln_state;
                for(int istate=0; istate<nstate; istate++){
                    soln_state[istate] = soln_at_q_vect[istate][iquad];
                    for(int idim=0; idim<dim; idim++){
                        aux_soln_state[istate][idim] = soln_grad_at_q_vect[istate][idim][iquad];
                    }
                }
                // compute primitive soln state from conservative
                const std::array<real,nstate> primitive_soln_state = this->pde_physics_double->convert_conservative_to_primitive(soln_state);
                const std::array<dealii::Tensor<1,dim,real>,nstate> primitive_aux_soln_state = this->pde_physics_double->convert_conservative_gradient_to_primitive_gradient(soln_state,aux_soln_state);
                // store primitive soln at quadrature point
                for(int istate=0; istate<nstate; istate++){
                    primitive_soln_at_q[istate][iquad] = primitive_soln_state[istate];
                    for(int idim=0; idim<dim; idim++){
                        primitive_aux_soln_at_q[istate][idim][iquad] = primitive_aux_soln_state[istate][idim];
                    }
                }
                // compute the DMS matrices
                // -- matrix L
                const dealii::Tensor<2,dim,real> matrix_L_component_state = this->pde_model_les_double->navier_stokes_physics->compute_germano_idendity_matrix_L_component(soln_state);
                // store the DMS matrix L
                for(int jdim=0; jdim<dim; jdim++){
                    for(int idim=0; idim<dim; idim++){
                        matrix_L_component_at_q[jdim][idim][iquad] = matrix_L_component_state[jdim][idim];
                    }
                }
                // -- matrix M
                const dealii::Tensor<2,dim,real> matrix_M_component_state = this->pde_model_les_double->navier_stokes_physics->compute_germano_idendity_matrix_M_component(soln_state,aux_soln_state);
                // store the DMS matrix M
                for(int jdim=0; jdim<dim; jdim++){
                    for(int idim=0; idim<dim; idim++){
                        matrix_M_component_at_q[jdim][idim][iquad] = matrix_M_component_state[jdim][idim];
                    }
                }
            }
            
            //==================================================
            // PROJECT TO LEGENDRE BASIS AND MODALLY FILTER
            //==================================================
            // -- Primitive solution at legendre poly
            std::array<std::vector<real>,nstate> primitive_legendre_soln_at_q;
            std::array<dealii::Tensor<1,dim,std::vector<real>>,nstate> primitive_legendre_aux_soln_at_q; // legendre auxiliary sol at quad points
            // Details: this projects to Legendre basis, truncates, then interpolates back to quad nodes.
            // -- Constructor for tensor product polynomials based on Polynomials::Legendre interpolation. 
            dealii::FE_DGQLegendre<1,1> legendre_poly_1D(poly_degree);
            // -- Projection operator for legendre basis
            OPERATOR::vol_projection_operator<dim,2*dim> legendre_soln_basis_projection_oper(1, poly_degree, grid_degree);
            legendre_soln_basis_projection_oper.build_1D_volume_operator(legendre_poly_1D, quad_extra_1D);
            // -- Legendre basis functions 
            OPERATOR::basis_functions<dim,2*dim> legendre_soln_basis(1, poly_degree, grid_degree);
            legendre_soln_basis.build_1D_volume_operator(legendre_poly_1D, quad_extra_1D);
            legendre_soln_basis.build_1D_gradient_operator(legendre_poly_1D, quad_extra_1D);
            for(int istate=0; istate<nstate; istate++){
                //==================================================
                // Solution and Solution Gradient
                //==================================================
                // -- (1) Project to Legendre basis
                std::vector<real> legendre_soln_coeff(n_shape_fns);
                legendre_soln_basis_projection_oper.matrix_vector_mult_1D(primitive_soln_at_q[istate], legendre_soln_coeff,
                                                                          legendre_soln_basis_projection_oper.oneD_vol_operator);
                // -- (2) Truncate modes for high-pass filter (i.e. DG-VMS like)
                if(/*this->apply_modal_high_pass_filter_on_filtered_solution && */(istate!=0 && istate!=(nstate-1))) {
                    for(unsigned int ishape=0; ishape<n_shape_fns; ishape++){
                        if(ishape < p_min_filtered){
                            legendre_soln_coeff[ishape] = 0.0;
                        }
                    }    
                }
                // -- (3) Interpolate filtered solution back to quadrature points
                primitive_legendre_soln_at_q[istate].resize(n_quad_pts);
                legendre_soln_basis.matrix_vector_mult_1D(legendre_soln_coeff, primitive_legendre_soln_at_q[istate],
                                                          legendre_soln_basis.oneD_vol_operator);

                // We need to first compute the reference gradient of the solution, then transform that to a physical gradient.
                dealii::Tensor<1,dim,std::vector<double>> ref_gradient_basis_fns_times_soln;
                for(int idim=0; idim<dim; idim++){
                    ref_gradient_basis_fns_times_soln[idim].resize(n_quad_pts);
                    primitive_legendre_aux_soln_at_q[istate][idim].resize(n_quad_pts);
                }
                // Apply gradient of reference basis functions on the solution at volume cubature nodes.
                legendre_soln_basis.gradient_matrix_vector_mult_1D(legendre_soln_coeff, ref_gradient_basis_fns_times_soln,
                                                                   legendre_soln_basis.oneD_vol_operator,
                                                                   legendre_soln_basis.oneD_grad_operator);
                // Transform the reference gradient into a physical gradient operator.
                for(int idim=0; idim<dim; idim++){
                    for(unsigned int iquad=0; iquad<n_quad_pts; iquad++){
                        for(int jdim=0; jdim<dim; jdim++){
                            //transform into the physical gradient
                            primitive_legendre_aux_soln_at_q[istate][idim][iquad] += metric_oper.metric_cofactor_vol[idim][jdim][iquad]
                                                                                   * ref_gradient_basis_fns_times_soln[jdim][iquad]
                                                                                   / metric_oper.det_Jac_vol[iquad];
                        }
                    }
                }
                //==================================================
            }

            
            //==================================================
            // PROJECT TO LEGENDRE BASIS AND MODALLY FILTER
            //==================================================
            // Compute the filtered DSM matrix components
            dealii::Tensor<2,dim,std::vector<real>> legendre_matrix_L_component_at_q;
            dealii::Tensor<2,dim,std::vector<real>> legendre_matrix_M_component_at_q;
            for(int jdim=0; jdim<dim; jdim++){
                dealii::Tensor<1,dim,std::vector<real>> legendre_matrix_L_component_coeff;
                dealii::Tensor<1,dim,std::vector<real>> legendre_matrix_M_component_coeff;
                for(int idim=0; idim<dim; idim++){
                    // -- (1) Project to Legendre basis
                    legendre_matrix_L_component_coeff[idim].resize(n_shape_fns);
                    legendre_soln_basis_projection_oper.matrix_vector_mult_1D(matrix_L_component_at_q[jdim][idim], legendre_matrix_L_component_coeff[idim],
                                                                              legendre_soln_basis_projection_oper.oneD_vol_operator);
                    legendre_matrix_M_component_coeff[idim].resize(n_shape_fns);
                    legendre_soln_basis_projection_oper.matrix_vector_mult_1D(matrix_M_component_at_q[jdim][idim], legendre_matrix_M_component_coeff[idim],
                                                                              legendre_soln_basis_projection_oper.oneD_vol_operator);
                    // -- (2) Truncate modes for high-pass filter (i.e. DG-VMS like)
                    /*if(this->apply_modal_high_pass_filter_on_filtered_solution) {*/
                        for(unsigned int ishape=0; ishape<n_shape_fns; ishape++){
                            if(ishape < p_min_filtered){
                                legendre_matrix_L_component_coeff[idim][ishape] = 0.0;
                                legendre_matrix_M_component_coeff[idim][ishape] = 0.0;
                            }
                        }
                    /*}*/
                    
                    // -- (3) Interpolate filtered solution back to quadrature points
                    legendre_matrix_L_component_at_q[jdim][idim].resize(n_quad_pts);
                    legendre_soln_basis.matrix_vector_mult_1D(legendre_matrix_L_component_coeff[idim], legendre_matrix_L_component_at_q[jdim][idim],
                                                              legendre_soln_basis.oneD_vol_operator);
                    legendre_matrix_M_component_at_q[jdim][idim].resize(n_quad_pts);
                    legendre_soln_basis.matrix_vector_mult_1D(legendre_matrix_M_component_coeff[idim], legendre_matrix_M_component_at_q[jdim][idim],
                                                              legendre_soln_basis.oneD_vol_operator);
                }
                //==================================================
                //==================================================
            }

            //=======================================================
            // CONVERT PRIMITIVE LEGENDRE SOLUTION TO CONSERVATIVE
            //=======================================================
            // Resize the conservative soln arrays
            for(int istate=0; istate<nstate; istate++){
                legendre_soln_at_q_vect[istate].resize(n_quad_pts);
                for(int idim=0; idim<dim; idim++){
                    legendre_aux_soln_at_q_vect[istate][idim].resize(n_quad_pts);
                }
            }
            for(int jdim=0; jdim<dim; jdim++){
                for(int idim=0; idim<dim; idim++){
                    legendre_matrix_L_component_at_q_vect[jdim][idim].resize(n_quad_pts);
                    legendre_matrix_M_component_at_q_vect[jdim][idim].resize(n_quad_pts);
                }
            }
            // Compute the primitive soln at all iquad and fill arrays
            for (unsigned int iquad=0; iquad<n_quad_pts; ++iquad) {
                // extract conservative soln state
                std::array<real,nstate> primitive_legendre_soln_state;
                std::array<dealii::Tensor<1,dim,real>,nstate> primitive_legendre_aux_soln_state;
                for(int istate=0; istate<nstate; istate++){
                    primitive_legendre_soln_state[istate] = primitive_legendre_soln_at_q[istate][iquad];
                    for(int idim=0; idim<dim; idim++){
                        primitive_legendre_aux_soln_state[istate][idim] = primitive_legendre_aux_soln_at_q[istate][idim][iquad];
                    }
                }
                // compute conservative soln state from primitive
                std::array<real,nstate> legendre_soln_state = this->pde_physics_double->convert_primitive_to_conservative(primitive_legendre_soln_state);
                std::array<dealii::Tensor<1,dim,real>,nstate> legendre_aux_soln_state = this->pde_physics_double->convert_primitive_gradient_to_conservative_gradient(primitive_legendre_soln_state,primitive_legendre_aux_soln_state);
                // store conservative soln at quadrature point
                for(int istate=0; istate<nstate; istate++){
                    legendre_soln_at_q_vect[istate][iquad] = legendre_soln_state[istate];
                    for(int idim=0; idim<dim; idim++){
                        legendre_aux_soln_at_q_vect[istate][idim][iquad] = legendre_aux_soln_state[istate][idim];
                    }
                }
                for(int jdim=0; jdim<dim; jdim++){
                    for(int idim=0; idim<dim; idim++){
                        legendre_matrix_L_component_at_q_vect[jdim][idim][iquad] = legendre_matrix_L_component_at_q[jdim][idim][iquad];
                        legendre_matrix_M_component_at_q_vect[jdim][idim][iquad] = legendre_matrix_M_component_at_q[jdim][idim][iquad];
                    }
                }
            }
        /*}*/

        // get cell index
        const dealii::types::global_dof_index cell_index = cell->active_cell_index();
        const real filter_width = this->pde_model_les_double->get_filter_width(cell_index);
        const real test_filter_width = this->pde_model_les_double->get_filter_width_from_poly_degree(cell_index,(int)this->poly_degree_max_large_scales);

        // Loop over quadrature nodes, compute quantities to be integrated, and integrate them.
        for (unsigned int iquad=0; iquad<n_quad_pts; ++iquad) {

            std::array<double,nstate> soln_at_q;
            std::array<dealii::Tensor<1,dim,double>,nstate> soln_grad_at_q;
            std::array<double,nstate> filtered_soln_at_q;
            std::array<dealii::Tensor<1,dim,double>,nstate> filtered_soln_grad_at_q;
            // Extract solution and gradient in a way that the physics can use them.
            for(int istate=0; istate<nstate; istate++){
                filtered_soln_at_q[istate] = legendre_soln_at_q_vect[istate][iquad];
                soln_at_q[istate] = soln_at_q_vect[istate][iquad];
                for(int idim=0; idim<dim; idim++){
                    filtered_soln_grad_at_q[istate][idim] = legendre_aux_soln_at_q_vect[istate][idim][iquad];
                    soln_grad_at_q[istate][idim] = soln_grad_at_q_vect[istate][idim][iquad];
                }
            }

            // Get strain rate tensor
            const dealii::Tensor<2,dim,real> matrix_L_component_state_from_filtered_soln = this->pde_model_les_double->navier_stokes_physics->compute_germano_idendity_matrix_L_component(filtered_soln_at_q);
            const dealii::Tensor<2,dim,real> matrix_M_component_state_from_filtered_soln = this->pde_model_les_double->navier_stokes_physics->compute_germano_idendity_matrix_M_component(filtered_soln_at_q,filtered_soln_grad_at_q);
            
            dealii::Tensor<2,dim,real> filtered_matrix_L_component_state;
            dealii::Tensor<2,dim,real> filtered_matrix_M_component_state;
            for(int jdim=0; jdim<dim; jdim++){
                for(int idim=0; idim<dim; idim++){
                    filtered_matrix_L_component_state[jdim][idim] = legendre_matrix_L_component_at_q_vect[jdim][idim][iquad];
                    filtered_matrix_M_component_state[jdim][idim] = legendre_matrix_M_component_at_q_vect[jdim][idim][iquad];
                }
            }

            dealii::Tensor<2,dim,real> matrix_L; // Leonard stress tensor associated with the test filter
            dealii::Tensor<2,dim,real> matrix_M;
            for (int d1=0; d1<dim; ++d1) {
                for (int d2=0; d2<dim; ++d2) {
                    matrix_L[d1][d2] = filtered_matrix_L_component_state[d1][d2] - matrix_L_component_state_from_filtered_soln[d1][d2];
                    matrix_M[d1][d2] = filter_width*filter_width*filtered_matrix_M_component_state[d1][d2] - test_filter_width*test_filter_width*matrix_M_component_state_from_filtered_soln[d1][d2];
                }
            }

            const real matrix_L_times_matrix_M = this->pde_model_les_double->navier_stokes_physics->get_tensor_product_magnitude_sqr(matrix_L,matrix_M);
            const real matrix_M_times_matrix_M = this->pde_model_les_double->navier_stokes_physics->get_tensor_product_magnitude_sqr(matrix_M,matrix_M);

            cell_matrix_L_times_matrix_M_integral += matrix_L_times_matrix_M * quad_weights[iquad] * metric_oper.det_Jac_vol[iquad];
            cell_matrix_M_times_matrix_M_integral += matrix_M_times_matrix_M * quad_weights[iquad] * metric_oper.det_Jac_vol[iquad];
        }
        // get the mean
        const real cell_volume = this->pde_model_double->cellwise_volume[cell_index];
        const real cell_averaged_matrix_L_times_matrix_M = cell_matrix_L_times_matrix_M_integral/cell_volume;
        const real cell_averaged_matrix_M_times_matrix_M = cell_matrix_M_times_matrix_M_integral/cell_volume;
        // update the DSM constant times filter width (all) squared
        real dynamic_smagorinsky_model_constant = -0.5*cell_averaged_matrix_L_times_matrix_M/cell_averaged_matrix_M_times_matrix_M;
        if(dynamic_smagorinsky_model_constant < 0.0) {
            // clip values less than zero
            dynamic_smagorinsky_model_constant = 0.0;
        } else if(dynamic_smagorinsky_model_constant > dynamic_smagorinsky_model_constant_clipping_limit) {
            // clip values greater than the chosen clipping limit
            dynamic_smagorinsky_model_constant = dynamic_smagorinsky_model_constant_clipping_limit;
        }
        this->pde_model_double->dynamic_smagorinsky_model_constant_times_filter_width_sqr[cell_index] = dynamic_smagorinsky_model_constant*filter_width*filter_width;
    }
    // update ghost values
    this->pde_model_double->dynamic_smagorinsky_model_constant_times_filter_width_sqr.update_ghost_values();
>>>>>>> cb9bebfa
}

#if PHILIP_DIM==3
template class DGStrongLES <PHILIP_DIM, PHILIP_DIM+2, double, dealii::Triangulation<PHILIP_DIM>>;
template class DGStrongLES <PHILIP_DIM, PHILIP_DIM+2, double, dealii::parallel::shared::Triangulation<PHILIP_DIM>>;
template class DGStrongLES <PHILIP_DIM, PHILIP_DIM+2, double, dealii::parallel::distributed::Triangulation<PHILIP_DIM>>;
template class DGStrongLES_ShearImproved <PHILIP_DIM, PHILIP_DIM+2, double, dealii::Triangulation<PHILIP_DIM>>;
template class DGStrongLES_ShearImproved <PHILIP_DIM, PHILIP_DIM+2, double, dealii::parallel::shared::Triangulation<PHILIP_DIM>>;
template class DGStrongLES_ShearImproved <PHILIP_DIM, PHILIP_DIM+2, double, dealii::parallel::distributed::Triangulation<PHILIP_DIM>>;
template class DGStrongLES_DynamicSmagorinsky <PHILIP_DIM, PHILIP_DIM+2, double, dealii::Triangulation<PHILIP_DIM>>;
template class DGStrongLES_DynamicSmagorinsky <PHILIP_DIM, PHILIP_DIM+2, double, dealii::parallel::shared::Triangulation<PHILIP_DIM>>;
template class DGStrongLES_DynamicSmagorinsky <PHILIP_DIM, PHILIP_DIM+2, double, dealii::parallel::distributed::Triangulation<PHILIP_DIM>>;
#endif

#if PHILIP_DIM==3
template class DGStrong_ChannelFlow <PHILIP_DIM, PHILIP_DIM+2, double, dealii::Triangulation<PHILIP_DIM>>;
template class DGStrong_ChannelFlow <PHILIP_DIM, PHILIP_DIM+2, double, dealii::parallel::shared::Triangulation<PHILIP_DIM>>;
template class DGStrong_ChannelFlow <PHILIP_DIM, PHILIP_DIM+2, double, dealii::parallel::distributed::Triangulation<PHILIP_DIM>>;
#endif

} // PHiLiP namespace<|MERGE_RESOLUTION|>--- conflicted
+++ resolved
@@ -480,142 +480,21 @@
     this->pde_model_double->cellwise_mean_strain_rate_tensor_magnitude.update_ghost_values();
 }
 
-<<<<<<< HEAD
-
-template <int dim, int nstate, typename real, typename MeshType>
-DGStrong_ChannelFlow<dim,nstate,real,MeshType>::DGStrong_ChannelFlow(
-=======
 template <int dim, int nstate, typename real, typename MeshType>
 DGStrongLES_DynamicSmagorinsky<dim,nstate,real,MeshType>::DGStrongLES_DynamicSmagorinsky(
->>>>>>> cb9bebfa
     const Parameters::AllParameters *const parameters_input,
     const unsigned int degree,
     const unsigned int max_degree_input,
     const unsigned int grid_degree_input,
     const std::shared_ptr<Triangulation> triangulation_input)
-<<<<<<< HEAD
-    : DGStrong<dim,nstate,real,MeshType>::DGStrong(parameters_input, degree, max_degree_input, grid_degree_input, triangulation_input)
-    // , do_compute_filtered_solution(this->all_parameters->physics_model_param.do_compute_filtered_solution)
-    // , apply_modal_high_pass_filter_on_filtered_solution(this->all_parameters->physics_model_param.apply_modal_high_pass_filter_on_filtered_solution)
-    // , poly_degree_max_large_scales(this->all_parameters->physics_model_param.poly_degree_max_large_scales)
-    , channel_height(parameters_input->flow_solver_param.turbulent_channel_domain_length_y_direction)
-    , half_channel_height(channel_height/2.0)
-    , channel_friction_velocity_reynolds_number(parameters_input->flow_solver_param.turbulent_channel_friction_velocity_reynolds_number)
-    , number_of_cells_x_direction(parameters_input->flow_solver_param.turbulent_channel_number_of_cells_x_direction)
-    , number_of_cells_y_direction(parameters_input->flow_solver_param.turbulent_channel_number_of_cells_y_direction)
-    , number_of_cells_z_direction(parameters_input->flow_solver_param.turbulent_channel_number_of_cells_z_direction)
-    , pi_val(3.141592653589793238)
-    , domain_length_x(parameters_input->flow_solver_param.turbulent_channel_domain_length_x_direction)
-    , domain_length_y(channel_height)
-    , domain_length_z(parameters_input->flow_solver_param.turbulent_channel_domain_length_z_direction)
-    , domain_volume(domain_length_x*domain_length_y*domain_length_z)
-    , channel_bulk_velocity_reynolds_number(pow(0.073, -4.0/7.0)*pow(2.0, 5.0/7.0)*pow(channel_friction_velocity_reynolds_number, 8.0/7.0))
-    , channel_centerline_velocity_reynolds_number(1.28*pow(2.0, -0.0116)*pow(channel_bulk_velocity_reynolds_number,1.0-0.0116))
-{ 
-#if PHILIP_DIM==3
-    // // TO DO: move this if statement logic to the DGFactory
-    // if(((pde_type==PDE_enum::physics_model || pde_type==PDE_enum::physics_model_filtered) && 
-    //     (model_type==Model_enum::large_eddy_simulation || model_type==Model_enum::navier_stokes_model))) 
-    // {
-        if constexpr (dim+2==nstate) {
-            this->pde_model_les_double = std::dynamic_pointer_cast<Physics::LargeEddySimulationBase<dim,dim+2,real>>(this->pde_model_double);
-        }
-    // }
-    // else if((pde_type==PDE_enum::physics_model  || pde_type==PDE_enum::physics_model_filtered) && 
-    //          (model_type!=Model_enum::large_eddy_simulation && model_type!=Model_enum::navier_stokes_model)) 
-    // {
-    //     std::cout << "Invalid convective numerical flux for physics_model and/or corresponding baseline_physics_type" << std::endl;
-    //     if(nstate!=(dim+2)) std::cout << "Error: Cannot create_euler_based_convective_numerical_flux() for nstate_baseline_physics != nstate." << std::endl;
-    //     std::abort();
-    // }
-#endif
-
-    // // TO DO: move this to the factory
-    // // Determine if the mean strain rate tensor must be computed
-    // using PDE_enum = Parameters::AllParameters::PartialDifferentialEquation;
-    // const PDE_enum pde_type = this->all_param.pde_type;
-    // if(pde_type == PDE_enum::physics_model  || pde_type == PDE_enum::physics_model_filtered) {
-        
-    // }
-=======
     : DGStrongLES<dim,nstate,real,MeshType>::DGStrongLES(parameters_input, degree, max_degree_input, grid_degree_input, triangulation_input)
     , dynamic_smagorinsky_model_constant_clipping_limit(this->all_parameters->physics_model_param.dynamic_smagorinsky_model_constant_clipping_limit)
 { 
     // do nothing
->>>>>>> cb9bebfa
 }
 
 // Destructor
 template <int dim, int nstate, typename real, typename MeshType>
-<<<<<<< HEAD
-DGStrong_ChannelFlow<dim,nstate,real,MeshType>::~DGStrong_ChannelFlow()
-{
-    pcout << "Destructing DGStrong_ChannelFlow..." << std::endl;
-}
-
-template <int dim, int nstate, typename real, typename MeshType>
-void DGStrong_ChannelFlow<dim,nstate,real,MeshType>::allocate_model_variables()
-{
-    // do nothing
-}
-
-template <int dim, int nstate, typename real, typename MeshType>
-void DGStrong_ChannelFlow<dim,nstate,real,MeshType>::update_model_variables()
-{
-    // get the bulk density for the source term used to force the mass flow rate
-    this->pde_model_double->bulk_density = get_bulk_density();
-}
-
-template <int dim, int nstate, typename real, typename MeshType>
-double DGStrong_ChannelFlow<dim,nstate,real,MeshType>::get_bulk_density() const
-{
-    double integral_value = 0.0;
-
-    // Overintegrate the error to make sure there is not integration error in the error estimate
-    int overintegrate = 10; // TO DO: could reduce this to reduce computational cost
-    dealii::QGauss<dim> quad_extra(this->max_degree+1+overintegrate);
-    dealii::FEValues<dim,dim> fe_values_extra(*(this->high_order_grid->mapping_fe_field), this->fe_collection[this->max_degree], quad_extra,
-                                              dealii::update_values /*| dealii::update_gradients*/ | dealii::update_JxW_values | dealii::update_quadrature_points);
-
-    const unsigned int n_quad_pts = fe_values_extra.n_quadrature_points;
-    std::array<double,nstate> soln_at_q;
-    // std::array<dealii::Tensor<1,dim,double>,nstate> soln_grad_at_q;
-
-    std::vector<dealii::types::global_dof_index> dofs_indices (fe_values_extra.dofs_per_cell);
-    for (auto cell : this->dof_handler.active_cell_iterators()) {
-        if (!cell->is_locally_owned()) continue;
-        fe_values_extra.reinit (cell);
-        cell->get_dof_indices (dofs_indices);
-
-        // double cellwise_integrand_value = 0.0;
-        for (unsigned int iquad=0; iquad<n_quad_pts; ++iquad) {
-
-            std::fill(soln_at_q.begin(), soln_at_q.end(), 0.0);
-            // for (int s=0; s<nstate; ++s) {
-            //     for (int d=0; d<dim; ++d) {
-            //         soln_grad_at_q[s][d] = 0.0;
-            //     }
-            // }
-            for (unsigned int idof=0; idof<fe_values_extra.dofs_per_cell; ++idof) {
-                const unsigned int istate = fe_values_extra.get_fe().system_to_component_index(idof).first;
-                soln_at_q[istate] += this->solution[dofs_indices[idof]] * fe_values_extra.shape_value_component(idof, iquad, istate);
-                // soln_grad_at_q[istate] += this->solution[dofs_indices[idof]] * fe_values_extra.shape_grad_component(idof,iquad,istate);
-            }
-            // const dealii::Point<dim> qpoint = (fe_values_extra.quadrature_point(iquad));
-
-            double integrand_value = soln_at_q[0]; // density
-            // cellwise_integrand_value += integrand_value * fe_values_extra.JxW(iquad);
-            integral_value += integrand_value * fe_values_extra.JxW(iquad);
-        }
-        // // get cell index
-        // const dealii::types::global_dof_index cell_index = cell->active_cell_index();
-        // const double cellwise_average = cellwise_integrand_value/this->pde_model_double->cellwise_volume[cell_index];
-        // integral_value += cellwise_average;
-    }
-    const double mpi_sum_integral_value = dealii::Utilities::MPI::sum(integral_value, this->mpi_communicator);
-    const double averaged_value = mpi_sum_integral_value/this->domain_volume;// volume division is accomplished cellwise
-    return averaged_value;
-=======
 DGStrongLES_DynamicSmagorinsky<dim,nstate,real,MeshType>::~DGStrongLES_DynamicSmagorinsky()
 {
     pcout << "Destructing DGStrongLES_DynamicSmagorinsky..." << std::endl;
@@ -1035,7 +914,128 @@
     }
     // update ghost values
     this->pde_model_double->dynamic_smagorinsky_model_constant_times_filter_width_sqr.update_ghost_values();
->>>>>>> cb9bebfa
+}
+
+template <int dim, int nstate, typename real, typename MeshType>
+DGStrong_ChannelFlow<dim,nstate,real,MeshType>::DGStrong_ChannelFlow(
+    const Parameters::AllParameters *const parameters_input,
+    const unsigned int degree,
+    const unsigned int max_degree_input,
+    const unsigned int grid_degree_input,
+    const std::shared_ptr<Triangulation> triangulation_input)
+    : DGStrong<dim,nstate,real,MeshType>::DGStrong(parameters_input, degree, max_degree_input, grid_degree_input, triangulation_input)
+    // , do_compute_filtered_solution(this->all_parameters->physics_model_param.do_compute_filtered_solution)
+    // , apply_modal_high_pass_filter_on_filtered_solution(this->all_parameters->physics_model_param.apply_modal_high_pass_filter_on_filtered_solution)
+    // , poly_degree_max_large_scales(this->all_parameters->physics_model_param.poly_degree_max_large_scales)
+    , channel_height(parameters_input->flow_solver_param.turbulent_channel_domain_length_y_direction)
+    , half_channel_height(channel_height/2.0)
+    , channel_friction_velocity_reynolds_number(parameters_input->flow_solver_param.turbulent_channel_friction_velocity_reynolds_number)
+    , number_of_cells_x_direction(parameters_input->flow_solver_param.turbulent_channel_number_of_cells_x_direction)
+    , number_of_cells_y_direction(parameters_input->flow_solver_param.turbulent_channel_number_of_cells_y_direction)
+    , number_of_cells_z_direction(parameters_input->flow_solver_param.turbulent_channel_number_of_cells_z_direction)
+    , pi_val(3.141592653589793238)
+    , domain_length_x(parameters_input->flow_solver_param.turbulent_channel_domain_length_x_direction)
+    , domain_length_y(channel_height)
+    , domain_length_z(parameters_input->flow_solver_param.turbulent_channel_domain_length_z_direction)
+    , domain_volume(domain_length_x*domain_length_y*domain_length_z)
+    , channel_bulk_velocity_reynolds_number(pow(0.073, -4.0/7.0)*pow(2.0, 5.0/7.0)*pow(channel_friction_velocity_reynolds_number, 8.0/7.0))
+    , channel_centerline_velocity_reynolds_number(1.28*pow(2.0, -0.0116)*pow(channel_bulk_velocity_reynolds_number,1.0-0.0116))
+{ 
+#if PHILIP_DIM==3
+    // // TO DO: move this if statement logic to the DGFactory
+    // if(((pde_type==PDE_enum::physics_model || pde_type==PDE_enum::physics_model_filtered) && 
+    //     (model_type==Model_enum::large_eddy_simulation || model_type==Model_enum::navier_stokes_model))) 
+    // {
+        if constexpr (dim+2==nstate) {
+            this->pde_model_les_double = std::dynamic_pointer_cast<Physics::LargeEddySimulationBase<dim,dim+2,real>>(this->pde_model_double);
+        }
+    // }
+    // else if((pde_type==PDE_enum::physics_model  || pde_type==PDE_enum::physics_model_filtered) && 
+    //          (model_type!=Model_enum::large_eddy_simulation && model_type!=Model_enum::navier_stokes_model)) 
+    // {
+    //     std::cout << "Invalid convective numerical flux for physics_model and/or corresponding baseline_physics_type" << std::endl;
+    //     if(nstate!=(dim+2)) std::cout << "Error: Cannot create_euler_based_convective_numerical_flux() for nstate_baseline_physics != nstate." << std::endl;
+    //     std::abort();
+    // }
+#endif
+
+    // // TO DO: move this to the factory
+    // // Determine if the mean strain rate tensor must be computed
+    // using PDE_enum = Parameters::AllParameters::PartialDifferentialEquation;
+    // const PDE_enum pde_type = this->all_param.pde_type;
+    // if(pde_type == PDE_enum::physics_model  || pde_type == PDE_enum::physics_model_filtered) {
+        
+    // }
+}
+
+template <int dim, int nstate, typename real, typename MeshType>
+DGStrong_ChannelFlow<dim,nstate,real,MeshType>::~DGStrong_ChannelFlow()
+{
+    pcout << "Destructing DGStrong_ChannelFlow..." << std::endl;
+}
+
+template <int dim, int nstate, typename real, typename MeshType>
+void DGStrong_ChannelFlow<dim,nstate,real,MeshType>::allocate_model_variables()
+{
+    // do nothing
+}
+
+template <int dim, int nstate, typename real, typename MeshType>
+void DGStrong_ChannelFlow<dim,nstate,real,MeshType>::update_model_variables()
+{
+    // get the bulk density for the source term used to force the mass flow rate
+    this->pde_model_double->bulk_density = get_bulk_density();
+}
+
+template <int dim, int nstate, typename real, typename MeshType>
+double DGStrong_ChannelFlow<dim,nstate,real,MeshType>::get_bulk_density() const
+{
+    double integral_value = 0.0;
+
+    // Overintegrate the error to make sure there is not integration error in the error estimate
+    int overintegrate = 10; // TO DO: could reduce this to reduce computational cost
+    dealii::QGauss<dim> quad_extra(this->max_degree+1+overintegrate);
+    dealii::FEValues<dim,dim> fe_values_extra(*(this->high_order_grid->mapping_fe_field), this->fe_collection[this->max_degree], quad_extra,
+                                              dealii::update_values /*| dealii::update_gradients*/ | dealii::update_JxW_values | dealii::update_quadrature_points);
+
+    const unsigned int n_quad_pts = fe_values_extra.n_quadrature_points;
+    std::array<double,nstate> soln_at_q;
+    // std::array<dealii::Tensor<1,dim,double>,nstate> soln_grad_at_q;
+
+    std::vector<dealii::types::global_dof_index> dofs_indices (fe_values_extra.dofs_per_cell);
+    for (auto cell : this->dof_handler.active_cell_iterators()) {
+        if (!cell->is_locally_owned()) continue;
+        fe_values_extra.reinit (cell);
+        cell->get_dof_indices (dofs_indices);
+
+        // double cellwise_integrand_value = 0.0;
+        for (unsigned int iquad=0; iquad<n_quad_pts; ++iquad) {
+
+            std::fill(soln_at_q.begin(), soln_at_q.end(), 0.0);
+            // for (int s=0; s<nstate; ++s) {
+            //     for (int d=0; d<dim; ++d) {
+            //         soln_grad_at_q[s][d] = 0.0;
+            //     }
+            // }
+            for (unsigned int idof=0; idof<fe_values_extra.dofs_per_cell; ++idof) {
+                const unsigned int istate = fe_values_extra.get_fe().system_to_component_index(idof).first;
+                soln_at_q[istate] += this->solution[dofs_indices[idof]] * fe_values_extra.shape_value_component(idof, iquad, istate);
+                // soln_grad_at_q[istate] += this->solution[dofs_indices[idof]] * fe_values_extra.shape_grad_component(idof,iquad,istate);
+            }
+            // const dealii::Point<dim> qpoint = (fe_values_extra.quadrature_point(iquad));
+
+            double integrand_value = soln_at_q[0]; // density
+            // cellwise_integrand_value += integrand_value * fe_values_extra.JxW(iquad);
+            integral_value += integrand_value * fe_values_extra.JxW(iquad);
+        }
+        // // get cell index
+        // const dealii::types::global_dof_index cell_index = cell->active_cell_index();
+        // const double cellwise_average = cellwise_integrand_value/this->pde_model_double->cellwise_volume[cell_index];
+        // integral_value += cellwise_average;
+    }
+    const double mpi_sum_integral_value = dealii::Utilities::MPI::sum(integral_value, this->mpi_communicator);
+    const double averaged_value = mpi_sum_integral_value/this->domain_volume;// volume division is accomplished cellwise
+    return averaged_value;
 }
 
 #if PHILIP_DIM==3
@@ -1048,9 +1048,6 @@
 template class DGStrongLES_DynamicSmagorinsky <PHILIP_DIM, PHILIP_DIM+2, double, dealii::Triangulation<PHILIP_DIM>>;
 template class DGStrongLES_DynamicSmagorinsky <PHILIP_DIM, PHILIP_DIM+2, double, dealii::parallel::shared::Triangulation<PHILIP_DIM>>;
 template class DGStrongLES_DynamicSmagorinsky <PHILIP_DIM, PHILIP_DIM+2, double, dealii::parallel::distributed::Triangulation<PHILIP_DIM>>;
-#endif
-
-#if PHILIP_DIM==3
 template class DGStrong_ChannelFlow <PHILIP_DIM, PHILIP_DIM+2, double, dealii::Triangulation<PHILIP_DIM>>;
 template class DGStrong_ChannelFlow <PHILIP_DIM, PHILIP_DIM+2, double, dealii::parallel::shared::Triangulation<PHILIP_DIM>>;
 template class DGStrong_ChannelFlow <PHILIP_DIM, PHILIP_DIM+2, double, dealii::parallel::distributed::Triangulation<PHILIP_DIM>>;
