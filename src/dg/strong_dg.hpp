--- conflicted
+++ resolved
@@ -175,13 +175,7 @@
         OPERATOR::metric_operators<real,dim,2*dim>         &metric_oper,
         std::vector<dealii::Tensor<1,dim,real>>            &local_auxiliary_RHS);
 
-<<<<<<< HEAD
     /// Evaluate the boundary RHS for the auxiliary equation.
-    /** Not verified
-    */
-=======
-    ///Evaluate the boundary RHS for the auxiliary equation.
->>>>>>> b7f0bbe2
     void assemble_boundary_term_auxiliary_equation(
         const unsigned int                                 iface,
         const dealii::types::global_dof_index              current_cell_index,
@@ -242,13 +236,7 @@
         OPERATOR::metric_operators<real,dim,2*dim>         &metric_oper,
         dealii::Vector<real>                               &local_rhs_int_cell);
 
-<<<<<<< HEAD
     /// Strong form primary equation's boundary right-hand-side.
-    /** Not verified
-    */
-=======
-    ///Strong form primary equation's boundary right-hand-side.
->>>>>>> b7f0bbe2
     void assemble_boundary_term_strong(
         const unsigned int                                 iface, 
         const dealii::types::global_dof_index              current_cell_index,
