#ifndef __STRONG_DISCONTINUOUSGALERKIN_H__
#define __STRONG_DISCONTINUOUSGALERKIN_H__

#include "dg.h"

namespace PHiLiP {

/// DGStrong class templated on the number of state variables
/*  Contains the functions that need to be templated on the number of state variables.
 */
#if PHILIP_DIM==1 // dealii::parallel::distributed::Triangulation<dim> does not work for 1D
template <int dim, int nstate, typename real, typename MeshType = dealii::Triangulation<dim>>
#else
template <int dim, int nstate, typename real, typename MeshType = dealii::parallel::distributed::Triangulation<dim>>
#endif
class DGStrong: public DGBaseState<dim, nstate, real, MeshType>
{
protected:
    /// Alias to base class Triangulation.
    using Triangulation = typename DGBaseState<dim,nstate,real,MeshType>::Triangulation;

public:
    /// Constructor
    DGStrong(
        const Parameters::AllParameters *const parameters_input,
        const unsigned int degree,
        const unsigned int max_degree_input,
        const unsigned int grid_degree_input,
        const std::shared_ptr<Triangulation> triangulation_input);

    /// Destructor
    ~DGStrong();

    /// Allocates the auxiliary equations' variables and RHS.
    void allocate_auxiliary_equation ();

    /// Assembles the auxiliary equations' residuals and solves for the auxiliary variables.
    void assemble_auxiliary_residual ();

private:
    /// Assembles the auxiliary equations' cell residuals.
    template<typename DoFCellAccessorType1, typename DoFCellAccessorType2>
    void assemble_cell_auxiliary_residual (
        const DoFCellAccessorType1 &current_cell,
        const DoFCellAccessorType2 &current_metric_cell,
        std::vector<dealii::LinearAlgebra::distributed::Vector<double>> &rhs);

<<<<<<< HEAD
    /// Evaluate the volume RHS for the auxiliary equation.
=======
    /// Builds the necessary operators and assembles volume residual for either primary or auxiliary.
    void assemble_volume_term_and_build_operators(
        typename dealii::DoFHandler<dim>::active_cell_iterator /*cell*/,
        const dealii::types::global_dof_index                  current_cell_index,
        const std::vector<dealii::types::global_dof_index>     &cell_dofs_indices,
        const std::vector<dealii::types::global_dof_index>     &metric_dof_indices,
        const unsigned int                                     poly_degree,
        const unsigned int                                     grid_degree,
        OPERATOR::basis_functions<dim,2*dim>                   &soln_basis,
        OPERATOR::basis_functions<dim,2*dim>                   &flux_basis,
        OPERATOR::metric_operators<real,dim,2*dim>             &metric_oper,
        OPERATOR::mapping_shape_functions<dim,2*dim>           &mapping_basis,
        std::array<std::vector<real>,dim>                      &mapping_support_points,
        dealii::hp::FEValues<dim,dim>                          &/*fe_values_collection_volume*/,
        dealii::hp::FEValues<dim,dim>                          &/*fe_values_collection_volume_lagrange*/,
        const dealii::FESystem<dim,dim>                        &/*current_fe_ref*/,
        dealii::Vector<real>                                   &local_rhs_int_cell,
        std::vector<dealii::Tensor<1,dim,real>>                &local_auxiliary_RHS,
        const bool                                             compute_Auxiliary_RHS,
        const bool /*compute_dRdW*/, const bool /*compute_dRdX*/, const bool /*compute_d2R*/);

    /// Builds the necessary operators and assembles boundary residual for either primary or auxiliary.
    void assemble_boundary_term_and_build_operators(
        typename dealii::DoFHandler<dim>::active_cell_iterator /*cell*/,
        const dealii::types::global_dof_index                  current_cell_index,
        const unsigned int                                     iface,
        const unsigned int                                     boundary_id,
        const real                                             penalty,
        const std::vector<dealii::types::global_dof_index>     &cell_dofs_indices,
        const std::vector<dealii::types::global_dof_index>     &metric_dof_indices,
        const unsigned int                                     poly_degree,
        const unsigned int                                     grid_degree,
        OPERATOR::basis_functions<dim,2*dim>                   &soln_basis,
        OPERATOR::basis_functions<dim,2*dim>                   &flux_basis,
        OPERATOR::metric_operators<real,dim,2*dim>             &metric_oper,
        OPERATOR::mapping_shape_functions<dim,2*dim>           &mapping_basis,
        std::array<std::vector<real>,dim>                      &mapping_support_points,
        dealii::hp::FEFaceValues<dim,dim>                      &/*fe_values_collection_face_int*/,
        const dealii::FESystem<dim,dim>                        &/*current_fe_ref*/,
        dealii::Vector<real>                                   &local_rhs_int_cell,
        std::vector<dealii::Tensor<1,dim,real>>                &local_auxiliary_RHS,
        const bool                                             compute_Auxiliary_RHS,
        const bool /*compute_dRdW*/, const bool /*compute_dRdX*/, const bool /*compute_d2R*/);

    /// Builds the necessary operators and assembles face residual.
    void assemble_face_term_and_build_operators(
        typename dealii::DoFHandler<dim>::active_cell_iterator /*cell*/,
        typename dealii::DoFHandler<dim>::active_cell_iterator /*neighbor_cell*/,
        const dealii::types::global_dof_index                  current_cell_index,
        const dealii::types::global_dof_index                  neighbor_cell_index,
        const unsigned int                                     iface,
        const unsigned int                                     neighbor_iface,
        const real                                             penalty,
        const std::vector<dealii::types::global_dof_index>     &current_dofs_indices,
        const std::vector<dealii::types::global_dof_index>     &neighbor_dofs_indices,
        const std::vector<dealii::types::global_dof_index>     &current_metric_dofs_indices,
        const std::vector<dealii::types::global_dof_index>     &neighbor_metric_dofs_indices,
        const unsigned int                                     poly_degree_int,
        const unsigned int                                     poly_degree_ext,
        const unsigned int                                     grid_degree_int,
        const unsigned int                                     grid_degree_ext,
        OPERATOR::basis_functions<dim,2*dim>                   &soln_basis_int,
        OPERATOR::basis_functions<dim,2*dim>                   &soln_basis_ext,
        OPERATOR::basis_functions<dim,2*dim>                   &flux_basis_int,
        OPERATOR::basis_functions<dim,2*dim>                   &flux_basis_ext,
        OPERATOR::metric_operators<real,dim,2*dim>             &metric_oper_int,
        OPERATOR::metric_operators<real,dim,2*dim>             &metric_oper_ext,
        OPERATOR::mapping_shape_functions<dim,2*dim>           &mapping_basis,
        std::array<std::vector<real>,dim>                      &mapping_support_points,
        dealii::hp::FEFaceValues<dim,dim>                      &/*fe_values_collection_face_int*/,
        dealii::hp::FEFaceValues<dim,dim>                      &/*fe_values_collection_face_ext*/,
        dealii::Vector<real>                                   &current_cell_rhs,
        dealii::Vector<real>                                   &neighbor_cell_rhs,
        std::vector<dealii::Tensor<1,dim,real>>                &current_cell_rhs_aux,
        dealii::LinearAlgebra::distributed::Vector<double>     &rhs,
        std::array<dealii::LinearAlgebra::distributed::Vector<double>,dim> &rhs_aux,
        const bool                                             compute_Auxiliary_RHS,
        const bool compute_dRdW, const bool compute_dRdX, const bool compute_d2R);

    /// Builds the necessary operators and assembles subface residual.
    /** Not verified
    */
    void assemble_subface_term_and_build_operators(
        typename dealii::DoFHandler<dim>::active_cell_iterator cell,
        typename dealii::DoFHandler<dim>::active_cell_iterator neighbor_cell,
        const dealii::types::global_dof_index                  current_cell_index,
        const dealii::types::global_dof_index                  neighbor_cell_index,
        const unsigned int                                     iface,
        const unsigned int                                     neighbor_iface,
        const unsigned int                                     /*neighbor_i_subface*/,
        const real                                             penalty,
        const std::vector<dealii::types::global_dof_index>     &current_dofs_indices,
        const std::vector<dealii::types::global_dof_index>     &neighbor_dofs_indices,
        const std::vector<dealii::types::global_dof_index>     &current_metric_dofs_indices,
        const std::vector<dealii::types::global_dof_index>     &neighbor_metric_dofs_indices,
        const unsigned int                                     poly_degree_int,
        const unsigned int                                     poly_degree_ext,
        const unsigned int                                     grid_degree_int,
        const unsigned int                                     grid_degree_ext,
        OPERATOR::basis_functions<dim,2*dim>                   &soln_basis_int,
        OPERATOR::basis_functions<dim,2*dim>                   &soln_basis_ext,
        OPERATOR::basis_functions<dim,2*dim>                   &flux_basis_int,
        OPERATOR::basis_functions<dim,2*dim>                   &flux_basis_ext,
        OPERATOR::metric_operators<real,dim,2*dim>             &metric_oper_int,
        OPERATOR::metric_operators<real,dim,2*dim>             &metric_oper_ext,
        OPERATOR::mapping_shape_functions<dim,2*dim>           &mapping_basis,
        std::array<std::vector<real>,dim>                      &mapping_support_points,
        dealii::hp::FEFaceValues<dim,dim>                      &fe_values_collection_face_int,
        dealii::hp::FESubfaceValues<dim,dim>                   &/*fe_values_collection_subface*/,
        dealii::Vector<real>                                   &current_cell_rhs,
        dealii::Vector<real>                                   &neighbor_cell_rhs,
        std::vector<dealii::Tensor<1,dim,real>>                &current_cell_rhs_aux,
        dealii::LinearAlgebra::distributed::Vector<double>     &rhs,
        std::array<dealii::LinearAlgebra::distributed::Vector<double>,dim> &rhs_aux,
        const bool                                             compute_Auxiliary_RHS,
        const bool compute_dRdW, const bool compute_dRdX, const bool compute_d2R);

    ///Evaluate the volume RHS for the auxiliary equation.
>>>>>>> 64cfe81b
    /** \f[
    * \int_{\mathbf{\Omega}_r} \chi_i(\mathbf{\xi}^r) \left( \nabla^r(u) \right)\mathbf{C}_m(\mathbf{\xi}^r) d\mathbf{\Omega}_r,\:\forall i=1,\dots,N_p.
    * \f]
    */
    void assemble_volume_term_auxiliary_equation(
        const std::vector<dealii::types::global_dof_index> &current_dofs_indices,
        const unsigned int                                 poly_degree,
        OPERATOR::basis_functions<dim,2*dim>               &soln_basis,
        OPERATOR::basis_functions<dim,2*dim>               &flux_basis,
        OPERATOR::metric_operators<real,dim,2*dim>         &metric_oper,
        std::vector<dealii::Tensor<1,dim,real>>            &local_auxiliary_RHS);

<<<<<<< HEAD
    /// Evaluate the boundary RHS for the auxiliary equation.
=======
    ///Evaluate the boundary RHS for the auxiliary equation.
    /** Not verified
    */
>>>>>>> 64cfe81b
    void assemble_boundary_term_auxiliary_equation(
        const unsigned int                                 iface,
        const dealii::types::global_dof_index              current_cell_index,
        const unsigned int                                 poly_degree,
        const unsigned int                                 boundary_id,
        const std::vector<dealii::types::global_dof_index> &dofs_indices,
        OPERATOR::basis_functions<dim,2*dim>               &soln_basis,
        OPERATOR::metric_operators<real,dim,2*dim>         &metric_oper,
        std::vector<dealii::Tensor<1,dim,real>>            &local_auxiliary_RHS);

    /// Evaluate the facet RHS for the auxiliary equation.
    /** \f[
    * \int_{\mathbf{\Gamma}_r} \chi_i \left( \hat{\mathbf{n}}^r\mathbf{C}_m(\mathbf{\xi}^r)^T\right) \cdot \left[ u^*  
    * - u\right]d\mathbf{\Gamma}_r,\:\forall i=1,\dots,N_p.
    * \f]
    */
    void assemble_face_term_auxiliary(
        const unsigned int                                 iface, 
        const unsigned int                                 neighbor_iface,
        const dealii::types::global_dof_index              current_cell_index,
        const dealii::types::global_dof_index              neighbor_cell_index,
        const unsigned int                                 poly_degree_int, 
        const unsigned int                                 poly_degree_ext,
        const std::vector<dealii::types::global_dof_index> &dof_indices_int,
        const std::vector<dealii::types::global_dof_index> &dof_indices_ext,
        OPERATOR::basis_functions<dim,2*dim>               &soln_basis_int,
        OPERATOR::basis_functions<dim,2*dim>               &soln_basis_ext,
        OPERATOR::metric_operators<real,dim,2*dim>         &metric_oper_int,
        std::vector<dealii::Tensor<1,dim,real>>            &local_auxiliary_RHS_int,
        std::vector<dealii::Tensor<1,dim,real>>            &local_auxiliary_RHS_ext);


    /// Strong form primary equation's volume right-hand-side.
    /**  We refer to Cicchino, Alexander, et al. "Provably stable flux reconstruction high-order methods on curvilinear elements." Journal of Computational Physics 463 (2022): 111259.
    * Conservative form Eq. (17): <br>
    *\f[ 
    * \int_{\mathbf{\Omega}_r} \chi_i (\mathbf{\xi}^r) \left(\nabla^r \phi(\mathbf{\xi}^r) \cdot \hat{\mathbf{f}}^r \right) d\mathbf{\Omega}_r
    * ,\:\forall i=1,\dots,N_p,
    * \f] 
    * where \f$ \chi \f$ is the basis function, \f$ \phi \f$ is the flux basis (basis collocated on the volume cubature nodes,
    * and \f$\hat{\mathbf{f}}^r = \mathbf{\Pi}\left(\mathbf{f}_m\mathbf{C}_m \right) \f$ is the projection of the reference flux.
    * <br> Entropy stable two-point flux form (extension of Eq. (22))<br>
    * \f[ 
    * \mathbf{\chi}(\mathbf{\xi}_v^r)^T \mathbf{W} 2 \left[ \nabla^r\mathbf{\phi}(\mathbf{\xi}_v^r) \circ
    * \mathbf{F}^r\right] \mathbf{1}^T d\mathbf{\Omega}_r
    * ,\:\forall i=1,\dots,N_p,
    * \f]
    * where \f$ (\mathbf{F})_{ij} = 0.5\left( \mathbf{C}_m(\mathbf{\xi}_i^r)+\mathbf{C}_m(\mathbf{\xi}_j^r) \right) \cdot \mathbf{f}_s(\mathbf{u}(\mathbf{\xi}_i^r),\mathbf{u}(\mathbf{\xi}_j^r)) \f$; that is, the 
    * matrix of REFERENCE two-point entropy conserving fluxes.
    */
    void assemble_volume_term_strong(
        const dealii::types::global_dof_index              current_cell_index,
        const std::vector<dealii::types::global_dof_index> &cell_dofs_indices,
        const unsigned int                                 poly_degree,
        OPERATOR::basis_functions<dim,2*dim>               &soln_basis,
        OPERATOR::basis_functions<dim,2*dim>               &flux_basis,
        OPERATOR::metric_operators<real,dim,2*dim>         &metric_oper,
        dealii::Vector<real>                               &local_rhs_int_cell);

<<<<<<< HEAD
    /// Strong form primary equation's boundary right-hand-side.
=======
    ///Strong form primary equation's boundary right-hand-side.
    /** Not verified
    */
>>>>>>> 64cfe81b
    void assemble_boundary_term_strong(
        const unsigned int                                 iface, 
        const dealii::types::global_dof_index              current_cell_index,
        const unsigned int                                 boundary_id,
        const unsigned int                                 poly_degree, 
        const real                                         penalty,
        const std::vector<dealii::types::global_dof_index> &dof_indices,
        OPERATOR::basis_functions<dim,2*dim>               &soln_basis,
        OPERATOR::basis_functions<dim,2*dim>               &flux_basis,
        OPERATOR::metric_operators<real,dim,2*dim>         &metric_oper,
        dealii::Vector<real>                               &local_rhs_cell);

    /// Strong form primary equation's facet right-hand-side.
    /**
    * \f[
    * \int_{\mathbf{\Gamma}_r}{\chi}_i(\mathbf{\xi}^r) \Big[ 
    * \hat{\mathbf{n}}^r\mathbf{C}_m^T \cdot \mathbf{f}^*_m - \hat{\mathbf{n}}^r \cdot \mathbf{\chi}(\mathbf{\xi}^r)\mathbf{\hat{f}}^r_m(t)^T
    * \Big]d \mathbf{\Gamma}_r
    * ,\:\forall i=1,\dots,N_p.
    * \f]
    */
    void assemble_face_term_strong(
        const unsigned int                                 iface, 
        const unsigned int                                 neighbor_iface, 
        const dealii::types::global_dof_index              current_cell_index,
        const dealii::types::global_dof_index              neighbor_cell_index,
        const unsigned int                                 poly_degree_int, 
        const unsigned int                                 poly_degree_ext, 
        const real                                         penalty,
        const std::vector<dealii::types::global_dof_index> &dof_indices_int,
        const std::vector<dealii::types::global_dof_index> &dof_indices_ext,
        OPERATOR::basis_functions<dim,2*dim>               &soln_basis_int,
        OPERATOR::basis_functions<dim,2*dim>               &soln_basis_ext,
        OPERATOR::basis_functions<dim,2*dim>               &flux_basis_int,
        OPERATOR::basis_functions<dim,2*dim>               &flux_basis_ext,
        OPERATOR::metric_operators<real,dim,2*dim>         &metric_oper_int,
        OPERATOR::metric_operators<real,dim,2*dim>         &metric_oper_ext,
        dealii::Vector<real>                               &local_rhs_int_cell,
        dealii::Vector<real>                               &local_rhs_ext_cell);

    /// Evaluate the integral over the cell volume and the specified derivatives.
    /** Compute both the right-hand side and the corresponding block of dRdW, dRdX, and/or d2R. */
    virtual void assemble_volume_term_derivatives(
        typename dealii::DoFHandler<dim>::active_cell_iterator cell,
        const dealii::types::global_dof_index current_cell_index,
        const dealii::FEValues<dim,dim> &,//fe_values_vol,
        const dealii::FESystem<dim,dim> &fe,
        const dealii::Quadrature<dim> &quadrature,
        const std::vector<dealii::types::global_dof_index> &metric_dof_indices,
        const std::vector<dealii::types::global_dof_index> &soln_dof_indices,
        dealii::Vector<real> &local_rhs_cell,
        const dealii::FEValues<dim,dim> &/*fe_values_lagrange*/,
        const bool compute_dRdW, const bool compute_dRdX, const bool compute_d2R);
    
    /// Assemble boundary term derivatives
    void assemble_boundary_term_derivatives(
        typename dealii::DoFHandler<dim>::active_cell_iterator cell,
        const dealii::types::global_dof_index current_cell_index,
        const unsigned int face_number,
        const unsigned int boundary_id,
        const dealii::FEFaceValuesBase<dim,dim> &fe_values_boundary,
        const real penalty,
        const dealii::FESystem<dim,dim> &fe,
        const dealii::Quadrature<dim-1> &quadrature,
        const std::vector<dealii::types::global_dof_index> &metric_dof_indices,
        const std::vector<dealii::types::global_dof_index> &soln_dof_indices,
        dealii::Vector<real> &local_rhs_cell,
        const bool compute_dRdW, const bool compute_dRdX, const bool compute_d2R);
    
    /// Evaluate the integral over the internal cell edges and its specified derivatives.
    /** Compute both the right-hand side and the block of the Jacobian.
     *  This adds the contribution to both cell's residual and effectively
     *  computes 4 block contributions to dRdX blocks. */
    void assemble_face_term_derivatives(
        typename dealii::DoFHandler<dim>::active_cell_iterator cell,
        const dealii::types::global_dof_index current_cell_index,
        const dealii::types::global_dof_index neighbor_cell_index,
        const std::pair<unsigned int, int> face_subface_int,
        const std::pair<unsigned int, int> face_subface_ext,
        const typename dealii::QProjector<dim>::DataSetDescriptor face_data_set_int,
        const typename dealii::QProjector<dim>::DataSetDescriptor face_data_set_ext,
        const dealii::FEFaceValuesBase<dim,dim>     &,//fe_values_int,
        const dealii::FEFaceValuesBase<dim,dim>     &,//fe_values_ext,
        const real penalty,
        const dealii::FESystem<dim,dim> &fe_int,
        const dealii::FESystem<dim,dim> &fe_ext,
        const dealii::Quadrature<dim-1> &face_quadrature,
        const std::vector<dealii::types::global_dof_index> &metric_dof_indices_int,
        const std::vector<dealii::types::global_dof_index> &metric_dof_indices_ext,
        const std::vector<dealii::types::global_dof_index> &soln_dof_indices_int,
        const std::vector<dealii::types::global_dof_index> &soln_dof_indices_ext,
        dealii::Vector<real>          &local_rhs_int_cell,
        dealii::Vector<real>          &local_rhs_ext_cell,
        const bool compute_dRdW, const bool compute_dRdX, const bool compute_d2R);

    /// Evaluate the integral over the cell volume
    void assemble_volume_term_explicit(
        typename dealii::DoFHandler<dim>::active_cell_iterator cell,
        const dealii::types::global_dof_index current_cell_index,
        const dealii::FEValues<dim,dim> &fe_values_volume,
        const std::vector<dealii::types::global_dof_index> &current_dofs_indices,
        const std::vector<dealii::types::global_dof_index> &metric_dof_indices,
        const unsigned int poly_degree,
        const unsigned int grid_degree,
        dealii::Vector<real> &current_cell_rhs,
        const dealii::FEValues<dim,dim> &fe_values_lagrange);
    
    /// Evaluate the integral over the cell edges that are on domain boundaries
    void assemble_boundary_term_explicit(
        typename dealii::DoFHandler<dim>::active_cell_iterator cell,
        const dealii::types::global_dof_index current_cell_index,
        const unsigned int boundary_id,
        const dealii::FEFaceValuesBase<dim,dim> &fe_values_face_int,
        const real penalty,
        const std::vector<dealii::types::global_dof_index> &current_dofs_indices,
        dealii::Vector<real> &current_cell_rhs);
    
    /// Evaluate the integral over the internal cell edges
    void assemble_face_term_explicit(
        const unsigned int iface, 
        const unsigned int neighbor_iface,
        typename dealii::DoFHandler<dim>::active_cell_iterator cell,
        const dealii::types::global_dof_index current_cell_index,
        const dealii::types::global_dof_index neighbor_cell_index,
        const unsigned int poly_degree, 
        const unsigned int grid_degree,
        const dealii::FEFaceValuesBase<dim,dim>     &fe_values_face_int,
        const dealii::FEFaceValuesBase<dim,dim>     &fe_values_face_ext,
        const real penalty,
        const std::vector<dealii::types::global_dof_index> &current_dofs_indices,
        const std::vector<dealii::types::global_dof_index> &neighbor_dofs_indices,
        const std::vector<dealii::types::global_dof_index> &metric_dof_indices_int,
        const std::vector<dealii::types::global_dof_index> &metric_dof_indices_ext,
        dealii::Vector<real>          &current_cell_rhs,
        dealii::Vector<real>          &neighbor_cell_rhs);

    using DGBase<dim,real,MeshType>::pcout; ///< Parallel std::cout that only outputs on mpi_rank==0
    
}; // end of DGStrong class

} // PHiLiP namespace

#endif<|MERGE_RESOLUTION|>--- conflicted
+++ resolved
@@ -45,9 +45,6 @@
         const DoFCellAccessorType2 &current_metric_cell,
         std::vector<dealii::LinearAlgebra::distributed::Vector<double>> &rhs);
 
-<<<<<<< HEAD
-    /// Evaluate the volume RHS for the auxiliary equation.
-=======
     /// Builds the necessary operators and assembles volume residual for either primary or auxiliary.
     void assemble_volume_term_and_build_operators(
         typename dealii::DoFHandler<dim>::active_cell_iterator /*cell*/,
@@ -166,7 +163,6 @@
         const bool compute_dRdW, const bool compute_dRdX, const bool compute_d2R);
 
     ///Evaluate the volume RHS for the auxiliary equation.
->>>>>>> 64cfe81b
     /** \f[
     * \int_{\mathbf{\Omega}_r} \chi_i(\mathbf{\xi}^r) \left( \nabla^r(u) \right)\mathbf{C}_m(\mathbf{\xi}^r) d\mathbf{\Omega}_r,\:\forall i=1,\dots,N_p.
     * \f]
@@ -179,13 +175,9 @@
         OPERATOR::metric_operators<real,dim,2*dim>         &metric_oper,
         std::vector<dealii::Tensor<1,dim,real>>            &local_auxiliary_RHS);
 
-<<<<<<< HEAD
     /// Evaluate the boundary RHS for the auxiliary equation.
-=======
-    ///Evaluate the boundary RHS for the auxiliary equation.
     /** Not verified
     */
->>>>>>> 64cfe81b
     void assemble_boundary_term_auxiliary_equation(
         const unsigned int                                 iface,
         const dealii::types::global_dof_index              current_cell_index,
@@ -245,13 +237,9 @@
         OPERATOR::metric_operators<real,dim,2*dim>         &metric_oper,
         dealii::Vector<real>                               &local_rhs_int_cell);
 
-<<<<<<< HEAD
     /// Strong form primary equation's boundary right-hand-side.
-=======
-    ///Strong form primary equation's boundary right-hand-side.
     /** Not verified
     */
->>>>>>> 64cfe81b
     void assemble_boundary_term_strong(
         const unsigned int                                 iface, 
         const dealii::types::global_dof_index              current_cell_index,
