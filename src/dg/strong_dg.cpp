--- conflicted
+++ resolved
@@ -27,16 +27,6 @@
     : DGBase<dim,real>::DGBase(nstate, parameters_input, degree) // Use DGBase constructor
 {
     using ADtype = Sacado::Fad::DFad<real>;
-<<<<<<< HEAD
-    pde_physics = Physics::PhysicsFactory<dim,nstate,ADtype> 
-        ::create_Physics(parameters_input);
-    conv_num_flux = NumericalFlux::NumericalFluxFactory<dim, nstate, ADtype>
-        ::create_convective_numerical_flux (parameters_input->conv_num_flux_type, pde_physics);
-    diss_num_flux = NumericalFlux::NumericalFluxFactory<dim, nstate, ADtype>
-        ::create_dissipative_numerical_flux (parameters_input->diss_num_flux_type, pde_physics);
-    split_fluxes = SplitFormFactory<dim, nstate, ADtype>
-        ::create_SplitForm(parameters_input->pde_type);
-=======
     pde_physics = Physics::PhysicsFactory<dim,nstate,ADtype> ::create_Physics(parameters_input);
     conv_num_flux = NumericalFlux::NumericalFluxFactory<dim, nstate, ADtype> ::create_convective_numerical_flux (parameters_input->conv_num_flux_type, pde_physics);
     diss_num_flux = NumericalFlux::NumericalFluxFactory<dim, nstate, ADtype> ::create_dissipative_numerical_flux (parameters_input->diss_num_flux_type, pde_physics);
@@ -44,7 +34,8 @@
     pde_physics_double = Physics::PhysicsFactory<dim,nstate,real> ::create_Physics(parameters_input);
     conv_num_flux_double = NumericalFlux::NumericalFluxFactory<dim, nstate, real> ::create_convective_numerical_flux (parameters_input->conv_num_flux_type, pde_physics_double);
     diss_num_flux_double = NumericalFlux::NumericalFluxFactory<dim, nstate, real> ::create_dissipative_numerical_flux (parameters_input->diss_num_flux_type, pde_physics_double);
->>>>>>> 20f9cfd1
+    split_fluxes = SplitFormFactory<dim, nstate, ADtype>
+            ::create_SplitForm(parameters_input->pde_type);
 }
 
 template <int dim, int nstate, typename real>
