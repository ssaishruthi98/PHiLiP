#include <deal.II/base/tensor.h>

#include <deal.II/fe/fe_values.h>

#include <deal.II/dofs/dof_handler.h>
#include <deal.II/dofs/dof_tools.h>

#include <deal.II/dofs/dof_renumbering.h>

#include <deal.II/dofs/dof_accessor.h>

#include <deal.II/lac/vector.h>

#include "ADTypes.hpp"

#include <deal.II/fe/fe_dgq.h> // Used for flux interpolation

#include "strong_dg.hpp"

namespace PHiLiP {

template <int dim, int nstate, typename real, typename MeshType>
DGStrong<dim,nstate,real,MeshType>::DGStrong(
    const Parameters::AllParameters *const parameters_input,
    const unsigned int degree,
    const unsigned int max_degree_input,
    const unsigned int grid_degree_input,
    const std::shared_ptr<Triangulation> triangulation_input)
    : DGBaseState<dim,nstate,real,MeshType>::DGBaseState(parameters_input, degree, max_degree_input, grid_degree_input, triangulation_input)
    , do_compute_filtered_solution(this->all_parameters->physics_model_param.do_compute_filtered_solution)
    , apply_modal_high_pass_filter_on_filtered_solution(this->all_parameters->physics_model_param.apply_modal_high_pass_filter_on_filtered_solution)
    , poly_degree_max_large_scales(this->all_parameters->physics_model_param.poly_degree_max_large_scales)
    , using_wall_model(this->all_parameters->using_wall_model)
    , wall_model_input_from_second_element(this->all_parameters->wall_model_input_from_second_element)
{ }

/***********************************************************
*
*       Build operators and solve for RHS
*
***********************************************************/
template <int dim, int nstate, typename real, typename MeshType>
void DGStrong<dim,nstate,real,MeshType>::assemble_volume_term_and_build_operators(
    typename dealii::DoFHandler<dim>::active_cell_iterator cell,
    const dealii::types::global_dof_index                  current_cell_index,
    const std::vector<dealii::types::global_dof_index>     &cell_dofs_indices,
    const std::vector<dealii::types::global_dof_index>     &metric_dof_indices,
    const unsigned int                                     poly_degree,
    const unsigned int                                     grid_degree,
    OPERATOR::basis_functions<dim,2*dim,real>              &soln_basis,
    OPERATOR::basis_functions<dim,2*dim,real>              &flux_basis,
    OPERATOR::local_basis_stiffness<dim,2*dim,real>        &flux_basis_stiffness,
    OPERATOR::vol_projection_operator<dim,2*dim,real>      &soln_basis_projection_oper_int,
    OPERATOR::vol_projection_operator<dim,2*dim,real>      &soln_basis_projection_oper_ext,
    OPERATOR::metric_operators<real,dim,2*dim>             &metric_oper,
    OPERATOR::mapping_shape_functions<dim,2*dim,real>      &mapping_basis,
    std::array<std::vector<real>,dim>                      &mapping_support_points,
    dealii::hp::FEValues<dim,dim>                          &/*fe_values_collection_volume*/,
    dealii::hp::FEValues<dim,dim>                          &/*fe_values_collection_volume_lagrange*/,
    const dealii::FESystem<dim,dim>                        &/*current_fe_ref*/,
    dealii::Vector<real>                                   &local_rhs_int_cell,
    std::vector<dealii::Tensor<1,dim,real>>                &local_auxiliary_RHS,
    const bool                                             compute_auxiliary_right_hand_side,
    const bool /*compute_dRdW*/, const bool /*compute_dRdX*/, const bool /*compute_d2R*/)
{
    // Check if the current cell's poly degree etc is different then previous cell's.
    // If the current cell's poly degree is different, then we recompute the 1D 
    // polynomial basis functions. Otherwise, we use the previous values in reference space.
    if(poly_degree != soln_basis.current_degree){
        soln_basis.current_degree = poly_degree; 
        flux_basis.current_degree = poly_degree; 
        mapping_basis.current_degree  = poly_degree; 
        this->reinit_operators_for_cell_residual_loop(poly_degree, poly_degree, grid_degree, 
                                                      soln_basis, soln_basis, 
                                                      flux_basis, flux_basis, 
                                                      flux_basis_stiffness, 
                                                      soln_basis_projection_oper_int, soln_basis_projection_oper_ext,
                                                      mapping_basis);
    }

    const dealii::FESystem<dim> &fe_metric = this->high_order_grid->fe_system;
    const unsigned int n_metric_dofs = fe_metric.dofs_per_cell;
    const unsigned int n_grid_nodes  = n_metric_dofs / dim;
    //Rewrite the high_order_grid->volume_nodes in a way we can use sum-factorization on.
    //That is, splitting up the vector by the dimension.
    for(int idim=0; idim<dim; idim++){
        mapping_support_points[idim].resize(n_grid_nodes);
    }
    const std::vector<unsigned int > &index_renumbering = dealii::FETools::hierarchic_to_lexicographic_numbering<dim>(grid_degree);
    for (unsigned int idof = 0; idof< n_metric_dofs; ++idof) {
        const real val = (this->high_order_grid->volume_nodes[metric_dof_indices[idof]]);
        const unsigned int istate = fe_metric.system_to_component_index(idof).first; 
        const unsigned int ishape = fe_metric.system_to_component_index(idof).second; 
        const unsigned int igrid_node = index_renumbering[ishape];
        mapping_support_points[istate][igrid_node] = val; 
    }

    //build the volume metric cofactor matrix and the determinant of the volume metric Jacobian
    //Also, computes the physical volume flux nodes if needed from flag passed to constructor in dg.cpp
    metric_oper.build_volume_metric_operators(
        this->volume_quadrature_collection[poly_degree].size(), n_grid_nodes,
        mapping_support_points,
        mapping_basis,
        this->all_parameters->use_invariant_curl_form);

    if(compute_auxiliary_right_hand_side){
        assemble_volume_term_auxiliary_equation (
            cell_dofs_indices,
            poly_degree,
            soln_basis,
            flux_basis,
            metric_oper,
            local_auxiliary_RHS);
    }
    else{
        assemble_volume_term_strong(
            cell,
            current_cell_index,
            cell_dofs_indices,
            poly_degree,
            soln_basis,
            flux_basis,
            flux_basis_stiffness,
            soln_basis_projection_oper_int,
            metric_oper,
            local_rhs_int_cell);
    }
}
template <int dim, int nstate, typename real, typename MeshType>
void DGStrong<dim,nstate,real,MeshType>::assemble_boundary_term_and_build_operators(
    typename dealii::DoFHandler<dim>::active_cell_iterator cell,
    const dealii::types::global_dof_index                  current_cell_index,
    const unsigned int                                     iface,
    const unsigned int                                     boundary_id,
    const real                                             penalty,
    const std::vector<dealii::types::global_dof_index>     &cell_dofs_indices,
    const std::vector<dealii::types::global_dof_index>     &/*metric_dof_indices*/,
    const unsigned int                                     poly_degree,
    const unsigned int                                     /*grid_degree*/,
    OPERATOR::basis_functions<dim,2*dim,real>              &soln_basis,
    OPERATOR::basis_functions<dim,2*dim,real>              &flux_basis,
    OPERATOR::local_basis_stiffness<dim,2*dim,real>        &/*flux_basis_stiffness*/,
    OPERATOR::vol_projection_operator<dim,2*dim,real>      &soln_basis_projection_oper_int,
    OPERATOR::vol_projection_operator<dim,2*dim,real>      &/*soln_basis_projection_oper_ext*/,
    OPERATOR::metric_operators<real,dim,2*dim>             &metric_oper,
    OPERATOR::mapping_shape_functions<dim,2*dim,real>      &mapping_basis,
    std::array<std::vector<real>,dim>                      &mapping_support_points,
    dealii::hp::FEFaceValues<dim,dim>                      &/*fe_values_collection_face_int*/,
    const dealii::FESystem<dim,dim>                        &/*current_fe_ref*/,
    dealii::Vector<real>                                   &local_rhs_int_cell,
    std::vector<dealii::Tensor<1,dim,real>>                &local_auxiliary_RHS,
    const bool                                             compute_auxiliary_right_hand_side,
    const bool /*compute_dRdW*/, const bool /*compute_dRdX*/, const bool /*compute_d2R*/)
{

    const dealii::FESystem<dim> &fe_metric = this->high_order_grid->fe_system;
    const unsigned int n_metric_dofs = fe_metric.dofs_per_cell;
    const unsigned int n_grid_nodes  = n_metric_dofs / dim;
    //build the surface metric operators for interior
    metric_oper.build_facet_metric_operators(
        iface,
        this->face_quadrature_collection[poly_degree].size(),
        n_grid_nodes,
        mapping_support_points,
        mapping_basis,
        this->all_parameters->use_invariant_curl_form);

    if(compute_auxiliary_right_hand_side){
        assemble_boundary_term_auxiliary_equation (
            iface, current_cell_index, poly_degree,
            boundary_id, cell_dofs_indices, 
            soln_basis, metric_oper,
            local_auxiliary_RHS);
    }
    else{
        assemble_boundary_term_strong (
            cell,
            iface,
            current_cell_index,
            boundary_id, poly_degree, penalty, 
            cell_dofs_indices, 
            soln_basis,
            flux_basis,
            soln_basis_projection_oper_int,
            metric_oper,
            local_rhs_int_cell);
    }

}

template <int dim, int nstate, typename real, typename MeshType>
void DGStrong<dim,nstate,real,MeshType>::assemble_face_term_and_build_operators(
    typename dealii::DoFHandler<dim>::active_cell_iterator /*cell*/,
    typename dealii::DoFHandler<dim>::active_cell_iterator neighbor_cell,
    const dealii::types::global_dof_index                  current_cell_index,
    const dealii::types::global_dof_index                  neighbor_cell_index,
    const unsigned int                                     iface,
    const unsigned int                                     neighbor_iface,
    const real                                             penalty,
    const std::vector<dealii::types::global_dof_index>     &current_dofs_indices,
    const std::vector<dealii::types::global_dof_index>     &neighbor_dofs_indices,
    const std::vector<dealii::types::global_dof_index>     &/*current_metric_dofs_indices*/,
    const std::vector<dealii::types::global_dof_index>     &neighbor_metric_dofs_indices,
    const unsigned int                                     poly_degree_int,
    const unsigned int                                     poly_degree_ext,
    const unsigned int                                     /*grid_degree_int*/,
    const unsigned int                                     grid_degree_ext,
    OPERATOR::basis_functions<dim,2*dim,real>              &soln_basis_int,
    OPERATOR::basis_functions<dim,2*dim,real>              &soln_basis_ext,
    OPERATOR::basis_functions<dim,2*dim,real>              &flux_basis_int,
    OPERATOR::basis_functions<dim,2*dim,real>              &flux_basis_ext,
    OPERATOR::local_basis_stiffness<dim,2*dim,real>        &flux_basis_stiffness,
    OPERATOR::vol_projection_operator<dim,2*dim,real>      &soln_basis_projection_oper_int,
    OPERATOR::vol_projection_operator<dim,2*dim,real>      &soln_basis_projection_oper_ext,
    OPERATOR::metric_operators<real,dim,2*dim>             &metric_oper_int,
    OPERATOR::metric_operators<real,dim,2*dim>             &metric_oper_ext,
    OPERATOR::mapping_shape_functions<dim,2*dim,real>      &mapping_basis,
    std::array<std::vector<real>,dim>                      &mapping_support_points,
    dealii::hp::FEFaceValues<dim,dim>                      &/*fe_values_collection_face_int*/,
    dealii::hp::FEFaceValues<dim,dim>                      &/*fe_values_collection_face_ext*/,
    dealii::Vector<real>                                   &current_cell_rhs,
    dealii::Vector<real>                                   &neighbor_cell_rhs,
    std::vector<dealii::Tensor<1,dim,real>>                &current_cell_rhs_aux,
    dealii::LinearAlgebra::distributed::Vector<double>     &rhs,
    std::array<dealii::LinearAlgebra::distributed::Vector<double>,dim> &rhs_aux,
    const bool                                             compute_auxiliary_right_hand_side,
    const bool /*compute_dRdW*/, const bool /*compute_dRdX*/, const bool /*compute_d2R*/)
{

    const dealii::FESystem<dim> &fe_metric = this->high_order_grid->fe_system;
    const unsigned int n_metric_dofs = fe_metric.dofs_per_cell;
    const unsigned int n_grid_nodes  = n_metric_dofs / dim;
    //build the surface metric operators for interior
    metric_oper_int.build_facet_metric_operators(
        iface,
        this->face_quadrature_collection[poly_degree_int].size(),
        n_grid_nodes,
        mapping_support_points,
        mapping_basis,
        this->all_parameters->use_invariant_curl_form);

    if(poly_degree_ext != soln_basis_ext.current_degree){
        soln_basis_ext.current_degree    = poly_degree_ext; 
        flux_basis_ext.current_degree    = poly_degree_ext; 
        mapping_basis.current_degree     = poly_degree_ext; 
        this->reinit_operators_for_cell_residual_loop(poly_degree_int, poly_degree_ext, grid_degree_ext, 
                                                      soln_basis_int, soln_basis_ext, 
                                                      flux_basis_int, flux_basis_ext, 
                                                      flux_basis_stiffness, 
                                                      soln_basis_projection_oper_int, soln_basis_projection_oper_ext,
                                                      mapping_basis);
    }

    if(!compute_auxiliary_right_hand_side){//only for primary equations
        //get neighbor metric operator
        //rewrite the high_order_grid->volume_nodes in a way we can use sum-factorization on.
        //that is, splitting up the vector by the dimension.
        std::array<std::vector<real>,dim> mapping_support_points_neigh;
        for(int idim=0; idim<dim; idim++){
            mapping_support_points_neigh[idim].resize(n_grid_nodes);
        }
        const std::vector<unsigned int > &index_renumbering = dealii::FETools::hierarchic_to_lexicographic_numbering<dim>(grid_degree_ext);
        for (unsigned int idof = 0; idof< n_metric_dofs; ++idof) {
            const real val = (this->high_order_grid->volume_nodes[neighbor_metric_dofs_indices[idof]]);
            const unsigned int istate = fe_metric.system_to_component_index(idof).first; 
            const unsigned int ishape = fe_metric.system_to_component_index(idof).second; 
            const unsigned int igrid_node = index_renumbering[ishape];
            mapping_support_points_neigh[istate][igrid_node] = val; 
        }
        //build the metric operators for strong form
        metric_oper_ext.build_volume_metric_operators(
            this->volume_quadrature_collection[poly_degree_ext].size(), n_grid_nodes,
            mapping_support_points_neigh,
            mapping_basis,
            this->all_parameters->use_invariant_curl_form);
    }

    if(compute_auxiliary_right_hand_side){
        const unsigned int n_dofs_neigh_cell = this->fe_collection[neighbor_cell->active_fe_index()].n_dofs_per_cell();
        std::vector<dealii::Tensor<1,dim,double>> neighbor_cell_rhs_aux (n_dofs_neigh_cell ); // defaults to 0.0 initialization
        assemble_face_term_auxiliary_equation (
            iface, neighbor_iface, 
            current_cell_index, neighbor_cell_index,
            poly_degree_int, poly_degree_ext,
            current_dofs_indices, neighbor_dofs_indices,
            soln_basis_int, soln_basis_ext,
            metric_oper_int,
            current_cell_rhs_aux, neighbor_cell_rhs_aux);
        // add local contribution from neighbor cell to global vector
        for (unsigned int i=0; i<n_dofs_neigh_cell; ++i) {
            for(int idim=0; idim<dim; idim++){
                rhs_aux[idim][neighbor_dofs_indices[i]] += neighbor_cell_rhs_aux[i][idim];
            }
        }
    }
    else{
        assemble_face_term_strong (
            iface, neighbor_iface, 
            current_cell_index,
            neighbor_cell_index,
            poly_degree_int, poly_degree_ext,
            penalty,
            current_dofs_indices, neighbor_dofs_indices,
            soln_basis_int, soln_basis_ext,
            flux_basis_int, flux_basis_ext,
            soln_basis_projection_oper_int, soln_basis_projection_oper_ext,
            metric_oper_int, metric_oper_ext,
            current_cell_rhs, neighbor_cell_rhs);
        // add local contribution from neighbor cell to global vector
        const unsigned int n_dofs_neigh_cell = this->fe_collection[neighbor_cell->active_fe_index()].n_dofs_per_cell();
        for (unsigned int i=0; i<n_dofs_neigh_cell; ++i) {
            rhs[neighbor_dofs_indices[i]] += neighbor_cell_rhs[i];
        }
    }

}

template <int dim, int nstate, typename real, typename MeshType>
void DGStrong<dim,nstate,real,MeshType>::assemble_subface_term_and_build_operators(
    typename dealii::DoFHandler<dim>::active_cell_iterator cell,
    typename dealii::DoFHandler<dim>::active_cell_iterator neighbor_cell,
    const dealii::types::global_dof_index                  current_cell_index,
    const dealii::types::global_dof_index                  neighbor_cell_index,
    const unsigned int                                     iface,
    const unsigned int                                     neighbor_iface,
    const unsigned int                                     /*neighbor_i_subface*/,
    const real                                             penalty,
    const std::vector<dealii::types::global_dof_index>     &current_dofs_indices,
    const std::vector<dealii::types::global_dof_index>     &neighbor_dofs_indices,
    const std::vector<dealii::types::global_dof_index>     &current_metric_dofs_indices,
    const std::vector<dealii::types::global_dof_index>     &neighbor_metric_dofs_indices,
    const unsigned int                                     poly_degree_int,
    const unsigned int                                     poly_degree_ext,
    const unsigned int                                     grid_degree_int,
    const unsigned int                                     grid_degree_ext,
    OPERATOR::basis_functions<dim,2*dim,real>              &soln_basis_int,
    OPERATOR::basis_functions<dim,2*dim,real>              &soln_basis_ext,
    OPERATOR::basis_functions<dim,2*dim,real>              &flux_basis_int,
    OPERATOR::basis_functions<dim,2*dim,real>              &flux_basis_ext,
    OPERATOR::local_basis_stiffness<dim,2*dim,real>        &flux_basis_stiffness,
    OPERATOR::vol_projection_operator<dim,2*dim,real>      &soln_basis_projection_oper_int,
    OPERATOR::vol_projection_operator<dim,2*dim,real>      &soln_basis_projection_oper_ext,
    OPERATOR::metric_operators<real,dim,2*dim>             &metric_oper_int,
    OPERATOR::metric_operators<real,dim,2*dim>             &metric_oper_ext,
    OPERATOR::mapping_shape_functions<dim,2*dim,real>      &mapping_basis,
    std::array<std::vector<real>,dim>                      &mapping_support_points,
    dealii::hp::FEFaceValues<dim,dim>                      &fe_values_collection_face_int,
    dealii::hp::FESubfaceValues<dim,dim>                   &/*fe_values_collection_subface*/,
    dealii::Vector<real>                                   &current_cell_rhs,
    dealii::Vector<real>                                   &neighbor_cell_rhs,
    std::vector<dealii::Tensor<1,dim,real>>                &current_cell_rhs_aux,
    dealii::LinearAlgebra::distributed::Vector<double>     &rhs,
    std::array<dealii::LinearAlgebra::distributed::Vector<double>,dim> &rhs_aux,
    const bool                                             compute_auxiliary_right_hand_side,
    const bool compute_dRdW, const bool compute_dRdX, const bool compute_d2R)
{
    assemble_face_term_and_build_operators(
        cell,
        neighbor_cell,
        current_cell_index,
        neighbor_cell_index,
        iface,
        neighbor_iface,
        penalty,
        current_dofs_indices,
        neighbor_dofs_indices,
        current_metric_dofs_indices,
        neighbor_metric_dofs_indices,
        poly_degree_int,
        poly_degree_ext,
        grid_degree_int,
        grid_degree_ext,
        soln_basis_int,
        soln_basis_ext,
        flux_basis_int,
        flux_basis_ext,
        flux_basis_stiffness,
        soln_basis_projection_oper_int,
        soln_basis_projection_oper_ext,
        metric_oper_int,
        metric_oper_ext,
        mapping_basis,
        mapping_support_points,
        fe_values_collection_face_int,
        fe_values_collection_face_int,
        current_cell_rhs,
        neighbor_cell_rhs,
        current_cell_rhs_aux,
        rhs,
        rhs_aux,
        compute_auxiliary_right_hand_side,
        compute_dRdW, compute_dRdX, compute_d2R);

}
/*******************************************************************
 *
 *
 *                      AUXILIARY EQUATIONS
 *
 *
 *******************************************************************/

template <int dim, int nstate, typename real, typename MeshType>
void DGStrong<dim,nstate,real,MeshType>::assemble_auxiliary_residual()
{
    using PDE_enum = Parameters::AllParameters::PartialDifferentialEquation;
    using ODE_enum = Parameters::ODESolverParam::ODESolverEnum;
    const PDE_enum pde_type = this->all_parameters->pde_type;

    if(pde_type == PDE_enum::burgers_viscous){
        pcout << "DG Strong not yet verified for Burgers' viscous. Aborting..." << std::endl;
        std::abort();
    }
    // NOTE: auxiliary currently only works explicit time advancement - not implicit
    if (this->use_auxiliary_eq && !(this->all_parameters->ode_solver_param.ode_solver_type == ODE_enum::implicit_solver)) {
        //set auxiliary rhs to 0
        for(int idim=0; idim<dim; idim++){
            this->auxiliary_right_hand_side[idim] = 0;
        }
        //initialize this to use DG cell residual loop. Note, FEValues to be deprecated in future.
        const auto mapping = (*(this->high_order_grid->mapping_fe_field));

        dealii::hp::MappingCollection<dim> mapping_collection(mapping);

        dealii::hp::FEValues<dim,dim>        fe_values_collection_volume (mapping_collection, this->fe_collection, this->volume_quadrature_collection, this->volume_update_flags); ///< FEValues of volume.
        dealii::hp::FEFaceValues<dim,dim>    fe_values_collection_face_int (mapping_collection, this->fe_collection, this->face_quadrature_collection, this->face_update_flags); ///< FEValues of interior face.
        dealii::hp::FEFaceValues<dim,dim>    fe_values_collection_face_ext (mapping_collection, this->fe_collection, this->face_quadrature_collection, this->neighbor_face_update_flags); ///< FEValues of exterior face.
        dealii::hp::FESubfaceValues<dim,dim> fe_values_collection_subface (mapping_collection, this->fe_collection, this->face_quadrature_collection, this->face_update_flags); ///< FEValues of subface.
         
        dealii::hp::FEValues<dim,dim>        fe_values_collection_volume_lagrange (mapping_collection, this->fe_collection_lagrange, this->volume_quadrature_collection, this->volume_update_flags);

        OPERATOR::basis_functions<dim,2*dim,real> soln_basis_int(1, this->max_degree, this->max_grid_degree); 
        OPERATOR::basis_functions<dim,2*dim,real> soln_basis_ext(1, this->max_degree, this->max_grid_degree); 
        OPERATOR::basis_functions<dim,2*dim,real> flux_basis_int(1, this->max_degree, this->max_grid_degree); 
        OPERATOR::basis_functions<dim,2*dim,real> flux_basis_ext(1, this->max_degree, this->max_grid_degree); 
        OPERATOR::local_basis_stiffness<dim,2*dim,real> flux_basis_stiffness(1, this->max_degree, this->max_grid_degree); 
        OPERATOR::mapping_shape_functions<dim,2*dim,real> mapping_basis(1, this->max_grid_degree, this->max_grid_degree);
        OPERATOR::vol_projection_operator<dim,2*dim,real> soln_basis_projection_oper_int(1, this->max_degree, this->max_grid_degree); 
        OPERATOR::vol_projection_operator<dim,2*dim,real> soln_basis_projection_oper_ext(1, this->max_degree, this->max_grid_degree); 
         
        this->reinit_operators_for_cell_residual_loop(
            this->max_degree, this->max_degree, this->max_grid_degree, 
            soln_basis_int, soln_basis_ext, 
            flux_basis_int, flux_basis_ext, 
            flux_basis_stiffness, 
            soln_basis_projection_oper_int, soln_basis_projection_oper_ext,
            mapping_basis);

        //loop over cells solving for auxiliary rhs
        auto metric_cell = this->high_order_grid->dof_handler_grid.begin_active();
        for (auto soln_cell = this->dof_handler.begin_active(); soln_cell != this->dof_handler.end(); ++soln_cell, ++metric_cell) {
            if (!soln_cell->is_locally_owned()) continue;

            this->assemble_cell_residual (
                soln_cell,
                metric_cell,
                false, false, false,
                fe_values_collection_volume,
                fe_values_collection_face_int,
                fe_values_collection_face_ext,
                fe_values_collection_subface,
                fe_values_collection_volume_lagrange,
                soln_basis_int,
                soln_basis_ext,
                flux_basis_int,
                flux_basis_ext,
                flux_basis_stiffness,
                soln_basis_projection_oper_int, 
                soln_basis_projection_oper_ext,
                mapping_basis,
                true,
                this->right_hand_side,
                this->auxiliary_right_hand_side);
        } // end of cell loop

        for(int idim=0; idim<dim; idim++){
            //compress auxiliary rhs for solution transfer across mpi ranks
            this->auxiliary_right_hand_side[idim].compress(dealii::VectorOperation::add);
            //update ghost values
            this->auxiliary_right_hand_side[idim].update_ghost_values();

            //solve for auxiliary solution for each dimension
            if(this->all_parameters->use_inverse_mass_on_the_fly)
                this->apply_inverse_global_mass_matrix(this->auxiliary_right_hand_side[idim], this->auxiliary_solution[idim], true);
            else
                this->global_inverse_mass_matrix_auxiliary.vmult(this->auxiliary_solution[idim], this->auxiliary_right_hand_side[idim]);

            //update ghost values of auxiliary solution
            this->auxiliary_solution[idim].update_ghost_values();
        }
    }//end of if statement for diffusive
    else if (this->use_auxiliary_eq && (this->all_parameters->ode_solver_param.ode_solver_type == ODE_enum::implicit_solver)) {
        pcout << "ERROR: " << "auxiliary currently only works for explicit time advancement. Aborting..." << std::endl;
        std::abort();
    } else {
        // Do nothing
    }
}

/**************************************************
 *
 *         AUXILIARY RESIDUAL FUNCTIONS
 *
 **************************************************/

template <int dim, int nstate, typename real, typename MeshType>
void DGStrong<dim,nstate,real,MeshType>::assemble_volume_term_auxiliary_equation(
    const std::vector<dealii::types::global_dof_index> &current_dofs_indices,
    const unsigned int poly_degree,
    OPERATOR::basis_functions<dim,2*dim,real> &soln_basis,
    OPERATOR::basis_functions<dim,2*dim,real> &flux_basis,
    OPERATOR::metric_operators<real,dim,2*dim> &metric_oper,
    std::vector<dealii::Tensor<1,dim,real>> &local_auxiliary_RHS)
{
    //Please see header file for exact formula we are solving.
    const unsigned int n_quad_pts  = this->volume_quadrature_collection[poly_degree].size();
    const unsigned int n_dofs_cell = this->fe_collection[poly_degree].dofs_per_cell;
    const unsigned int n_shape_fns = n_dofs_cell / nstate;
    const std::vector<double> &quad_weights = this->volume_quadrature_collection[poly_degree].get_weights();

    //Fetch the modal soln coefficients and the modal auxiliary soln coefficients
    //We immediately separate them by state as to be able to use sum-factorization
    //in the interpolation operator. If we left it by n_dofs_cell, then the matrix-vector
    //mult would sum the states at the quadrature point.
    //That is why the basis functions are of derived class state rather than base.
    std::array<std::vector<real>,nstate> soln_coeff;
    for (unsigned int idof = 0; idof < n_dofs_cell; ++idof) {
        const unsigned int istate = this->fe_collection[poly_degree].system_to_component_index(idof).first;
        const unsigned int ishape = this->fe_collection[poly_degree].system_to_component_index(idof).second;
        if(ishape == 0)
            soln_coeff[istate].resize(n_shape_fns);

        soln_coeff[istate][ishape] = this->solution(current_dofs_indices[idof]);
    }
    //Interpolate each state to the quadrature points using sum-factorization
    //with the basis functions in each reference direction.
    for(int istate=0; istate<nstate; istate++){
        std::vector<real> soln_at_q(n_quad_pts);
        //interpolate soln coeff to volume cubature nodes
        soln_basis.matrix_vector_mult_1D(soln_coeff[istate], soln_at_q,
                                         soln_basis.oneD_vol_operator);
        //the volume integral for the auxiliary equation is the physical integral of the physical gradient of the solution.
        //That is, we need to physically integrate (we have determinant of Jacobian cancel) the Eq. (12) (with u for chi) in
        //Cicchino, Alexander, et al. "Provably stable flux reconstruction high-order methods on curvilinear elements." Journal of Computational Physics 463 (2022): 111259.

        //apply gradient of reference basis functions on the solution at volume cubature nodes
        dealii::Tensor<1,dim,std::vector<real>> ref_gradient_basis_fns_times_soln;
        for(int idim=0; idim<dim; idim++){
            ref_gradient_basis_fns_times_soln[idim].resize(n_quad_pts);
        }
        flux_basis.gradient_matrix_vector_mult_1D(soln_at_q, ref_gradient_basis_fns_times_soln,
                                                  flux_basis.oneD_vol_operator,
                                                  flux_basis.oneD_grad_operator);
        //transform the gradient into a physical gradient operator scaled by determinant of metric Jacobian
        //then apply the inner product in each direction
        for(int idim=0; idim<dim; idim++){
            std::vector<real> phys_gradient_u(n_quad_pts);
            for(unsigned int iquad=0; iquad<n_quad_pts; iquad++){
                for(int jdim=0; jdim<dim; jdim++){
                    //transform into the physical gradient
                    phys_gradient_u[iquad] += metric_oper.metric_cofactor_vol[idim][jdim][iquad]
                                                 * ref_gradient_basis_fns_times_soln[jdim][iquad];
                }
            }
            //Note that we let the determiant of the metric Jacobian cancel off between the integral and physical gradient
            std::vector<real> rhs(n_shape_fns);
            soln_basis.inner_product_1D(phys_gradient_u, quad_weights,
                                        rhs,
                                        soln_basis.oneD_vol_operator,
                                        false, 1.0);//it's added since auxiliary is EQUAL to the gradient of the soln

            //write the the auxiliary rhs for the test function.
            for(unsigned int ishape=0; ishape<n_shape_fns; ishape++){
                local_auxiliary_RHS[istate*n_shape_fns + ishape][idim] += rhs[ishape];
            }
        }
    }
}

template <int dim, int nstate, typename real, typename MeshType>
void DGStrong<dim,nstate,real,MeshType>::assemble_boundary_term_auxiliary_equation(
    const unsigned int iface,
    const dealii::types::global_dof_index current_cell_index,
    const unsigned int poly_degree,
    const unsigned int boundary_id,
    const std::vector<dealii::types::global_dof_index> &dofs_indices,
    OPERATOR::basis_functions<dim,2*dim,real> &soln_basis,
    OPERATOR::metric_operators<real,dim,2*dim> &metric_oper,
    std::vector<dealii::Tensor<1,dim,real>> &local_auxiliary_RHS)
{
    (void) current_cell_index;

    const unsigned int n_face_quad_pts = this->face_quadrature_collection[poly_degree].size();
    const unsigned int n_quad_pts_vol  = this->volume_quadrature_collection[poly_degree].size();
    const unsigned int n_dofs          = this->fe_collection[poly_degree].dofs_per_cell;
    const unsigned int n_shape_fns     = n_dofs / nstate;
    AssertDimension (n_dofs, dofs_indices.size());

    //Extract interior modal coefficients of solution
    std::array<std::vector<real>,nstate> soln_coeff;
    for (unsigned int idof = 0; idof < n_dofs; ++idof) {
        const unsigned int istate = this->fe_collection[poly_degree].system_to_component_index(idof).first;
        const unsigned int ishape = this->fe_collection[poly_degree].system_to_component_index(idof).second;
        //allocate
        if(ishape == 0)
            soln_coeff[istate].resize(n_shape_fns);
        //solve
        soln_coeff[istate][ishape] = this->solution(dofs_indices[idof]);
    }

    //Interpolate soln to facet, and gradient to facet.
    std::array<std::vector<real>,nstate> soln_at_surf_q;
    std::array<dealii::Tensor<1,dim,std::vector<real>>,nstate> ref_grad_soln_at_vol_q;
    for(int istate=0; istate<nstate; ++istate){
        //allocate
        soln_at_surf_q[istate].resize(n_face_quad_pts);
        //solve soln at facet cubature nodes
        soln_basis.matrix_vector_mult_surface_1D(iface, soln_coeff[istate], soln_at_surf_q[istate],
                                                 soln_basis.oneD_surf_operator,
                                                 soln_basis.oneD_vol_operator);
        //solve reference gradient of soln at facet cubature nodes
        for(int idim=0; idim<dim; idim++){
            ref_grad_soln_at_vol_q[istate][idim].resize(n_quad_pts_vol);
        }
        soln_basis.gradient_matrix_vector_mult_1D(soln_coeff[istate], ref_grad_soln_at_vol_q[istate],
                                                  soln_basis.oneD_vol_operator,
                                                  soln_basis.oneD_grad_operator);
    }

    // Get physical gradient of solution on the surface
    std::array<dealii::Tensor<1,dim,std::vector<real>>,nstate> phys_grad_soln_at_surf_q;
    for(int istate=0; istate<nstate; istate++){
        //transform the gradient into a physical gradient operator
        for(int idim=0; idim<dim; idim++){
            std::vector<real> phys_gradient_u(n_quad_pts_vol);
            for(unsigned int iquad=0; iquad<n_quad_pts_vol; iquad++){
                for(int jdim=0; jdim<dim; jdim++){
                    //transform into the physical gradient
                    phys_gradient_u[iquad] += metric_oper.metric_cofactor_vol[idim][jdim][iquad]
                                                 * ref_grad_soln_at_vol_q[istate][jdim][iquad];
                }
                phys_gradient_u[iquad] /= metric_oper.det_Jac_vol[iquad];
            }
            phys_grad_soln_at_surf_q[istate][idim].resize(n_face_quad_pts);
            //interpolate physical volume gradient of the solution to the surface
            soln_basis.matrix_vector_mult_surface_1D(iface, phys_gradient_u, phys_grad_soln_at_surf_q[istate][idim],
                                                     soln_basis.oneD_surf_operator,
                                                     soln_basis.oneD_vol_operator);
        }
    }

    //evaluate physical facet fluxes dot product with physical unit normal scaled by determinant of metric facet Jacobian
    //the outward reference normal dircetion.
    const dealii::Tensor<1,dim,double> unit_ref_normal_int = dealii::GeometryInfo<dim>::unit_normal_vector[iface];
    std::array<dealii::Tensor<1,dim,std::vector<real>>,nstate> surf_num_flux_minus_surf_soln_dot_normal;
    for(unsigned int iquad=0; iquad<n_face_quad_pts; iquad++){
        //Copy Metric Cofactor on the facet in a way can use for transforming Tensor Blocks to reference space
        //The way it is stored in metric_operators is to use sum-factorization in each direction,
        //but here it is cleaner to apply a reference transformation in each Tensor block returned by physics.
        //Note that for a conforming mesh, the facet metric cofactor matrix is the same from either interioir or exterior metric terms. 
        //This is verified for the metric computations in: unit_tests/operator_tests/surface_conforming_test.cpp
        dealii::Tensor<2,dim,real> metric_cofactor_surf;
        for(int idim=0; idim<dim; idim++){
            for(int jdim=0; jdim<dim; jdim++){
                metric_cofactor_surf[idim][jdim] = metric_oper.metric_cofactor_surf[idim][jdim][iquad];
            }
        }
        std::array<real,nstate> soln_state;
        std::array<dealii::Tensor<1,dim,real>,nstate> phys_grad_soln_state;
        for(int istate=0; istate<nstate; istate++){
            soln_state[istate] = soln_at_surf_q[istate][iquad];
            for(int idim=0; idim<dim; idim++){
                phys_grad_soln_state[istate][idim] = phys_grad_soln_at_surf_q[istate][idim][iquad];
            }
        }
        //numerical fluxes
        dealii::Tensor<1,dim,real> unit_phys_normal_int;
        metric_oper.transform_reference_to_physical(unit_ref_normal_int,
                                                    metric_cofactor_surf,
                                                    unit_phys_normal_int);
        const double face_Jac_norm_scaled = unit_phys_normal_int.norm();
        unit_phys_normal_int /= face_Jac_norm_scaled;//normalize it. 

        std::array<real,nstate> soln_boundary;
        std::array<dealii::Tensor<1,dim,real>,nstate> grad_soln_boundary;
        dealii::Point<dim,real> surf_flux_node;
        for(int idim=0; idim<dim; idim++){
            surf_flux_node[idim] = metric_oper.flux_nodes_surf[iface][idim][iquad];
        }
        // this->pde_physics_double->boundary_face_values (boundary_id, surf_flux_node, unit_phys_normal_int, soln_state, phys_grad_soln_state, soln_boundary, grad_soln_boundary);
        this->pde_physics_double->boundary_face_values_viscous_flux (boundary_id, surf_flux_node, unit_phys_normal_int, soln_state, phys_grad_soln_state, soln_state, phys_grad_soln_state, soln_boundary, grad_soln_boundary);

        std::array<real,nstate> diss_soln_num_flux;
        diss_soln_num_flux = this->diss_num_flux_double->evaluate_solution_flux(soln_state, soln_boundary, unit_phys_normal_int);

        for(int istate=0; istate<nstate; istate++){
            for(int idim=0; idim<dim; idim++){
                //allocate
                if(iquad == 0){
                    surf_num_flux_minus_surf_soln_dot_normal[istate][idim].resize(n_face_quad_pts);
                }
                //solve
                surf_num_flux_minus_surf_soln_dot_normal[istate][idim][iquad]
                    = (diss_soln_num_flux[istate] - soln_at_surf_q[istate][iquad]) * unit_phys_normal_int[idim] * face_Jac_norm_scaled;
            }
        }
    }
    //solve residual and set
    const std::vector<double> &surf_quad_weights = this->face_quadrature_collection[poly_degree].get_weights();
    for(int istate=0; istate<nstate; istate++){
        for(int idim=0; idim<dim; idim++){
            std::vector<real> rhs(n_shape_fns);

            soln_basis.inner_product_surface_1D(iface, 
                                                surf_num_flux_minus_surf_soln_dot_normal[istate][idim],
                                                surf_quad_weights, rhs,
                                                soln_basis.oneD_surf_operator,
                                                soln_basis.oneD_vol_operator,
                                                false, 1.0);//it's added since auxiliary is EQUAL to the gradient of the soln
            for(unsigned int ishape=0; ishape<n_shape_fns; ishape++){
                local_auxiliary_RHS[istate*n_shape_fns + ishape][idim] += rhs[ishape]; 
            }
        }
    }
}
/*********************************************************************************/
template <int dim, int nstate, typename real, typename MeshType>
void DGStrong<dim,nstate,real,MeshType>::assemble_face_term_auxiliary_equation(
    const unsigned int iface, const unsigned int neighbor_iface,
    const dealii::types::global_dof_index current_cell_index,
    const dealii::types::global_dof_index neighbor_cell_index,
    const unsigned int poly_degree_int, 
    const unsigned int poly_degree_ext,
    const std::vector<dealii::types::global_dof_index> &dof_indices_int,
    const std::vector<dealii::types::global_dof_index> &dof_indices_ext,
    OPERATOR::basis_functions<dim,2*dim,real> &soln_basis_int,
    OPERATOR::basis_functions<dim,2*dim,real> &soln_basis_ext,
    OPERATOR::metric_operators<real,dim,2*dim> &metric_oper_int,
    std::vector<dealii::Tensor<1,dim,real>> &local_auxiliary_RHS_int,
    std::vector<dealii::Tensor<1,dim,real>> &local_auxiliary_RHS_ext)
{
    (void) current_cell_index;
    (void) neighbor_cell_index;

    const unsigned int n_face_quad_pts = this->face_quadrature_collection[poly_degree_int].size();//assume interior cell does the work

    const unsigned int n_dofs_int = this->fe_collection[poly_degree_int].dofs_per_cell;
    const unsigned int n_dofs_ext = this->fe_collection[poly_degree_ext].dofs_per_cell;

    const unsigned int n_shape_fns_int = n_dofs_int / nstate;
    const unsigned int n_shape_fns_ext = n_dofs_ext / nstate;

    AssertDimension (n_dofs_int, dof_indices_int.size());
    AssertDimension (n_dofs_ext, dof_indices_ext.size());

    //Extract interior modal coefficients of solution
    std::array<std::vector<real>,nstate> soln_coeff_int;
    for (unsigned int idof = 0; idof < n_dofs_int; ++idof) {
        const unsigned int istate = this->fe_collection[poly_degree_int].system_to_component_index(idof).first;
        const unsigned int ishape = this->fe_collection[poly_degree_int].system_to_component_index(idof).second;
        //allocate
        if(ishape == 0) soln_coeff_int[istate].resize(n_shape_fns_int);

        //solve
        soln_coeff_int[istate][ishape] = this->solution(dof_indices_int[idof]);
    }

    //Extract exterior modal coefficients of solution
    std::array<std::vector<real>,nstate> soln_coeff_ext;
    for (unsigned int idof = 0; idof < n_dofs_ext; ++idof) {
        const unsigned int istate = this->fe_collection[poly_degree_ext].system_to_component_index(idof).first;
        const unsigned int ishape = this->fe_collection[poly_degree_ext].system_to_component_index(idof).second;
        //allocate
        if(ishape == 0) soln_coeff_ext[istate].resize(n_shape_fns_ext);

        //solve
        soln_coeff_ext[istate][ishape] = this->solution(dof_indices_ext[idof]);
    }

    //Interpolate soln modal coefficients to the facet
    std::array<std::vector<real>,nstate> soln_at_surf_q_int;
    std::array<std::vector<real>,nstate> soln_at_surf_q_ext;
    for(int istate=0; istate<nstate; ++istate){
        //allocate
        soln_at_surf_q_int[istate].resize(n_face_quad_pts);
        soln_at_surf_q_ext[istate].resize(n_face_quad_pts);
        //solve soln at facet cubature nodes
        soln_basis_int.matrix_vector_mult_surface_1D(iface,
                                                     soln_coeff_int[istate], soln_at_surf_q_int[istate],
                                                     soln_basis_int.oneD_surf_operator,
                                                     soln_basis_int.oneD_vol_operator);
        soln_basis_ext.matrix_vector_mult_surface_1D(neighbor_iface,
                                                     soln_coeff_ext[istate], soln_at_surf_q_ext[istate],
                                                     soln_basis_ext.oneD_surf_operator,
                                                     soln_basis_ext.oneD_vol_operator);
    }

    //evaluate physical facet fluxes dot product with physical unit normal scaled by determinant of metric facet Jacobian
    //the outward reference normal dircetion.
    const dealii::Tensor<1,dim,double> unit_ref_normal_int = dealii::GeometryInfo<dim>::unit_normal_vector[iface];
    std::array<dealii::Tensor<1,dim,std::vector<real>>,nstate> surf_num_flux_minus_surf_soln_int_dot_normal;
    std::array<dealii::Tensor<1,dim,std::vector<real>>,nstate> surf_num_flux_minus_surf_soln_ext_dot_normal;
    for (unsigned int iquad=0; iquad<n_face_quad_pts; ++iquad) {
        //Copy Metric Cofactor on the facet in a way can use for transforming Tensor Blocks to reference space
        //The way it is stored in metric_operators is to use sum-factorization in each direction,
        //but here it is cleaner to apply a reference transformation in each Tensor block returned by physics.
        //Note that for a conforming mesh, the facet metric cofactor matrix is the same from either interioir or exterior metric terms. 
        //This is verified for the metric computations in: unit_tests/operator_tests/surface_conforming_test.cpp
        dealii::Tensor<2,dim,real> metric_cofactor_surf;
        for(int idim=0; idim<dim; idim++){
            for(int jdim=0; jdim<dim; jdim++){
                metric_cofactor_surf[idim][jdim] = metric_oper_int.metric_cofactor_surf[idim][jdim][iquad];
            }
        }
        //numerical fluxes
        dealii::Tensor<1,dim,real> unit_phys_normal_int;
        metric_oper_int.transform_reference_to_physical(unit_ref_normal_int,
                                                        metric_cofactor_surf,
                                                        unit_phys_normal_int);
        const double face_Jac_norm_scaled = unit_phys_normal_int.norm();
        unit_phys_normal_int /= face_Jac_norm_scaled;//normalize it. 

        std::array<real,nstate> diss_soln_num_flux;
        std::array<real,nstate> soln_state_int;
        std::array<real,nstate> soln_state_ext;
        for(int istate=0; istate<nstate; istate++){
            soln_state_int[istate] = soln_at_surf_q_int[istate][iquad];
            soln_state_ext[istate] = soln_at_surf_q_ext[istate][iquad];
        }
        diss_soln_num_flux = this->diss_num_flux_double->evaluate_solution_flux(soln_state_int, soln_state_ext, unit_phys_normal_int);

        for(int istate=0; istate<nstate; istate++){
            for(int idim=0; idim<dim; idim++){
                //allocate
                if(iquad == 0){
                    surf_num_flux_minus_surf_soln_int_dot_normal[istate][idim].resize(n_face_quad_pts);
                    surf_num_flux_minus_surf_soln_ext_dot_normal[istate][idim].resize(n_face_quad_pts);
                }
                //solve
                surf_num_flux_minus_surf_soln_int_dot_normal[istate][idim][iquad]
                    = (diss_soln_num_flux[istate] - soln_at_surf_q_int[istate][iquad]) * unit_phys_normal_int[idim] * face_Jac_norm_scaled;

                surf_num_flux_minus_surf_soln_ext_dot_normal[istate][idim][iquad]
                    = (diss_soln_num_flux[istate] - soln_at_surf_q_ext[istate][iquad]) * (- unit_phys_normal_int[idim]) * face_Jac_norm_scaled;
            }
        }
    }
    //solve residual and set
    const std::vector<double> &surf_quad_weights = this->face_quadrature_collection[poly_degree_int].get_weights();
    for(int istate=0; istate<nstate; istate++){
        for(int idim=0; idim<dim; idim++){
            std::vector<real> rhs_int(n_shape_fns_int);

            soln_basis_int.inner_product_surface_1D(iface, 
                                                    surf_num_flux_minus_surf_soln_int_dot_normal[istate][idim],
                                                    surf_quad_weights, rhs_int,
                                                    soln_basis_int.oneD_surf_operator,
                                                    soln_basis_int.oneD_vol_operator,
                                                    false, 1.0);//it's added since auxiliary is EQUAL to the gradient of the soln

            for(unsigned int ishape=0; ishape<n_shape_fns_int; ishape++){
                local_auxiliary_RHS_int[istate*n_shape_fns_int + ishape][idim] += rhs_int[ishape]; 
            }
            std::vector<real> rhs_ext(n_shape_fns_ext);

            soln_basis_ext.inner_product_surface_1D(neighbor_iface, 
                                                    surf_num_flux_minus_surf_soln_ext_dot_normal[istate][idim],
                                                    surf_quad_weights, rhs_ext,
                                                    soln_basis_ext.oneD_surf_operator,
                                                    soln_basis_ext.oneD_vol_operator,
                                                    false, 1.0);//it's added since auxiliary is EQUAL to the gradient of the soln

            for(unsigned int ishape=0; ishape<n_shape_fns_ext; ishape++){
                local_auxiliary_RHS_ext[istate*n_shape_fns_ext + ishape][idim] += rhs_ext[ishape]; 
            }
        }
    }
}

/****************************************************
*
* PRIMARY EQUATIONS STRONG FORM
*
****************************************************/
template <int dim, int nstate, typename real, typename MeshType>
void DGStrong<dim,nstate,real,MeshType>::assemble_volume_term_strong(
    typename dealii::DoFHandler<dim>::active_cell_iterator cell,
    const dealii::types::global_dof_index                  current_cell_index,
    const std::vector<dealii::types::global_dof_index>     &cell_dofs_indices,
    const unsigned int                                     poly_degree,
    OPERATOR::basis_functions<dim,2*dim,real>              &soln_basis,
    OPERATOR::basis_functions<dim,2*dim,real>              &flux_basis,
    OPERATOR::local_basis_stiffness<dim,2*dim,real>        &flux_basis_stiffness,
    OPERATOR::vol_projection_operator<dim,2*dim,real>      &soln_basis_projection_oper,
    OPERATOR::metric_operators<real,dim,2*dim>             &metric_oper,
    dealii::Vector<real>                                   &local_rhs_int_cell)
{
    const unsigned int n_quad_pts  = this->volume_quadrature_collection[poly_degree].size();
    const unsigned int n_dofs_cell = this->fe_collection[poly_degree].dofs_per_cell;
    const unsigned int n_shape_fns = n_dofs_cell / nstate; 
    const unsigned int n_quad_pts_1D  = this->oneD_quadrature_collection[poly_degree].size();
    assert(n_quad_pts == pow(n_quad_pts_1D, dim));
    const std::vector<double> &vol_quad_weights = this->volume_quadrature_collection[poly_degree].get_weights();
    const std::vector<double> &oneD_vol_quad_weights = this->oneD_quadrature_collection[poly_degree].get_weights();

    AssertDimension (n_dofs_cell, cell_dofs_indices.size());

    // Fetch the modal soln coefficients and the modal auxiliary soln coefficients
    // We immediately separate them by state as to be able to use sum-factorization
    // in the interpolation operator. If we left it by n_dofs_cell, then the matrix-vector
    // mult would sum the states at the quadrature point.
    std::array<std::vector<real>,nstate> soln_coeff;
    std::array<dealii::Tensor<1,dim,std::vector<real>>,nstate> aux_soln_coeff;
    const unsigned int p_min_filtered = this->poly_degree_max_large_scales + 1;
    for (unsigned int idof = 0; idof < n_dofs_cell; ++idof) {
        const unsigned int istate = this->fe_collection[poly_degree].system_to_component_index(idof).first;
        const unsigned int ishape = this->fe_collection[poly_degree].system_to_component_index(idof).second;
        if(ishape == 0){
            soln_coeff[istate].resize(n_shape_fns);
        }
        soln_coeff[istate][ishape] = this->solution(cell_dofs_indices[idof]);
        for(int idim=0; idim<dim; idim++){
            if(ishape == 0){
                aux_soln_coeff[istate][idim].resize(n_shape_fns);
            }
            if(this->use_auxiliary_eq){
                aux_soln_coeff[istate][idim][ishape] = this->auxiliary_solution[idim](cell_dofs_indices[idof]);
            }
            else{
                aux_soln_coeff[istate][idim][ishape] = 0.0;
            }
        }
    }
    std::array<std::vector<real>,nstate> soln_at_q;
    std::array<dealii::Tensor<1,dim,std::vector<real>>,nstate> aux_soln_at_q; //auxiliary sol at flux nodes
    std::vector<std::array<real,nstate>> soln_at_q_for_max_CFL(n_quad_pts);//Need soln written in a different for to use pre-existing max CFL function
    // Interpolate each state to the quadrature points using sum-factorization
    // with the basis functions in each reference direction.
    for(int istate=0; istate<nstate; istate++){
        soln_at_q[istate].resize(n_quad_pts);
        soln_basis.matrix_vector_mult_1D(soln_coeff[istate], soln_at_q[istate],
                                         soln_basis.oneD_vol_operator);
        for(int idim=0; idim<dim; idim++){
            aux_soln_at_q[istate][idim].resize(n_quad_pts);
            soln_basis.matrix_vector_mult_1D(aux_soln_coeff[istate][idim], aux_soln_at_q[istate][idim],
                                             soln_basis.oneD_vol_operator);
        }
        for(unsigned int iquad=0; iquad<n_quad_pts; iquad++){
            soln_at_q_for_max_CFL[iquad][istate] = soln_at_q[istate][iquad];
        }
    }

    // -- Solution at legendre poly
    std::array<std::vector<real>,nstate> legendre_soln_at_q;
    std::array<dealii::Tensor<1,dim,std::vector<real>>,nstate> legendre_aux_soln_at_q; // legendre auxiliary sol at flux nodes
    if(this->do_compute_filtered_solution) {
        //==================================================
        // GET THE PRIMITIVE SOLUTION
        //==================================================
        std::array<std::vector<real>,nstate> primitive_soln_at_q;
        std::array<dealii::Tensor<1,dim,std::vector<real>>,nstate> primitive_aux_soln_at_q; // primitive auxiliary sol at flux nodes
        // Resize the primitive soln arrays
        for(int istate=0; istate<nstate; istate++){
            primitive_soln_at_q[istate].resize(n_quad_pts);
            for(int idim=0; idim<dim; idim++){
                primitive_aux_soln_at_q[istate][idim].resize(n_quad_pts);
            }
        }
        // Compute the primitive soln at all iquad and fill arrays
        for (unsigned int iquad=0; iquad<n_quad_pts; ++iquad) {
            // extract conservative soln state
            std::array<real,nstate> soln_state;
            std::array<dealii::Tensor<1,dim,real>,nstate> aux_soln_state;
            for(int istate=0; istate<nstate; istate++){
                soln_state[istate] = soln_at_q[istate][iquad];
                for(int idim=0; idim<dim; idim++){
                    aux_soln_state[istate][idim] = aux_soln_at_q[istate][idim][iquad];
                }
            }
            // compute primitive soln state from conservative
            std::array<real,nstate> primitive_soln_state = this->pde_physics_double->convert_conservative_to_primitive(soln_state);
            std::array<dealii::Tensor<1,dim,real>,nstate> primitive_aux_soln_state = this->pde_physics_double->convert_conservative_gradient_to_primitive_gradient(soln_state,aux_soln_state);
            // store primitive soln at quadrature point
            for(int istate=0; istate<nstate; istate++){
                primitive_soln_at_q[istate][iquad] = primitive_soln_state[istate];
                for(int idim=0; idim<dim; idim++){
                    primitive_aux_soln_at_q[istate][idim][iquad] = primitive_aux_soln_state[istate][idim];
                }
            }
        }
        
        //==================================================
        // PROJECT TO LEGENDRE BASIS AND MODALLY FILTER
        //==================================================
        // -- Primitive solution at legendre poly
        std::array<std::vector<real>,nstate> primitive_legendre_soln_at_q;
        std::array<dealii::Tensor<1,dim,std::vector<real>>,nstate> primitive_legendre_aux_soln_at_q; // legendre auxiliary sol at flux nodes

        // Details: this projects to Legendre basis, truncates, then interpolates back to quad nodes.
        // -- Constructor for tensor product polynomials based on Polynomials::Legendre interpolation. 
        dealii::FE_DGQLegendre<1,1> legendre_poly_1D(poly_degree);
        // -- Projection operator for legendre basis
        OPERATOR::vol_projection_operator<dim,2*dim,real> legendre_soln_basis_projection_oper(1, poly_degree, this->max_grid_degree);
        legendre_soln_basis_projection_oper.build_1D_volume_operator(legendre_poly_1D, this->oneD_quadrature_collection[poly_degree]);
        // -- Legendre basis functions 
        OPERATOR::basis_functions<dim,2*dim,real> legendre_soln_basis(1, poly_degree, this->max_grid_degree);
        legendre_soln_basis.build_1D_volume_operator(legendre_poly_1D, this->oneD_quadrature_collection[poly_degree]);
        for(int istate=0; istate<nstate; istate++){
            //==================================================
            // Solution
            //==================================================
            // -- (1) Project to Legendre basis
            std::vector<real> legendre_soln_coeff(n_shape_fns);
            legendre_soln_basis_projection_oper.matrix_vector_mult_1D(primitive_soln_at_q[istate], legendre_soln_coeff,
                                                                      legendre_soln_basis_projection_oper.oneD_vol_operator);
            // -- (2) Truncate modes for high-pass filter (i.e. DG-VMS like)
            if(this->apply_modal_high_pass_filter_on_filtered_solution && (istate!=0 && istate!=(nstate-1))) {
                for(unsigned int ishape=0; ishape<n_shape_fns; ishape++){
                    if(ishape < p_min_filtered){
                        legendre_soln_coeff[ishape] = 0.0;
                    }
                }    
            }
            // -- (3) Interpolate filtered solution back to quadrature points
            primitive_legendre_soln_at_q[istate].resize(n_quad_pts);
            legendre_soln_basis.matrix_vector_mult_1D(legendre_soln_coeff, primitive_legendre_soln_at_q[istate],
                                                      legendre_soln_basis.oneD_vol_operator);
            //==================================================

            //==================================================
            // Auxiliary Solution (gradients)
            //==================================================
            dealii::Tensor<1,dim,std::vector<real>> legendre_aux_soln_coeff;
            for(int idim=0; idim<dim; idim++){
                // -- (1) Project to Legendre basis
                legendre_aux_soln_coeff[idim].resize(n_shape_fns);
                if(this->use_auxiliary_eq){
                    legendre_soln_basis_projection_oper.matrix_vector_mult_1D(primitive_aux_soln_at_q[istate][idim], legendre_aux_soln_coeff[idim],
                                                                              legendre_soln_basis_projection_oper.oneD_vol_operator);
                    // -- (2) Truncate modes for high-pass filter (i.e. DG-VMS like)
                    if(this->apply_modal_high_pass_filter_on_filtered_solution && (istate!=0 && istate!=(nstate-1))) {
                        for(unsigned int ishape=0; ishape<n_shape_fns; ishape++){
                            if(ishape < p_min_filtered){
                                legendre_aux_soln_coeff[idim][ishape] = 0.0;
                            }
                        }    
                    }
                }
                else {
                    for(unsigned int ishape=0; ishape<n_shape_fns; ishape++){
                        legendre_aux_soln_coeff[idim][ishape] = 0.0;
                    }
                }
                // -- (3) Interpolate filtered solution back to quadrature points
                primitive_legendre_aux_soln_at_q[istate][idim].resize(n_quad_pts);
                legendre_soln_basis.matrix_vector_mult_1D(legendre_aux_soln_coeff[idim], primitive_legendre_aux_soln_at_q[istate][idim],
                                                          legendre_soln_basis.oneD_vol_operator);
            }
            //==================================================
        }
        //=======================================================
        // CONVERT PRIMITIVE LEGENDRE SOLUTION TO CONSERVATIVE
        //=======================================================
        // Resize the conservative soln arrays
        for(int istate=0; istate<nstate; istate++){
            legendre_soln_at_q[istate].resize(n_quad_pts);
            for(int idim=0; idim<dim; idim++){
                legendre_aux_soln_at_q[istate][idim].resize(n_quad_pts);
            }
        }
        // Compute the primitive soln at all iquad and fill arrays
        for (unsigned int iquad=0; iquad<n_quad_pts; ++iquad) {
            // extract conservative soln state
            std::array<real,nstate> primitive_legendre_soln_state;
            std::array<dealii::Tensor<1,dim,real>,nstate> primitive_legendre_aux_soln_state;
            for(int istate=0; istate<nstate; istate++){
                primitive_legendre_soln_state[istate] = primitive_legendre_soln_at_q[istate][iquad];
                for(int idim=0; idim<dim; idim++){
                    primitive_legendre_aux_soln_state[istate][idim] = primitive_legendre_aux_soln_at_q[istate][idim][iquad];
                }
            }
            // compute conservative soln state from primitive
            std::array<real,nstate> legendre_soln_state = this->pde_physics_double->convert_primitive_to_conservative(primitive_legendre_soln_state);
            std::array<dealii::Tensor<1,dim,real>,nstate> legendre_aux_soln_state = this->pde_physics_double->convert_primitive_gradient_to_conservative_gradient(primitive_legendre_soln_state,primitive_legendre_aux_soln_state);
            // store conservative soln at quadrature point
            for(int istate=0; istate<nstate; istate++){
                legendre_soln_at_q[istate][iquad] = legendre_soln_state[istate];
                for(int idim=0; idim<dim; idim++){
                    legendre_aux_soln_at_q[istate][idim][iquad] = legendre_aux_soln_state[istate][idim];
                }
            }
        }
    }

    // For pseudotime, we need to compute the time_scaled_solution.
    // Thus, we need to evaluate the max_dt_cell (as previously done in dg/weak_dg.cpp -> assemble_volume_term_explicit)
    // Get max artificial dissipation
    real max_artificial_diss = 0.0;
    const unsigned int n_dofs_arti_diss = this->fe_q_artificial_dissipation.dofs_per_cell;
    typename dealii::DoFHandler<dim>::active_cell_iterator artificial_dissipation_cell(
        this->triangulation.get(), cell->level(), cell->index(), &(this->dof_handler_artificial_dissipation));
    std::vector<dealii::types::global_dof_index> dof_indices_artificial_dissipation(n_dofs_arti_diss);
    artificial_dissipation_cell->get_dof_indices (dof_indices_artificial_dissipation);
    for (unsigned int iquad=0; iquad<n_quad_pts; ++iquad) {
        real artificial_diss_coeff_at_q = 0.0;
        if ( this->all_parameters->artificial_dissipation_param.add_artificial_dissipation ) {
            const dealii::Point<dim,real> point = this->volume_quadrature_collection[poly_degree].point(iquad);
            for (unsigned int idof=0; idof<n_dofs_arti_diss; ++idof) {
                const unsigned int index = dof_indices_artificial_dissipation[idof];
                artificial_diss_coeff_at_q += this->artificial_dissipation_c0[index] * this->fe_q_artificial_dissipation.shape_value(idof, point);
            }
            max_artificial_diss = std::max(artificial_diss_coeff_at_q, max_artificial_diss);
        }
    }
    // Get max_dt_cell for time_scaled_solution with pseudotime
    real cell_volume_estimate = 0.0;
    for (unsigned int iquad=0; iquad<n_quad_pts; ++iquad) {
        cell_volume_estimate += metric_oper.det_Jac_vol[iquad] * vol_quad_weights[iquad];
    }
    const real cell_volume = cell_volume_estimate;
    const real diameter = cell->diameter();
    const real cell_diameter = cell_volume / std::pow(diameter,dim-1);
    const real cell_radius = 0.5 * cell_diameter;
    this->cell_volume[current_cell_index] = cell_volume;
    this->max_dt_cell[current_cell_index] = this->evaluate_CFL ( soln_at_q_for_max_CFL, max_artificial_diss, cell_radius, poly_degree);

    //get entropy projected variables
    std::array<std::vector<real>,nstate> entropy_var_at_q;
    std::array<std::vector<real>,nstate> projected_entropy_var_at_q;
    if (this->all_parameters->use_split_form || this->all_parameters->use_curvilinear_split_form){
        for(int istate=0; istate<nstate; istate++){
            entropy_var_at_q[istate].resize(n_quad_pts);
            projected_entropy_var_at_q[istate].resize(n_quad_pts);
        }
        for(unsigned int iquad=0; iquad<n_quad_pts; iquad++){
            std::array<real,nstate> soln_state;
            for(int istate=0; istate<nstate; istate++){
                soln_state[istate] = soln_at_q[istate][iquad];
            }
            std::array<real,nstate> entropy_var;
            entropy_var = this->pde_physics_double->compute_entropy_variables(soln_state);
            for(int istate=0; istate<nstate; istate++){
                entropy_var_at_q[istate][iquad] = entropy_var[istate];
            }
        }
        for(int istate=0; istate<nstate; istate++){
            std::vector<real> entropy_var_coeff(n_shape_fns);;
            soln_basis_projection_oper.matrix_vector_mult_1D(entropy_var_at_q[istate],
                                                             entropy_var_coeff,
                                                             soln_basis_projection_oper.oneD_vol_operator);
            soln_basis.matrix_vector_mult_1D(entropy_var_coeff,
                                             projected_entropy_var_at_q[istate],
                                             soln_basis.oneD_vol_operator);
        }
    }


    //Compute the physical fluxes, then convert them into reference fluxes.
    //From the paper: Cicchino, Alexander, et al. "Provably stable flux reconstruction high-order methods on curvilinear elements." Journal of Computational Physics 463 (2022): 111259.
    //For conservative DG, we compute the reference flux as per Eq. (9), to then recover the second volume integral in Eq. (17).
    //For curvilinear split-form in Eq. (22), we apply a two-pt flux of the metric-cofactor matrix on the matrix operator constructed by the entropy stable/conservtive 2pt flux.
    std::array<dealii::Tensor<1,dim,std::vector<real>>,nstate> conv_ref_flux_at_q;
    std::array<dealii::Tensor<1,dim,std::vector<real>>,nstate> diffusive_ref_flux_at_q;
    std::array<std::vector<real>,nstate> source_at_q;
    std::array<std::vector<real>,nstate> physical_source_at_q;

    // The matrix of two-pt fluxes for Hadamard products
    std::array<std::array<dealii::FullMatrix<real>,dim>,nstate> conv_ref_2pt_flux_at_q;
    //Hadamard tensor-product sparsity pattern
    std::vector<std::array<unsigned int,dim>> Hadamard_rows_sparsity(n_quad_pts * n_quad_pts_1D);//size n^{d+1}
    std::vector<std::array<unsigned int,dim>> Hadamard_columns_sparsity(n_quad_pts * n_quad_pts_1D);
    //allocate reference 2pt flux for Hadamard product
    if (this->all_parameters->use_split_form || this->all_parameters->use_curvilinear_split_form){
        for(int istate=0; istate<nstate; istate++){
            for(int idim=0; idim<dim; idim++){
                conv_ref_2pt_flux_at_q[istate][idim].reinit(n_quad_pts, n_quad_pts_1D);//size n^d x n
            }
        }
        //extract the dof pairs that give non-zero entries for each direction
        //to use the "sum-factorized" Hadamard product.
        flux_basis.sum_factorized_Hadamard_sparsity_pattern(n_quad_pts_1D, n_quad_pts_1D, Hadamard_rows_sparsity, Hadamard_columns_sparsity);
    }


    for (unsigned int iquad=0; iquad<n_quad_pts; ++iquad) {
        //extract soln and auxiliary soln at quad pt to be used in physics
        std::array<real,nstate> soln_state;
        std::array<dealii::Tensor<1,dim,real>,nstate> aux_soln_state;
        std::array<real,nstate> filtered_soln_state;
        std::array<dealii::Tensor<1,dim,real>,nstate> filtered_aux_soln_state;
        for(int istate=0; istate<nstate; istate++){
            soln_state[istate] = soln_at_q[istate][iquad];
            if(this->do_compute_filtered_solution) filtered_soln_state[istate] = legendre_soln_at_q[istate][iquad];
            for(int idim=0; idim<dim; idim++){
                aux_soln_state[istate][idim] = aux_soln_at_q[istate][idim][iquad];
                if(this->do_compute_filtered_solution) filtered_aux_soln_state[istate][idim] = legendre_aux_soln_at_q[istate][idim][iquad];
            }
        }

        // Copy Metric Cofactor in a way can use for transforming Tensor Blocks to reference space
        // The way it is stored in metric_operators is to use sum-factorization in each direction,
        // but here it is cleaner to apply a reference transformation in each Tensor block returned by physics.
        dealii::Tensor<2,dim,real> metric_cofactor;
        for(int idim=0; idim<dim; idim++){
            for(int jdim=0; jdim<dim; jdim++){
                metric_cofactor[idim][jdim] = metric_oper.metric_cofactor_vol[idim][jdim][iquad];
            }
        }

        // Evaluate physical convective flux
        // If 2pt flux, transform to reference at construction to improve performance.
        // We technically use a REFERENCE 2pt flux for all entropy stable schemes.
        std::array<dealii::Tensor<1,dim,real>,nstate> conv_phys_flux;
        if (this->all_parameters->use_split_form || this->all_parameters->use_curvilinear_split_form){
            //get the soln for iquad from projected entropy variables
            std::array<real,nstate> entropy_var;
            for(int istate=0; istate<nstate; istate++){
                entropy_var[istate] = projected_entropy_var_at_q[istate][iquad];
            }
            soln_state = this->pde_physics_double->compute_conservative_variables_from_entropy_variables (entropy_var);
            
            //loop over all the non-zero entries for "sum-factorized" Hadamard product that corresponds to the iquad.
            for(unsigned int row_index = iquad * n_quad_pts_1D, column_index = 0; 
               // Hadamard_rows_sparsity[row_index][0] == iquad; 
                column_index < n_quad_pts_1D; 
                row_index++, column_index++){

                if(Hadamard_rows_sparsity[row_index][0] != iquad){
                    pcout<<"The volume Hadamard rows sparsity pattern does not match. Aborting..."<<std::endl;
                    std::abort();
                }

                // Copy Metric Cofactor in a way can use for transforming Tensor Blocks to reference space
                // The way it is stored in metric_operators is to use sum-factorization in each direction,
                // but here it is cleaner to apply a reference transformation in each Tensor block returned by physics.

                for(int ref_dim=0; ref_dim<dim; ref_dim++){
                    const unsigned int flux_quad = Hadamard_columns_sparsity[row_index][ref_dim];//extract flux_quad pt that corresponds to a non-zero entry for Hadamard product.

                    dealii::Tensor<2,dim,real> metric_cofactor_flux_basis;
                    for(int idim=0; idim<dim; idim++){
                        for(int jdim=0; jdim<dim; jdim++){
                            metric_cofactor_flux_basis[idim][jdim] = metric_oper.metric_cofactor_vol[idim][jdim][flux_quad];
                        }
                    }
                    std::array<real,nstate> soln_state_flux_basis;
                    std::array<real,nstate> entropy_var_flux_basis;
                    for(int istate=0; istate<nstate; istate++){
                        entropy_var_flux_basis[istate] = projected_entropy_var_at_q[istate][flux_quad];
                    }
                    soln_state_flux_basis = this->pde_physics_double->compute_conservative_variables_from_entropy_variables (entropy_var_flux_basis);

                    //Compute the physical flux
                    std::array<dealii::Tensor<1,dim,real>,nstate> conv_phys_flux_2pt;
                    conv_phys_flux_2pt = this->pde_physics_double->convective_numerical_split_flux(soln_state, soln_state_flux_basis);
                     
                    for(int istate=0; istate<nstate; istate++){
                        dealii::Tensor<1,dim,real> conv_ref_flux_2pt;
                        //For each state, transform the physical flux to a reference flux.
                        metric_oper.transform_physical_to_reference(
                            conv_phys_flux_2pt[istate],
                            0.5*(metric_cofactor + metric_cofactor_flux_basis),
                            conv_ref_flux_2pt);
                        //write into reference Hadamard flux matrix
                        conv_ref_2pt_flux_at_q[istate][ref_dim][iquad][column_index] = conv_ref_flux_2pt[ref_dim];
                    }
                }
            }
        }
        else{
            //Compute the physical flux
            conv_phys_flux = this->pde_physics_double->convective_flux (soln_state);
        }

        //Diffusion
        std::array<dealii::Tensor<1,dim,real>,nstate> diffusive_phys_flux;
        //Compute the physical dissipative flux
        diffusive_phys_flux = this->pde_physics_double->dissipative_flux(soln_state, aux_soln_state, filtered_soln_state, filtered_aux_soln_state, current_cell_index);

        // Manufactured source
        std::array<real,nstate> manufactured_source;
        if(this->all_parameters->manufactured_convergence_study_param.manufactured_solution_param.use_manufactured_source_term) {
            dealii::Point<dim,real> vol_flux_node;
            for(int idim=0; idim<dim; idim++){
                vol_flux_node[idim] = metric_oper.flux_nodes_vol[idim][iquad];
            }
            //compute the manufactured source
            manufactured_source = this->pde_physics_double->source_term (vol_flux_node, soln_state, this->current_time, current_cell_index);
        }

        // Physical source
        std::array<real,nstate> physical_source;
        if(this->pde_physics_double->has_nonzero_physical_source) {
            dealii::Point<dim,real> vol_flux_node;
            for(int idim=0; idim<dim; idim++){
                vol_flux_node[idim] = metric_oper.flux_nodes_vol[idim][iquad];
            }
            //compute the physical source
            physical_source = this->pde_physics_double->physical_source_term (vol_flux_node, soln_state, aux_soln_state, current_cell_index);
        }

        //Write the values in a way that we can use sum-factorization on.
        for(int istate=0; istate<nstate; istate++){
            dealii::Tensor<1,dim,real> conv_ref_flux;
            dealii::Tensor<1,dim,real> diffusive_ref_flux;
            //Trnasform to reference fluxes
            if (this->all_parameters->use_split_form || this->all_parameters->use_curvilinear_split_form){
                //Do Nothing. 
                //I am leaving this block here so the diligent reader
                //remembers that, for entropy stable schemes, we construct
                //a REFERENCE two-point flux at construction, where the physical
                //to reference transformation was done by splitting the metric cofactor.
            }
            else{
                //transform the conservative convective physical flux to reference space
                metric_oper.transform_physical_to_reference(
                    conv_phys_flux[istate],
                    metric_cofactor,
                    conv_ref_flux);
            }
            //transform the dissipative flux to reference space
            metric_oper.transform_physical_to_reference(
                diffusive_phys_flux[istate],
                metric_cofactor,
                diffusive_ref_flux);

            //Write the data in a way that we can use sum-factorization on.
            //Since sum-factorization improves the speed for matrix-vector multiplications,
            //We need the values to have their inner elements be vectors.
            for(int idim=0; idim<dim; idim++){
                //allocate
                if(iquad == 0){
                    conv_ref_flux_at_q[istate][idim].resize(n_quad_pts);
                    diffusive_ref_flux_at_q[istate][idim].resize(n_quad_pts);
                }
                //write data
                if (this->all_parameters->use_split_form || this->all_parameters->use_curvilinear_split_form){
                    //Do nothing because written in a Hadamard product sum-factorized form above.
                }
                else{
                    conv_ref_flux_at_q[istate][idim][iquad] = conv_ref_flux[idim];
                }

                diffusive_ref_flux_at_q[istate][idim][iquad] = diffusive_ref_flux[idim];
            }
            if(this->all_parameters->manufactured_convergence_study_param.manufactured_solution_param.use_manufactured_source_term) {
                if(iquad == 0){
                    source_at_q[istate].resize(n_quad_pts);
                }
                source_at_q[istate][iquad] = manufactured_source[istate];
            }
            if(this->pde_physics_double->has_nonzero_physical_source) {
                if(iquad == 0){
                    physical_source_at_q[istate].resize(n_quad_pts);
                }
                physical_source_at_q[istate][iquad] = physical_source[istate];
            }
        }
    }

    // Get a flux basis reference gradient operator in a sum-factorized Hadamard product sparse form. Then apply the divergence.
    std::array<dealii::FullMatrix<real>,dim> flux_basis_stiffness_skew_symm_oper_sparse;
    if (this->all_parameters->use_split_form || this->all_parameters->use_curvilinear_split_form){
        for(int idim=0; idim<dim; idim++){
            flux_basis_stiffness_skew_symm_oper_sparse[idim].reinit(n_quad_pts, n_quad_pts_1D);
        }
        flux_basis.sum_factorized_Hadamard_basis_assembly(n_quad_pts_1D, n_quad_pts_1D, 
                                                          Hadamard_rows_sparsity, Hadamard_columns_sparsity,
                                                          flux_basis_stiffness.oneD_skew_symm_vol_oper, 
                                                          oneD_vol_quad_weights,
                                                          flux_basis_stiffness_skew_symm_oper_sparse);
    }

    //For each state we:
    //  1. Compute reference divergence.
    //  2. Then compute and write the rhs for the given state.
    for(int istate=0; istate<nstate; istate++){

        //Compute reference divergence of the reference fluxes.
        std::vector<real> conv_flux_divergence(n_quad_pts); 
        std::vector<real> diffusive_flux_divergence(n_quad_pts); 

        if (this->all_parameters->use_split_form || this->all_parameters->use_curvilinear_split_form){
            //2pt flux Hadamard Product, and then multiply by vector of ones scaled by 1.
            // Same as the volume term in Eq. (15) in Chan, Jesse. "Skew-symmetric entropy stable modal discontinuous Galerkin formulations." Journal of Scientific Computing 81.1 (2019): 459-485. but, 
            // where we use the reference skew-symmetric stiffness operator of the flux basis for the Q operator and the reference two-point flux as to make use of Alex's Hadamard product
            // sum-factorization type algorithm that exploits the structure of the flux basis in the reference space to have O(n^{d+1}).

            for(int ref_dim=0; ref_dim<dim; ref_dim++){
                dealii::FullMatrix<real> divergence_ref_flux_Hadamard_product(n_quad_pts, n_quad_pts_1D);
                flux_basis.Hadamard_product(flux_basis_stiffness_skew_symm_oper_sparse[ref_dim], conv_ref_2pt_flux_at_q[istate][ref_dim], divergence_ref_flux_Hadamard_product); 
                //Hadamard product times the vector of ones.
                for(unsigned int iquad=0; iquad<n_quad_pts; iquad++){
                    if(ref_dim == 0){
                        conv_flux_divergence[iquad] = 0.0;
                    }
                    for(unsigned int iquad_1D=0; iquad_1D<n_quad_pts_1D; iquad_1D++){
                        conv_flux_divergence[iquad] += divergence_ref_flux_Hadamard_product[iquad][iquad_1D];
                    }
                }
            }
            
        }
        else{
            //Reference divergence of the reference convective flux.
            flux_basis.divergence_matrix_vector_mult_1D(conv_ref_flux_at_q[istate], conv_flux_divergence,
                                                        flux_basis.oneD_vol_operator,
                                                        flux_basis.oneD_grad_operator);
        }
        //Reference divergence of the reference diffusive flux.
        flux_basis.divergence_matrix_vector_mult_1D(diffusive_ref_flux_at_q[istate], diffusive_flux_divergence,
                                                    flux_basis.oneD_vol_operator,
                                                    flux_basis.oneD_grad_operator);


        // Strong form
        // The right-hand side sends all the term to the side of the source term
        // Therefore, 
        // \divergence ( Fconv + Fdiss ) = source 
        // has the right-hand side
        // rhs = - \divergence( Fconv + Fdiss ) + source 
        // Since we have done an integration by parts, the volume term resulting from the divergence of Fconv and Fdiss
        // is negative. Therefore, negative of negative means we add that volume term to the right-hand-side
        std::vector<real> rhs(n_shape_fns);

        // Convective
        if (this->all_parameters->use_split_form || this->all_parameters->use_curvilinear_split_form){
            std::vector<real> ones(n_quad_pts, 1.0);
            soln_basis.inner_product_1D(conv_flux_divergence, ones, rhs, soln_basis.oneD_vol_operator, false, -1.0);
        }
        else {
            soln_basis.inner_product_1D(conv_flux_divergence, vol_quad_weights, rhs, soln_basis.oneD_vol_operator, false, -1.0);
        }

        // Diffusive
        // Note that for diffusion, the negative is defined in the physics. Since we used the auxiliary
        // variable, put a negative here.
        soln_basis.inner_product_1D(diffusive_flux_divergence, vol_quad_weights, rhs, soln_basis.oneD_vol_operator, true, -1.0);

        // Manufactured source
        if(this->all_parameters->manufactured_convergence_study_param.manufactured_solution_param.use_manufactured_source_term) {
            std::vector<real> JxW(n_quad_pts);
            for(unsigned int iquad=0; iquad<n_quad_pts; iquad++){
                JxW[iquad] = vol_quad_weights[iquad] * metric_oper.det_Jac_vol[iquad];
            }
            soln_basis.inner_product_1D(source_at_q[istate], JxW, rhs, soln_basis.oneD_vol_operator, true, 1.0);
        }

        // Physical source
        if(this->pde_physics_double->has_nonzero_physical_source) {
            std::vector<real> JxW(n_quad_pts);
            for(unsigned int iquad=0; iquad<n_quad_pts; iquad++){
                JxW[iquad] = vol_quad_weights[iquad] * metric_oper.det_Jac_vol[iquad];
            }
            soln_basis.inner_product_1D(physical_source_at_q[istate], JxW, rhs, soln_basis.oneD_vol_operator, true, 1.0);
        }

        for(unsigned int ishape=0; ishape<n_shape_fns; ishape++){
            local_rhs_int_cell(istate*n_shape_fns + ishape) += rhs[ishape];
        }

    }
}

template <int dim, int nstate, typename real, typename MeshType>
void DGStrong<dim,nstate,real,MeshType>::assemble_boundary_term_strong(
    typename dealii::DoFHandler<dim>::active_cell_iterator current_cell,
    const unsigned int iface, 
    const dealii::types::global_dof_index current_cell_index,
    const unsigned int boundary_id,
    const unsigned int poly_degree, 
    const real penalty,
    const std::vector<dealii::types::global_dof_index> &dof_indices,
    OPERATOR::basis_functions<dim,2*dim,real> &soln_basis,
    OPERATOR::basis_functions<dim,2*dim,real> &flux_basis,
    OPERATOR::vol_projection_operator<dim,2*dim,real> &soln_basis_projection_oper,
    OPERATOR::metric_operators<real,dim,2*dim> &metric_oper,
    dealii::Vector<real> &local_rhs_cell)
{
    // Get opposite face index
    const int opposite_iface = (iface == 0) ? 1 : (
                                (iface == 1) ? 0 : (
                                    (iface == 2) ? 3 : (
                                        (iface == 3) ? 2 : ( 
                                            (iface == 4) ? 5 : (
                                                (iface == 5) ? 4 : -1)))));
    if(opposite_iface == -1) {
        pcout << "ERROR: Invalid iface, opposite_iface is -1. Aborting..."<<std::endl;
        std::abort();
    }

    const auto neighbor_cell = current_cell->neighbor(opposite_iface);
    const unsigned int neighbor_iface = current_cell->neighbor_face_no(opposite_iface);
    const int i_fele_n = neighbor_cell->active_fe_index();//, i_quad_n = i_fele_n, i_mapp_n = 0;
    const unsigned int n_dofs_neigh_cell = this->fe_collection[i_fele_n].n_dofs_per_cell();
    // Obtain the mapping from local dof indices to global dof indices for neighbor cell
    std::vector<dealii::types::global_dof_index> neighbor_dofs_indices;
    neighbor_dofs_indices.resize(n_dofs_neigh_cell);
    neighbor_cell->get_dof_indices (neighbor_dofs_indices);

    AssertDimension (n_dofs_neigh_cell, neighbor_dofs_indices.size());

    const unsigned int n_face_quad_pts  = this->face_quadrature_collection[poly_degree].size();
    const unsigned int n_quad_pts_vol   = this->volume_quadrature_collection[poly_degree].size();
    const unsigned int n_quad_pts_1D    = this->oneD_quadrature_collection[poly_degree].size();
    const unsigned int n_dofs = this->fe_collection[poly_degree].dofs_per_cell;
    const unsigned int n_shape_fns = n_dofs / nstate; 
    const std::vector<double> &face_quad_weights = this->face_quadrature_collection[poly_degree].get_weights();

    AssertDimension (n_dofs, dof_indices.size());

    // Fetch the modal soln coefficients and the modal auxiliary soln coefficients
    // We immediately separate them by state as to be able to use sum-factorization
    // in the interpolation operator. If we left it by n_dofs_cell, then the matrix-vector
    // mult would sum the states at the quadrature point.
    std::array<std::vector<real>,nstate> soln_coeff;
    std::array<dealii::Tensor<1,dim,std::vector<real>>,nstate> aux_soln_coeff;
    std::array<std::vector<real>,nstate> neighbor_soln_coeff;
    const unsigned int p_min_filtered = this->poly_degree_max_large_scales + 1;
    for (unsigned int idof = 0; idof < n_dofs; ++idof) {
        const unsigned int istate = this->fe_collection[poly_degree].system_to_component_index(idof).first;
        const unsigned int ishape = this->fe_collection[poly_degree].system_to_component_index(idof).second;
        // allocate
        if(ishape == 0){
            soln_coeff[istate].resize(n_shape_fns);
            neighbor_soln_coeff[istate].resize(n_shape_fns);
        }
        // solve
        soln_coeff[istate][ishape] = this->solution(dof_indices[idof]);
        neighbor_soln_coeff[istate][ishape] = this->solution(neighbor_dofs_indices[idof]);
        for(int idim=0; idim<dim; idim++){
            //allocate
            if(ishape == 0){
                aux_soln_coeff[istate][idim].resize(n_shape_fns);
            }
            //solve
            if(this->use_auxiliary_eq){
                aux_soln_coeff[istate][idim][ishape] = this->auxiliary_solution[idim](dof_indices[idof]);
            }
            else{
                aux_soln_coeff[istate][idim][ishape] = 0.0;
            }
        }
    }
    // Interpolate the modal coefficients to the volume cubature nodes.
    std::array<std::vector<real>,nstate> soln_at_vol_q;
    std::array<dealii::Tensor<1,dim,std::vector<real>>,nstate> aux_soln_at_vol_q;
    // Interpolate modal soln coefficients to the facet.
    std::array<std::vector<real>,nstate> soln_at_surf_q;
    std::array<dealii::Tensor<1,dim,std::vector<real>>,nstate> aux_soln_at_surf_q;
    // Opposite surface solution for wall model
    std::array<std::vector<real>,nstate> soln_at_opposite_surf_q;

    for(int istate=0; istate<nstate; ++istate){
        //allocate
        soln_at_vol_q[istate].resize(n_quad_pts_vol);
        //solve soln at volume cubature nodes
        soln_basis.matrix_vector_mult_1D(soln_coeff[istate], soln_at_vol_q[istate],
                                         soln_basis.oneD_vol_operator);

        //allocate
        soln_at_surf_q[istate].resize(n_face_quad_pts);
        //solve soln at facet cubature nodes
        soln_basis.matrix_vector_mult_surface_1D(iface,
                                                 soln_coeff[istate], soln_at_surf_q[istate],
                                                 soln_basis.oneD_surf_operator,
                                                 soln_basis.oneD_vol_operator);
        if(this->using_wall_model && ((boundary_id == 1001) || (boundary_id == 1006))) {
            //allocate
            soln_at_opposite_surf_q[istate].resize(n_face_quad_pts);
            //solve soln at facet cubature nodes
            if(this->wall_model_input_from_second_element) {
                soln_basis.matrix_vector_mult_surface_1D(neighbor_iface,
                                                     neighbor_soln_coeff[istate], soln_at_opposite_surf_q[istate],
                                                     soln_basis.oneD_surf_operator,
                                                     soln_basis.oneD_vol_operator);
            } else {
                soln_basis.matrix_vector_mult_surface_1D(opposite_iface,
                                                     soln_coeff[istate], soln_at_opposite_surf_q[istate],
                                                     soln_basis.oneD_surf_operator,
                                                     soln_basis.oneD_vol_operator);
            }
        }

        for(int idim=0; idim<dim; idim++){
            //alocate
            aux_soln_at_vol_q[istate][idim].resize(n_quad_pts_vol);
            //solve auxiliary soln at volume cubature nodes
            soln_basis.matrix_vector_mult_1D(aux_soln_coeff[istate][idim], aux_soln_at_vol_q[istate][idim],
                                             soln_basis.oneD_vol_operator);

            //allocate
            aux_soln_at_surf_q[istate][idim].resize(n_face_quad_pts);
            //solve auxiliary soln at facet cubature nodes
            soln_basis.matrix_vector_mult_surface_1D(iface,
                                                     aux_soln_coeff[istate][idim], aux_soln_at_surf_q[istate][idim],
                                                     soln_basis.oneD_surf_operator,
                                                     soln_basis.oneD_vol_operator);
        }
    }

    // -- Solution at legendre poly
    // -- (a) Interpolate the modal coefficients to the volume cubature nodes.
    std::array<std::vector<real>,nstate> legendre_soln_at_vol_q;
    std::array<dealii::Tensor<1,dim,std::vector<real>>,nstate> legendre_aux_soln_at_vol_q; // legendre auxiliary sol at flux nodes
    // -- (b) Interpolate modal soln coefficients to the facet.
    std::array<std::vector<real>,nstate> legendre_soln_at_surf_q;
    std::array<dealii::Tensor<1,dim,std::vector<real>>,nstate> legendre_aux_soln_at_surf_q; // legendre auxiliary sol at flux nodes
    if(this->do_compute_filtered_solution) {
        //==================================================
        // GET THE PRIMITIVE SOLUTION
        //==================================================
        std::array<std::vector<real>,nstate> primitive_soln_at_vol_q;
        std::array<dealii::Tensor<1,dim,std::vector<real>>,nstate> primitive_aux_soln_at_vol_q;
        std::array<std::vector<real>,nstate> primitive_soln_at_surf_q;
        std::array<dealii::Tensor<1,dim,std::vector<real>>,nstate> primitive_aux_soln_at_surf_q;
        // Resize the primitive soln arrays
        for(int istate=0; istate<nstate; istate++){
            primitive_soln_at_vol_q[istate].resize(n_quad_pts_vol);
            primitive_soln_at_surf_q[istate].resize(n_face_quad_pts);
            for(int idim=0; idim<dim; idim++){
                primitive_aux_soln_at_vol_q[istate][idim].resize(n_quad_pts_vol);
                primitive_aux_soln_at_surf_q[istate][idim].resize(n_face_quad_pts);
            }
        }
        // Compute the primitive soln at all iquad and fill arrays
        // -- volume
        for (unsigned int iquad=0; iquad<n_quad_pts_vol; ++iquad) {
            // extract conservative soln state
            std::array<real,nstate> soln_state;
            std::array<dealii::Tensor<1,dim,real>,nstate> aux_soln_state;
            for(int istate=0; istate<nstate; istate++){
                soln_state[istate] = soln_at_vol_q[istate][iquad];
                for(int idim=0; idim<dim; idim++){
                    aux_soln_state[istate][idim] = aux_soln_at_vol_q[istate][idim][iquad];
                }
            }
            // compute primitive soln state from conservative
            std::array<real,nstate> primitive_soln_state = this->pde_physics_double->convert_conservative_to_primitive(soln_state);
            std::array<dealii::Tensor<1,dim,real>,nstate> primitive_aux_soln_state = this->pde_physics_double->convert_conservative_gradient_to_primitive_gradient(soln_state,aux_soln_state);
            // store primitive soln at quadrature point
            for(int istate=0; istate<nstate; istate++){
                primitive_soln_at_vol_q[istate][iquad] = primitive_soln_state[istate];
                for(int idim=0; idim<dim; idim++){
                    primitive_aux_soln_at_vol_q[istate][idim][iquad] = primitive_aux_soln_state[istate][idim];
                }
            }
        }
        // -- surface
        for(unsigned int iquad_face=0; iquad_face<n_face_quad_pts; iquad_face++){
            // extract conservative soln state
            std::array<real,nstate> soln_state;
            std::array<dealii::Tensor<1,dim,real>,nstate> aux_soln_state;
            for(int istate=0; istate<nstate; istate++){
                soln_state[istate] = soln_at_surf_q[istate][iquad_face];
                for(int idim=0; idim<dim; idim++){
                    aux_soln_state[istate][idim] = aux_soln_at_surf_q[istate][idim][iquad_face];
                }
            }
            // compute primitive soln state from conservative
            std::array<real,nstate> primitive_soln_state = this->pde_physics_double->convert_conservative_to_primitive(soln_state);
            std::array<dealii::Tensor<1,dim,real>,nstate> primitive_aux_soln_state = this->pde_physics_double->convert_conservative_gradient_to_primitive_gradient(soln_state,aux_soln_state);
            // store primitive soln at quadrature point
            for(int istate=0; istate<nstate; istate++){
                primitive_soln_at_surf_q[istate][iquad_face] = primitive_soln_state[istate];
                for(int idim=0; idim<dim; idim++){
                    primitive_aux_soln_at_surf_q[istate][idim][iquad_face] = primitive_aux_soln_state[istate][idim];
                }
            }
        }

        //==================================================
        // PROJECT TO LEGENDRE BASIS AND MODALLY FILTER
        //==================================================
        // -- Primitive solution at legendre poly
        std::array<std::vector<real>,nstate> primitive_legendre_soln_at_vol_q;
        std::array<dealii::Tensor<1,dim,std::vector<real>>,nstate> primitive_legendre_aux_soln_at_vol_q;
        std::array<std::vector<real>,nstate> primitive_legendre_soln_at_surf_q;
        std::array<dealii::Tensor<1,dim,std::vector<real>>,nstate> primitive_legendre_aux_soln_at_surf_q;

        // Details: this projects to Legendre basis, truncates, then interpolates back to quad nodes.
        // -- Constructor for tensor product polynomials based on Polynomials::Legendre interpolation. 
        dealii::FE_DGQLegendre<1,1> legendre_poly_1D(poly_degree);
        // -- Projection operator for legendre basis
        OPERATOR::vol_projection_operator<dim,2*dim,real> legendre_soln_basis_projection_oper(1, poly_degree, this->max_grid_degree);
        legendre_soln_basis_projection_oper.build_1D_volume_operator(legendre_poly_1D, this->oneD_quadrature_collection[poly_degree]);
        // -- Legendre basis functions 
        OPERATOR::basis_functions<dim,2*dim,real> legendre_soln_basis(1, poly_degree, this->max_grid_degree);
        legendre_soln_basis.build_1D_volume_operator(legendre_poly_1D, this->oneD_quadrature_collection[poly_degree]);
        legendre_soln_basis.build_1D_surface_operator(legendre_poly_1D, this->oneD_face_quadrature);
        for(int istate=0; istate<nstate; istate++){
            //==================================================
            // Solution
            //==================================================
            // -- (1) Project to Legendre basis
            std::vector<real> legendre_soln_coeff(n_shape_fns);
            legendre_soln_basis_projection_oper.matrix_vector_mult_1D(primitive_soln_at_vol_q[istate], legendre_soln_coeff,
                                                                      legendre_soln_basis_projection_oper.oneD_vol_operator);
            // -- (2) Truncate modes for high-pass filter (i.e. DG-VMS like)
            if(this->apply_modal_high_pass_filter_on_filtered_solution && (istate!=0 && istate!=(nstate-1))) {
                for(unsigned int ishape=0; ishape<n_shape_fns; ishape++){
                    if(ishape < p_min_filtered){
                        legendre_soln_coeff[ishape] = 0.0;
                    }
                }    
            }
            // -- (3) Interpolate filtered solution back to quadrature points
            primitive_legendre_soln_at_vol_q[istate].resize(n_quad_pts_vol);
            legendre_soln_basis.matrix_vector_mult_1D(legendre_soln_coeff, primitive_legendre_soln_at_vol_q[istate],
                                                      legendre_soln_basis.oneD_vol_operator);
            primitive_legendre_soln_at_surf_q[istate].resize(n_face_quad_pts);
            legendre_soln_basis.matrix_vector_mult_surface_1D(iface,
                                                              legendre_soln_coeff, primitive_legendre_soln_at_surf_q[istate],
                                                              legendre_soln_basis.oneD_surf_operator,
                                                              legendre_soln_basis.oneD_vol_operator);
            //==================================================

            //==================================================
            // Auxiliary Solution (gradients)
            //==================================================
            dealii::Tensor<1,dim,std::vector<real>> legendre_aux_soln_coeff;
            for(int idim=0; idim<dim; idim++){
                // -- (1) Project to Legendre basis
                legendre_aux_soln_coeff[idim].resize(n_shape_fns);
                if(this->use_auxiliary_eq){
                    legendre_soln_basis_projection_oper.matrix_vector_mult_1D(primitive_aux_soln_at_vol_q[istate][idim], legendre_aux_soln_coeff[idim],
                                                                              legendre_soln_basis_projection_oper.oneD_vol_operator);
                    // -- (2) Truncate modes for high-pass filter (i.e. DG-VMS like)
                    if(this->apply_modal_high_pass_filter_on_filtered_solution && (istate!=0 && istate!=(nstate-1))) {
                        for(unsigned int ishape=0; ishape<n_shape_fns; ishape++){
                            if(ishape < p_min_filtered){
                                legendre_aux_soln_coeff[idim][ishape] = 0.0;
                            }
                        }
                    }
                }
                else {
                    for(unsigned int ishape=0; ishape<n_shape_fns; ishape++){
                        legendre_aux_soln_coeff[idim][ishape] = 0.0;
                    }
                }
                // -- (3) Interpolate filtered solution back to quadrature points
                primitive_legendre_aux_soln_at_vol_q[istate][idim].resize(n_quad_pts_vol);
                legendre_soln_basis.matrix_vector_mult_1D(legendre_aux_soln_coeff[idim], primitive_legendre_aux_soln_at_vol_q[istate][idim],
                                                          legendre_soln_basis.oneD_vol_operator);
                primitive_legendre_aux_soln_at_surf_q[istate][idim].resize(n_face_quad_pts);
                legendre_soln_basis.matrix_vector_mult_surface_1D(iface,
                                                                  legendre_aux_soln_coeff[idim], primitive_legendre_aux_soln_at_surf_q[istate][idim],
                                                                  legendre_soln_basis.oneD_surf_operator,
                                                                  legendre_soln_basis.oneD_vol_operator);
            }
            //==================================================
        }
        //=======================================================
        // CONVERT PRIMITIVE LEGENDRE SOLUTION TO CONSERVATIVE
        //=======================================================
        // Resize the conservative soln arrays
        for(int istate=0; istate<nstate; istate++){
            legendre_soln_at_vol_q[istate].resize(n_quad_pts_vol);
            legendre_soln_at_surf_q[istate].resize(n_face_quad_pts);
            for(int idim=0; idim<dim; idim++){
                legendre_aux_soln_at_vol_q[istate][idim].resize(n_quad_pts_vol);
                legendre_aux_soln_at_surf_q[istate][idim].resize(n_face_quad_pts);
            }
        }
        // Compute the primitive soln at all iquad and fill arrays
        // -- volume
        for (unsigned int iquad=0; iquad<n_quad_pts_vol; ++iquad) {
            // extract conservative soln state
            std::array<real,nstate> primitive_legendre_soln_state;
            std::array<dealii::Tensor<1,dim,real>,nstate> primitive_legendre_aux_soln_state;
            for(int istate=0; istate<nstate; istate++){
                primitive_legendre_soln_state[istate] = primitive_legendre_soln_at_vol_q[istate][iquad];
                for(int idim=0; idim<dim; idim++){
                    primitive_legendre_aux_soln_state[istate][idim] = primitive_legendre_aux_soln_at_vol_q[istate][idim][iquad];
                }
            }
            // compute conservative soln state from primitive
            std::array<real,nstate> legendre_soln_state = this->pde_physics_double->convert_primitive_to_conservative(primitive_legendre_soln_state);
            std::array<dealii::Tensor<1,dim,real>,nstate> legendre_aux_soln_state = this->pde_physics_double->convert_primitive_gradient_to_conservative_gradient(primitive_legendre_soln_state,primitive_legendre_aux_soln_state);
            // store conservative soln at quadrature point
            for(int istate=0; istate<nstate; istate++){
                legendre_soln_at_vol_q[istate][iquad] = legendre_soln_state[istate];
                for(int idim=0; idim<dim; idim++){
                    legendre_aux_soln_at_vol_q[istate][idim][iquad] = legendre_aux_soln_state[istate][idim];
                }
            }
        }
        // -- surface
        for (unsigned int iquad_face=0; iquad_face<n_face_quad_pts; iquad_face++) {
            // extract conservative soln state
            std::array<real,nstate> primitive_legendre_soln_state;
            std::array<dealii::Tensor<1,dim,real>,nstate> primitive_legendre_aux_soln_state;
            for(int istate=0; istate<nstate; istate++){
                primitive_legendre_soln_state[istate] = primitive_legendre_soln_at_surf_q[istate][iquad_face];
                for(int idim=0; idim<dim; idim++){
                    primitive_legendre_aux_soln_state[istate][idim] = primitive_legendre_aux_soln_at_surf_q[istate][idim][iquad_face];
                }
            }
            // compute conservative soln state from primitive
            std::array<real,nstate> legendre_soln_state = this->pde_physics_double->convert_primitive_to_conservative(primitive_legendre_soln_state);
            std::array<dealii::Tensor<1,dim,real>,nstate> legendre_aux_soln_state = this->pde_physics_double->convert_primitive_gradient_to_conservative_gradient(primitive_legendre_soln_state,primitive_legendre_aux_soln_state);
            // store conservative soln at quadrature point
            for(int istate=0; istate<nstate; istate++){
                legendre_soln_at_surf_q[istate][iquad_face] = legendre_soln_state[istate];
                for(int idim=0; idim<dim; idim++){
                    legendre_aux_soln_at_surf_q[istate][idim][iquad_face] = legendre_aux_soln_state[istate][idim];
                }
            }
        }
    }

    // Get volume reference fluxes and interpolate them to the facet.
    // Compute reference volume fluxes in both interior and exterior cells.

    // First we do interior.
    std::array<dealii::Tensor<1,dim,std::vector<real>>,nstate> conv_ref_flux_at_vol_q;
    std::array<dealii::Tensor<1,dim,std::vector<real>>,nstate> diffusive_ref_flux_at_vol_q;
    for (unsigned int iquad=0; iquad<n_quad_pts_vol; ++iquad) {
        // Copy Metric Cofactor in a way can use for transforming Tensor Blocks to reference space
        // The way it is stored in metric_operators is to use sum-factorization in each direction,
        // but here it is cleaner to apply a reference transformation in each Tensor block returned by physics.
        dealii::Tensor<2,dim,real> metric_cofactor_vol;
        for(int idim=0; idim<dim; idim++){
            for(int jdim=0; jdim<dim; jdim++){
                metric_cofactor_vol[idim][jdim] = metric_oper.metric_cofactor_vol[idim][jdim][iquad];
            }
        }
        std::array<real,nstate> soln_state;
        std::array<dealii::Tensor<1,dim,real>,nstate> aux_soln_state;
        std::array<real,nstate> filtered_soln_state;
        std::array<dealii::Tensor<1,dim,real>,nstate> filtered_aux_soln_state;
        for(int istate=0; istate<nstate; istate++){
            soln_state[istate] = soln_at_vol_q[istate][iquad];
            if(this->do_compute_filtered_solution) filtered_soln_state[istate] = legendre_soln_at_vol_q[istate][iquad];
            for(int idim=0; idim<dim; idim++){
                aux_soln_state[istate][idim] = aux_soln_at_vol_q[istate][idim][iquad];
                if(this->do_compute_filtered_solution) filtered_aux_soln_state[istate][idim] = legendre_aux_soln_at_vol_q[istate][idim][iquad];
            }
        }

        // Evaluate physical convective flux
        std::array<dealii::Tensor<1,dim,real>,nstate> conv_phys_flux;
        if(!this->all_parameters->use_split_form && !this->all_parameters->use_curvilinear_split_form){
            conv_phys_flux = this->pde_physics_double->convective_flux (soln_state);
        }

        // Compute the physical dissipative flux
        std::array<dealii::Tensor<1,dim,real>,nstate> diffusive_phys_flux;
        diffusive_phys_flux = this->pde_physics_double->dissipative_flux(soln_state, aux_soln_state, filtered_soln_state, filtered_aux_soln_state, current_cell_index);

        // Write the values in a way that we can use sum-factorization on.
        for(int istate=0; istate<nstate; istate++){
            dealii::Tensor<1,dim,real> conv_ref_flux;
            dealii::Tensor<1,dim,real> diffusive_ref_flux;
            // transform the conservative convective physical flux to reference space
            if(!this->all_parameters->use_split_form && !this->all_parameters->use_curvilinear_split_form){
                metric_oper.transform_physical_to_reference(
                    conv_phys_flux[istate],
                    metric_cofactor_vol,
                    conv_ref_flux);
            }
            // transform the dissipative flux to reference space
            metric_oper.transform_physical_to_reference(
                diffusive_phys_flux[istate],
                metric_cofactor_vol,
                diffusive_ref_flux);

            // Write the data in a way that we can use sum-factorization on.
            // Since sum-factorization improves the speed for matrix-vector multiplications,
            // We need the values to have their inner elements be vectors.
            for(int idim=0; idim<dim; idim++){
                //allocate
                if(iquad == 0){
                    conv_ref_flux_at_vol_q[istate][idim].resize(n_quad_pts_vol);
                    diffusive_ref_flux_at_vol_q[istate][idim].resize(n_quad_pts_vol);
                }
                //write data
                if(!this->all_parameters->use_split_form && !this->all_parameters->use_curvilinear_split_form){
                    conv_ref_flux_at_vol_q[istate][idim][iquad] = conv_ref_flux[idim];
                }

                diffusive_ref_flux_at_vol_q[istate][idim][iquad] = diffusive_ref_flux[idim];
            }
        }
    }

    // Interpolate the volume reference fluxes to the facet.
    // And do the dot product with the UNIT REFERENCE normal.
    // Since we are computing a dot product with the unit reference normal,
    // we exploit the fact that the unit reference normal has a value of 0 in all reference directions except
    // the outward reference normal dircetion.
    const dealii::Tensor<1,dim,double> unit_ref_normal_int = dealii::GeometryInfo<dim>::unit_normal_vector[iface];
    const int dim_not_zero = iface / 2;//reference direction of face integer division

    std::array<std::vector<real>,nstate> conv_int_vol_ref_flux_interp_to_face_dot_ref_normal;
    std::array<std::vector<real>,nstate> diffusive_int_vol_ref_flux_interp_to_face_dot_ref_normal;
    for(int istate=0; istate<nstate; istate++){
        //allocate
        conv_int_vol_ref_flux_interp_to_face_dot_ref_normal[istate].resize(n_face_quad_pts);
        diffusive_int_vol_ref_flux_interp_to_face_dot_ref_normal[istate].resize(n_face_quad_pts);

        //solve
        //Note, since the normal is zero in all other reference directions, we only have to interpolate one given reference direction to the facet

        //interpolate reference volume convective flux to the facet, and apply unit reference normal as scaled by 1.0 or -1.0
        if(!this->all_parameters->use_split_form && !this->all_parameters->use_curvilinear_split_form){
            flux_basis.matrix_vector_mult_surface_1D(iface, 
                                                     conv_ref_flux_at_vol_q[istate][dim_not_zero],
                                                     conv_int_vol_ref_flux_interp_to_face_dot_ref_normal[istate],
                                                     flux_basis.oneD_surf_operator,//the flux basis interpolates from the flux nodes
                                                     flux_basis.oneD_vol_operator,
                                                     false, unit_ref_normal_int[dim_not_zero]);//don't add to previous value, scale by unit_normal int
        }

        //interpolate reference volume dissipative flux to the facet, and apply unit reference normal as scaled by 1.0 or -1.0
        flux_basis.matrix_vector_mult_surface_1D(iface, 
                                                 diffusive_ref_flux_at_vol_q[istate][dim_not_zero],
                                                 diffusive_int_vol_ref_flux_interp_to_face_dot_ref_normal[istate],
                                                 flux_basis.oneD_surf_operator,
                                                 flux_basis.oneD_vol_operator,
                                                 false, unit_ref_normal_int[dim_not_zero]);
    }

    //Note that for entropy-dissipation and entropy stability, the conservative variables
    //are functions of projected entropy variables. For Euler etc, the transformation is nonlinear
    //so careful attention to what is evaluated where and interpolated to where is needed.
    //For further information, please see Chan, Jesse. "On discretely entropy conservative and entropy stable discontinuous Galerkin methods." Journal of Computational Physics 362 (2018): 346-374.
    //pages 355 (Eq. 57 with text around it) and  page 359 (Eq 86 and text below it).

    // First, transform the volume conservative solution at volume cubature nodes to entropy variables.
    std::array<std::vector<real>,nstate> entropy_var_vol;
    for(unsigned int iquad=0; iquad<n_quad_pts_vol; iquad++){
        std::array<real,nstate> soln_state;
        for(int istate=0; istate<nstate; istate++){
            soln_state[istate] = soln_at_vol_q[istate][iquad];
        }
        std::array<real,nstate> entropy_var;
        entropy_var = this->pde_physics_double->compute_entropy_variables(soln_state);
        for(int istate=0; istate<nstate; istate++){
            if(iquad==0){
                entropy_var_vol[istate].resize(n_quad_pts_vol);
            }
            entropy_var_vol[istate][iquad] = entropy_var[istate];
        }
    }

    //project it onto the solution basis functions and interpolate it
    std::array<std::vector<real>,nstate> projected_entropy_var_vol;
    std::array<std::vector<real>,nstate> projected_entropy_var_surf;
    for(int istate=0; istate<nstate; istate++){
        // allocate
        projected_entropy_var_vol[istate].resize(n_quad_pts_vol);
        projected_entropy_var_surf[istate].resize(n_face_quad_pts);

        //interior
        std::vector<real> entropy_var_coeff(n_shape_fns);
        soln_basis_projection_oper.matrix_vector_mult_1D(entropy_var_vol[istate],
                                                         entropy_var_coeff,
                                                         soln_basis_projection_oper.oneD_vol_operator);
        soln_basis.matrix_vector_mult_1D(entropy_var_coeff,
                                         projected_entropy_var_vol[istate],
                                         soln_basis.oneD_vol_operator);
        soln_basis.matrix_vector_mult_surface_1D(iface,
                                                 entropy_var_coeff, 
                                                 projected_entropy_var_surf[istate],
                                                 soln_basis.oneD_surf_operator,
                                                 soln_basis.oneD_vol_operator);
    }

    //get the surface-volume sparsity pattern for a "sum-factorized" Hadamard product only computing terms needed for the operation.
    const unsigned int row_size = n_face_quad_pts * n_quad_pts_1D;
    const unsigned int col_size = n_face_quad_pts * n_quad_pts_1D;
    std::vector<unsigned int> Hadamard_rows_sparsity(row_size);
    std::vector<unsigned int> Hadamard_columns_sparsity(col_size);
    if(this->all_parameters->use_split_form || this->all_parameters->use_curvilinear_split_form){
        flux_basis.sum_factorized_Hadamard_surface_sparsity_pattern(n_face_quad_pts, n_quad_pts_1D, Hadamard_rows_sparsity, Hadamard_columns_sparsity, dim_not_zero);
    }

    std::array<std::vector<real>,nstate> surf_vol_ref_2pt_flux_interp_surf;
    std::array<std::vector<real>,nstate> surf_vol_ref_2pt_flux_interp_vol;
    if(this->all_parameters->use_split_form || this->all_parameters->use_curvilinear_split_form){
        //get surface-volume hybrid 2pt flux from Eq.(15) in Chan, Jesse. "Skew-symmetric entropy stable modal discontinuous Galerkin formulations." Journal of Scientific Computing 81.1 (2019): 459-485.
        std::array<dealii::FullMatrix<real>,nstate> surface_ref_2pt_flux;
        //make use of the sparsity pattern from above to assemble only n^d non-zero entries without ever allocating not computing zeros.
        for(int istate=0; istate<nstate; istate++){
            surface_ref_2pt_flux[istate].reinit(n_face_quad_pts, n_quad_pts_1D);
        }
        for(unsigned int iquad_face=0; iquad_face<n_face_quad_pts; iquad_face++){
            dealii::Tensor<2,dim,real> metric_cofactor_surf;
            for(int idim=0; idim<dim; idim++){
                for(int jdim=0; jdim<dim; jdim++){
                    metric_cofactor_surf[idim][jdim] = metric_oper.metric_cofactor_surf[idim][jdim][iquad_face];
                }
            }
             
            //Compute the conservative values on the facet from the interpolated entorpy variables.
            std::array<real,nstate> entropy_var_face;
            for(int istate=0; istate<nstate; istate++){
                entropy_var_face[istate] = projected_entropy_var_surf[istate][iquad_face];
            }
            std::array<real,nstate> soln_state_face;
            soln_state_face= this->pde_physics_double->compute_conservative_variables_from_entropy_variables (entropy_var_face);

            //only do the n_quad_1D vol points that give non-zero entries from Hadamard product.
            for(unsigned int row_index = iquad_face * n_quad_pts_1D, column_index = 0; 
                column_index < n_quad_pts_1D;
                row_index++, column_index++){

                if(Hadamard_rows_sparsity[row_index] != iquad_face){
                    pcout<<"The boundary Hadamard rows sparsity pattern does not match."<<std::endl;
                    std::abort();
                }

                const unsigned int iquad_vol = Hadamard_columns_sparsity[row_index];//extract flux_quad pt that corresponds to a non-zero entry for Hadamard product.
                // Copy Metric Cofactor in a way can use for transforming Tensor Blocks to reference space
                // The way it is stored in metric_operators is to use sum-factorization in each direction,
                // but here it is cleaner to apply a reference transformation in each Tensor block returned by physics.
                dealii::Tensor<2,dim,real> metric_cofactor_vol;
                for(int idim=0; idim<dim; idim++){
                    for(int jdim=0; jdim<dim; jdim++){
                        metric_cofactor_vol[idim][jdim] = metric_oper.metric_cofactor_vol[idim][jdim][iquad_vol];
                    }
                }
                std::array<real,nstate> entropy_var;
                for(int istate=0; istate<nstate; istate++){
                    entropy_var[istate] = projected_entropy_var_vol[istate][iquad_vol];
                }
                std::array<real,nstate> soln_state;
                soln_state = this->pde_physics_double->compute_conservative_variables_from_entropy_variables (entropy_var);
                //Note that the flux basis is collocated on the volume cubature set so we don't need to evaluate the entropy variables
                //on the volume set then transform back to the conservative variables since the flux basis volume
                //projection is identity.

                //Compute the physical flux
                std::array<dealii::Tensor<1,dim,real>,nstate> conv_phys_flux_2pt;
                conv_phys_flux_2pt = this->pde_physics_double->convective_numerical_split_flux(soln_state, soln_state_face);
                for(int istate=0; istate<nstate; istate++){
                    dealii::Tensor<1,dim,real> conv_ref_flux_2pt;
                    //For each state, transform the physical flux to a reference flux.
                    metric_oper.transform_physical_to_reference(
                        conv_phys_flux_2pt[istate],
                        0.5*(metric_cofactor_surf + metric_cofactor_vol),
                        conv_ref_flux_2pt);
                    //only store the dim not zero in reference space bc dot product with unit ref normal later.
                    surface_ref_2pt_flux[istate][iquad_face][column_index] = conv_ref_flux_2pt[dim_not_zero];
                }
            }
        }
        //get the surface basis operator from Hadamard sparsity pattern
        //to be applied at n^d operations (on the face so n^{d+1-1}=n^d flops)
        //also only allocates n^d terms.
        const int iface_1D = iface % 2;//the reference face number
        const std::vector<double> &oneD_quad_weights_vol= this->oneD_quadrature_collection[poly_degree].get_weights();
        dealii::FullMatrix<real> surf_oper_sparse(n_face_quad_pts, n_quad_pts_1D);
        flux_basis.sum_factorized_Hadamard_surface_basis_assembly(n_face_quad_pts, n_quad_pts_1D, 
                                                                  Hadamard_rows_sparsity, Hadamard_columns_sparsity,
                                                                  flux_basis.oneD_surf_operator[iface_1D], 
                                                                  oneD_quad_weights_vol,
                                                                  surf_oper_sparse,
                                                                  dim_not_zero);

        // Apply the surface Hadamard products and multiply with vector of ones for both off diagonal terms in
        // Eq.(15) in Chan, Jesse. "Skew-symmetric entropy stable modal discontinuous Galerkin formulations." Journal of Scientific Computing 81.1 (2019): 459-485.
        for(int istate=0; istate<nstate; istate++){
            //first apply Hadamard product with the structure made above.
            dealii::FullMatrix<real> surface_ref_2pt_flux_int_Hadamard_with_surf_oper(n_face_quad_pts, n_quad_pts_1D);
            flux_basis.Hadamard_product(surf_oper_sparse, 
                                        surface_ref_2pt_flux[istate], 
                                        surface_ref_2pt_flux_int_Hadamard_with_surf_oper);
            //sum with reference unit normal
            surf_vol_ref_2pt_flux_interp_surf[istate].resize(n_face_quad_pts);
            surf_vol_ref_2pt_flux_interp_vol[istate].resize(n_quad_pts_vol);
         
            for(unsigned int iface_quad=0; iface_quad<n_face_quad_pts; iface_quad++){
                for(unsigned int iquad_int=0; iquad_int<n_quad_pts_1D; iquad_int++){
                    surf_vol_ref_2pt_flux_interp_surf[istate][iface_quad] 
                        -= surface_ref_2pt_flux_int_Hadamard_with_surf_oper[iface_quad][iquad_int]
                        * unit_ref_normal_int[dim_not_zero];
                    const unsigned int column_index = iface_quad * n_quad_pts_1D + iquad_int;
                    surf_vol_ref_2pt_flux_interp_vol[istate][Hadamard_columns_sparsity[column_index]] 
                        += surface_ref_2pt_flux_int_Hadamard_with_surf_oper[iface_quad][iquad_int]
                        * unit_ref_normal_int[dim_not_zero];
                }
            }
        }
    }//end of if split form or curvilinear split form


    //the outward reference normal dircetion.
    std::array<std::vector<real>,nstate> conv_flux_dot_normal;
    std::array<std::vector<real>,nstate> diss_flux_dot_normal_diff;
    // Get surface numerical fluxes
    for (unsigned int iquad=0; iquad<n_face_quad_pts; ++iquad) {
        // Copy Metric Cofactor on the facet in a way can use for transforming Tensor Blocks to reference space
        // The way it is stored in metric_operators is to use sum-factorization in each direction,
        // but here it is cleaner to apply a reference transformation in each Tensor block returned by physics.
        // Note that for a conforming mesh, the facet metric cofactor matrix is the same from either interioir or exterior metric terms. 
        // This is verified for the metric computations in: unit_tests/operator_tests/surface_conforming_test.cpp
        dealii::Tensor<2,dim,real> metric_cofactor_surf;
        for(int idim=0; idim<dim; idim++){
            for(int jdim=0; jdim<dim; jdim++){
                metric_cofactor_surf[idim][jdim] = metric_oper.metric_cofactor_surf[idim][jdim][iquad];
            }
        }
        //numerical fluxes
        dealii::Tensor<1,dim,real> unit_phys_normal_int;
        metric_oper.transform_reference_to_physical(unit_ref_normal_int,
                                                    metric_cofactor_surf,
                                                    unit_phys_normal_int);
        const double face_Jac_norm_scaled = unit_phys_normal_int.norm();
        unit_phys_normal_int /= face_Jac_norm_scaled;//normalize it. 

<<<<<<< HEAD
        //get the projected entropy variables, soln, and 
        //auxiliary solution on the surface point.
        std::array<real,nstate> entropy_var_face_int;
        std::array<dealii::Tensor<1,dim,real>,nstate> aux_soln_state_int;
        std::array<real,nstate> soln_interp_to_face_int;
        std::array<real,nstate> filtered_soln_state;
        std::array<dealii::Tensor<1,dim,real>,nstate> filtered_aux_soln_state;
        for(int istate=0; istate<nstate; istate++){
            soln_interp_to_face_int[istate] = soln_at_surf_q[istate][iquad];
            entropy_var_face_int[istate] = projected_entropy_var_surf[istate][iquad];
=======
        std::array<real,nstate> soln_state;
        std::array<real,nstate> opposite_surf_soln_state;
        std::array<dealii::Tensor<1,dim,real>,nstate> aux_soln_state;
        std::array<real,nstate> filtered_soln_state;
        std::array<dealii::Tensor<1,dim,real>,nstate> filtered_aux_soln_state;
        for(int istate=0; istate<nstate; istate++){
            soln_state[istate] = soln_at_surf_q[istate][iquad];
            if(this->using_wall_model && ((boundary_id == 1001) || (boundary_id == 1006))) opposite_surf_soln_state[istate] = soln_at_opposite_surf_q[istate][iquad];
>>>>>>> 5b5e4eb9
            if(this->do_compute_filtered_solution) filtered_soln_state[istate] = legendre_soln_at_surf_q[istate][iquad];
            for(int idim=0; idim<dim; idim++){
                aux_soln_state_int[istate][idim] = aux_soln_at_surf_q[istate][idim][iquad];
                if(this->do_compute_filtered_solution) filtered_aux_soln_state[istate][idim] = legendre_aux_soln_at_surf_q[istate][idim][iquad];
            }
        }

        //extract solution on surface from projected entropy variables
        std::array<real,nstate> soln_state_int;
        soln_state_int = this->pde_physics_double->compute_conservative_variables_from_entropy_variables (entropy_var_face_int);

        if(!this->all_parameters->use_split_form && !this->all_parameters->use_curvilinear_split_form){
            for(int istate=0; istate<nstate; istate++){
                soln_state_int[istate] = soln_at_surf_q[istate][iquad];
            }
        }

        std::array<real,nstate> soln_boundary;
        std::array<dealii::Tensor<1,dim,real>,nstate> grad_soln_boundary;
        dealii::Point<dim,real> surf_flux_node;
        for(int idim=0; idim<dim; idim++){
            surf_flux_node[idim] = metric_oper.flux_nodes_surf[iface][idim][iquad];
        }
        //I am not sure if BC should be from solution interpolated to face
        //or solution from the projected entropy variables.
        //Now, it uses projected entropy variables for NSFR, and solution
        //interpolated to face for conservative DG.
        this->pde_physics_double->boundary_face_values (boundary_id, surf_flux_node, unit_phys_normal_int, soln_state_int, aux_soln_state_int, filtered_soln_state, filtered_aux_soln_state, soln_boundary, grad_soln_boundary);
        
        // Convective numerical flux.
        std::array<real,nstate> conv_num_flux_dot_n_at_q;
        conv_num_flux_dot_n_at_q = this->conv_num_flux_double->evaluate_flux(soln_state_int, soln_boundary, unit_phys_normal_int);
        
        // Dissipative numerical flux
        // pass opposite_soln_state instead of soln_state -- nevermind
        this->pde_physics_double->boundary_face_values_viscous_flux (boundary_id, surf_flux_node, unit_phys_normal_int, soln_state, aux_soln_state, filtered_soln_state, filtered_aux_soln_state, soln_boundary, grad_soln_boundary);
        std::array<real,nstate> diss_auxi_num_flux_dot_n_at_q;
<<<<<<< HEAD
        diss_auxi_num_flux_dot_n_at_q = this->diss_num_flux_double->evaluate_auxiliary_flux(
            current_cell_index, current_cell_index,
            0.0, 0.0,
            soln_interp_to_face_int, soln_boundary,
            aux_soln_state_int, grad_soln_boundary,
            filtered_soln_state, soln_boundary,
            filtered_aux_soln_state, grad_soln_boundary,
            unit_phys_normal_int, penalty, true, boundary_id);
=======
        if(this->using_wall_model && ((boundary_id == 1001) || (boundary_id == 1006))) {
            diss_auxi_num_flux_dot_n_at_q = this->pde_physics_double->dissipative_flux_dot_normal(
                opposite_surf_soln_state, aux_soln_state, 
                filtered_soln_state, filtered_aux_soln_state,
                true, // on_boundary == true
                current_cell_index, 
                unit_phys_normal_int,
                boundary_id);
        } else {
            diss_auxi_num_flux_dot_n_at_q = this->diss_num_flux_double->evaluate_auxiliary_flux(
                current_cell_index, current_cell_index,
                0.0, 0.0,
                soln_state, soln_boundary,
                aux_soln_state, grad_soln_boundary,
                filtered_soln_state, soln_boundary,
                filtered_aux_soln_state, grad_soln_boundary,
                unit_phys_normal_int, penalty, true, boundary_id);
        }
>>>>>>> 5b5e4eb9

        for(int istate=0; istate<nstate; istate++){
            // allocate
            if(iquad==0){
                conv_flux_dot_normal[istate].resize(n_face_quad_pts);
                diss_flux_dot_normal_diff[istate].resize(n_face_quad_pts);
            }
            // write data
            conv_flux_dot_normal[istate][iquad] = face_Jac_norm_scaled * conv_num_flux_dot_n_at_q[istate];
            diss_flux_dot_normal_diff[istate][iquad] = face_Jac_norm_scaled * diss_auxi_num_flux_dot_n_at_q[istate]
                                                     - diffusive_int_vol_ref_flux_interp_to_face_dot_ref_normal[istate][iquad];
        }
    }

    //solve rhs
    for(int istate=0; istate<nstate; istate++){
        std::vector<real> rhs(n_shape_fns);
        //Convective flux on the facet
        if(this->all_parameters->use_split_form || this->all_parameters->use_curvilinear_split_form){
            std::vector<real> ones_surf(n_face_quad_pts, 1.0);
            soln_basis.inner_product_surface_1D(iface, 
                                                surf_vol_ref_2pt_flux_interp_surf[istate], 
                                                ones_surf, rhs, 
                                                soln_basis.oneD_surf_operator, 
                                                soln_basis.oneD_vol_operator,
                                                false, -1.0);
            std::vector<real> ones_vol(n_quad_pts_vol, 1.0);
            soln_basis.inner_product_1D(surf_vol_ref_2pt_flux_interp_vol[istate], 
                                            ones_vol, rhs, 
                                            soln_basis.oneD_vol_operator, 
                                            true, -1.0);
        }
        else{
            soln_basis.inner_product_surface_1D(iface, conv_int_vol_ref_flux_interp_to_face_dot_ref_normal[istate], 
                                                face_quad_weights, rhs, 
                                                soln_basis.oneD_surf_operator, 
                                                soln_basis.oneD_vol_operator,
                                                false, 1.0);//adding=false, scaled by factor=-1.0 bc subtract it
        }
        //Convective surface nnumerical flux.
        soln_basis.inner_product_surface_1D(iface, conv_flux_dot_normal[istate], 
                                            face_quad_weights, rhs, 
                                            soln_basis.oneD_surf_operator, 
                                            soln_basis.oneD_vol_operator,
                                            true, -1.0);//adding=true, scaled by factor=-1.0 bc subtract it
        //Dissipative surface numerical flux.
        soln_basis.inner_product_surface_1D(iface, diss_flux_dot_normal_diff[istate], 
                                            face_quad_weights, rhs, 
                                            soln_basis.oneD_surf_operator, 
                                            soln_basis.oneD_vol_operator,
                                            true, -1.0);//adding=true, scaled by factor=-1.0 bc subtract it

        for(unsigned int ishape=0; ishape<n_shape_fns; ishape++){
            local_rhs_cell(istate*n_shape_fns + ishape) += rhs[ishape];
        }
    }
}


template <int dim, int nstate, typename real, typename MeshType>
void DGStrong<dim,nstate,real,MeshType>::assemble_face_term_strong(
    const unsigned int iface, const unsigned int neighbor_iface, 
    const dealii::types::global_dof_index current_cell_index,
    const dealii::types::global_dof_index neighbor_cell_index,
    const unsigned int poly_degree_int, 
    const unsigned int poly_degree_ext, 
    const real penalty,
    const std::vector<dealii::types::global_dof_index> &dof_indices_int,
    const std::vector<dealii::types::global_dof_index> &dof_indices_ext,
    OPERATOR::basis_functions<dim,2*dim,real>          &soln_basis_int,
    OPERATOR::basis_functions<dim,2*dim,real>          &soln_basis_ext,
    OPERATOR::basis_functions<dim,2*dim,real>          &flux_basis_int,
    OPERATOR::basis_functions<dim,2*dim,real>          &flux_basis_ext,
    OPERATOR::vol_projection_operator<dim,2*dim,real>  &soln_basis_projection_oper_int,
    OPERATOR::vol_projection_operator<dim,2*dim,real>  &soln_basis_projection_oper_ext,
    OPERATOR::metric_operators<real,dim,2*dim>         &metric_oper_int,
    OPERATOR::metric_operators<real,dim,2*dim>         &metric_oper_ext,
    dealii::Vector<real>                               &local_rhs_int_cell,
    dealii::Vector<real>                               &local_rhs_ext_cell)
{

    const unsigned int n_face_quad_pts = this->face_quadrature_collection[poly_degree_int].size();//assume interior cell does the work

    const unsigned int n_quad_pts_vol_int  = this->volume_quadrature_collection[poly_degree_int].size();
    const unsigned int n_quad_pts_vol_ext  = this->volume_quadrature_collection[poly_degree_ext].size();
    const unsigned int n_quad_pts_1D_int  = this->oneD_quadrature_collection[poly_degree_int].size();
    const unsigned int n_quad_pts_1D_ext  = this->oneD_quadrature_collection[poly_degree_ext].size();

    const unsigned int n_dofs_int = this->fe_collection[poly_degree_int].dofs_per_cell;
    const unsigned int n_dofs_ext = this->fe_collection[poly_degree_ext].dofs_per_cell;

    const unsigned int n_shape_fns_int = n_dofs_int / nstate;
    const unsigned int n_shape_fns_ext = n_dofs_ext / nstate;

    AssertDimension (n_dofs_int, dof_indices_int.size());
    AssertDimension (n_dofs_ext, dof_indices_ext.size());

    // Extract interior modal coefficients of solution
    std::array<std::vector<real>,nstate> soln_coeff_int;
    std::array<dealii::Tensor<1,dim,std::vector<real>>,nstate> aux_soln_coeff_int;
    const unsigned int p_min_filtered = this->poly_degree_max_large_scales + 1;
    for (unsigned int idof = 0; idof < n_dofs_int; ++idof) {
        const unsigned int istate = this->fe_collection[poly_degree_int].system_to_component_index(idof).first;
        const unsigned int ishape = this->fe_collection[poly_degree_int].system_to_component_index(idof).second;
        if(ishape == 0){
            soln_coeff_int[istate].resize(n_shape_fns_int);
        }
        soln_coeff_int[istate][ishape] = this->solution(dof_indices_int[idof]);
        for(int idim=0; idim<dim; idim++){
            if(ishape == 0){
                aux_soln_coeff_int[istate][idim].resize(n_shape_fns_int);
            }
            if(this->use_auxiliary_eq){
                aux_soln_coeff_int[istate][idim][ishape] = this->auxiliary_solution[idim](dof_indices_int[idof]);
            }
            else{
                aux_soln_coeff_int[istate][idim][ishape] = 0.0;
            }
        }
    }

    // Extract exterior modal coefficients of solution
    std::array<std::vector<real>,nstate> soln_coeff_ext;
    std::array<dealii::Tensor<1,dim,std::vector<real>>,nstate> aux_soln_coeff_ext;
    for (unsigned int idof = 0; idof < n_dofs_ext; ++idof) {
        const unsigned int istate = this->fe_collection[poly_degree_ext].system_to_component_index(idof).first;
        const unsigned int ishape = this->fe_collection[poly_degree_ext].system_to_component_index(idof).second;
        if(ishape == 0){
            soln_coeff_ext[istate].resize(n_shape_fns_ext);
        }
        soln_coeff_ext[istate][ishape] = this->solution(dof_indices_ext[idof]);
        for(int idim=0; idim<dim; idim++){
            if(ishape == 0){
                aux_soln_coeff_ext[istate][idim].resize(n_shape_fns_ext);
            }
            if(this->use_auxiliary_eq){
                aux_soln_coeff_ext[istate][idim][ishape] = this->auxiliary_solution[idim](dof_indices_ext[idof]);
            }
            else{
                aux_soln_coeff_ext[istate][idim][ishape] = 0.0;
            }
        }
    }

    // Interpolate the modal coefficients to the volume cubature nodes.
    std::array<std::vector<real>,nstate> soln_at_vol_q_int;
    std::array<std::vector<real>,nstate> soln_at_vol_q_ext;
    std::array<dealii::Tensor<1,dim,std::vector<real>>,nstate> aux_soln_at_vol_q_int;
    std::array<dealii::Tensor<1,dim,std::vector<real>>,nstate> aux_soln_at_vol_q_ext;
    // Interpolate modal soln coefficients to the facet.
    std::array<std::vector<real>,nstate> soln_at_surf_q_int;
    std::array<std::vector<real>,nstate> soln_at_surf_q_ext;
    std::array<dealii::Tensor<1,dim,std::vector<real>>,nstate> aux_soln_at_surf_q_int;
    std::array<dealii::Tensor<1,dim,std::vector<real>>,nstate> aux_soln_at_surf_q_ext;
    for(int istate=0; istate<nstate; ++istate){
        // allocate
        soln_at_vol_q_int[istate].resize(n_quad_pts_vol_int);
        soln_at_vol_q_ext[istate].resize(n_quad_pts_vol_ext);
        // solve soln at volume cubature nodes
        soln_basis_int.matrix_vector_mult_1D(soln_coeff_int[istate], soln_at_vol_q_int[istate],
                                             soln_basis_int.oneD_vol_operator);
        soln_basis_ext.matrix_vector_mult_1D(soln_coeff_ext[istate], soln_at_vol_q_ext[istate],
                                             soln_basis_ext.oneD_vol_operator);

        // allocate
        soln_at_surf_q_int[istate].resize(n_face_quad_pts);
        soln_at_surf_q_ext[istate].resize(n_face_quad_pts);
        // solve soln at facet cubature nodes
        soln_basis_int.matrix_vector_mult_surface_1D(iface,
                                                     soln_coeff_int[istate], soln_at_surf_q_int[istate],
                                                     soln_basis_int.oneD_surf_operator,
                                                     soln_basis_int.oneD_vol_operator);
        soln_basis_ext.matrix_vector_mult_surface_1D(neighbor_iface,
                                                     soln_coeff_ext[istate], soln_at_surf_q_ext[istate],
                                                     soln_basis_ext.oneD_surf_operator,
                                                     soln_basis_ext.oneD_vol_operator);

        for(int idim=0; idim<dim; idim++){
            // alocate
            aux_soln_at_vol_q_int[istate][idim].resize(n_quad_pts_vol_int);
            aux_soln_at_vol_q_ext[istate][idim].resize(n_quad_pts_vol_ext);
            // solve auxiliary soln at volume cubature nodes
            soln_basis_int.matrix_vector_mult_1D(aux_soln_coeff_int[istate][idim], aux_soln_at_vol_q_int[istate][idim],
                                                 soln_basis_int.oneD_vol_operator);
            soln_basis_ext.matrix_vector_mult_1D(aux_soln_coeff_ext[istate][idim], aux_soln_at_vol_q_ext[istate][idim],
                                                 soln_basis_ext.oneD_vol_operator);

            // allocate
            aux_soln_at_surf_q_int[istate][idim].resize(n_face_quad_pts);
            aux_soln_at_surf_q_ext[istate][idim].resize(n_face_quad_pts);
            // solve auxiliary soln at facet cubature nodes
            soln_basis_int.matrix_vector_mult_surface_1D(iface,
                                                         aux_soln_coeff_int[istate][idim], aux_soln_at_surf_q_int[istate][idim],
                                                         soln_basis_int.oneD_surf_operator,
                                                         soln_basis_int.oneD_vol_operator);
            soln_basis_ext.matrix_vector_mult_surface_1D(neighbor_iface,
                                                         aux_soln_coeff_ext[istate][idim], aux_soln_at_surf_q_ext[istate][idim],
                                                         soln_basis_ext.oneD_surf_operator,
                                                         soln_basis_ext.oneD_vol_operator);
        }
    }

    // -- Solution at legendre poly
    // -- (a) Interpolate the modal coefficients to the volume cubature nodes.
    std::array<std::vector<real>,nstate> legendre_soln_at_vol_q_int;
    std::array<dealii::Tensor<1,dim,std::vector<real>>,nstate> legendre_aux_soln_at_vol_q_int; // legendre auxiliary sol at flux nodes
    std::array<std::vector<real>,nstate> legendre_soln_at_vol_q_ext;
    std::array<dealii::Tensor<1,dim,std::vector<real>>,nstate> legendre_aux_soln_at_vol_q_ext; // legendre auxiliary sol at flux nodes
    // -- (b) Interpolate modal soln coefficients to the facet.
    std::array<std::vector<real>,nstate> legendre_soln_at_surf_q_int;
    std::array<dealii::Tensor<1,dim,std::vector<real>>,nstate> legendre_aux_soln_at_surf_q_int; // legendre auxiliary sol at flux nodes
    std::array<std::vector<real>,nstate> legendre_soln_at_surf_q_ext;
    std::array<dealii::Tensor<1,dim,std::vector<real>>,nstate> legendre_aux_soln_at_surf_q_ext; // legendre auxiliary sol at flux nodes
    if(this->do_compute_filtered_solution) {
        //==================================================
        // GET THE PRIMITIVE SOLUTION
        //==================================================
        std::array<std::vector<real>,nstate> primitive_soln_at_vol_q_int;
        std::array<dealii::Tensor<1,dim,std::vector<real>>,nstate> primitive_aux_soln_at_vol_q_int;
        std::array<std::vector<real>,nstate> primitive_soln_at_surf_q_int;
        std::array<dealii::Tensor<1,dim,std::vector<real>>,nstate> primitive_aux_soln_at_surf_q_int;
        std::array<std::vector<real>,nstate> primitive_soln_at_vol_q_ext;
        std::array<dealii::Tensor<1,dim,std::vector<real>>,nstate> primitive_aux_soln_at_vol_q_ext;
        std::array<std::vector<real>,nstate> primitive_soln_at_surf_q_ext;
        std::array<dealii::Tensor<1,dim,std::vector<real>>,nstate> primitive_aux_soln_at_surf_q_ext;
        // Resize the primitive soln arrays
        for(int istate=0; istate<nstate; istate++){
            primitive_soln_at_vol_q_int[istate].resize(n_quad_pts_vol_int);
            primitive_soln_at_surf_q_int[istate].resize(n_face_quad_pts);
            primitive_soln_at_vol_q_ext[istate].resize(n_quad_pts_vol_ext);
            primitive_soln_at_surf_q_ext[istate].resize(n_face_quad_pts);
            for(int idim=0; idim<dim; idim++){
                primitive_aux_soln_at_vol_q_int[istate][idim].resize(n_quad_pts_vol_int);
                primitive_aux_soln_at_surf_q_int[istate][idim].resize(n_face_quad_pts);
                primitive_aux_soln_at_vol_q_ext[istate][idim].resize(n_quad_pts_vol_ext);
                primitive_aux_soln_at_surf_q_ext[istate][idim].resize(n_face_quad_pts);
            }
        }
        // Compute the primitive soln at all iquad and fill arrays
        // -- volume int
        for (unsigned int iquad=0; iquad<n_quad_pts_vol_int; ++iquad) {
            // extract conservative soln state
            std::array<real,nstate> soln_state;
            std::array<dealii::Tensor<1,dim,real>,nstate> aux_soln_state;
            for(int istate=0; istate<nstate; istate++){
                soln_state[istate] = soln_at_vol_q_int[istate][iquad];
                for(int idim=0; idim<dim; idim++){
                    aux_soln_state[istate][idim] = aux_soln_at_vol_q_int[istate][idim][iquad];
                }
            }
            // compute primitive soln state from conservative
            std::array<real,nstate> primitive_soln_state = this->pde_physics_double->convert_conservative_to_primitive(soln_state);
            std::array<dealii::Tensor<1,dim,real>,nstate> primitive_aux_soln_state = this->pde_physics_double->convert_conservative_gradient_to_primitive_gradient(soln_state,aux_soln_state);
            // store primitive soln at quadrature point
            for(int istate=0; istate<nstate; istate++){
                primitive_soln_at_vol_q_int[istate][iquad] = primitive_soln_state[istate];
                for(int idim=0; idim<dim; idim++){
                    primitive_aux_soln_at_vol_q_int[istate][idim][iquad] = primitive_aux_soln_state[istate][idim];
                }
            }
        }
        // -- volume ext
        for (unsigned int iquad=0; iquad<n_quad_pts_vol_ext; ++iquad) {
            // extract conservative soln state
            std::array<real,nstate> soln_state;
            std::array<dealii::Tensor<1,dim,real>,nstate> aux_soln_state;
            for(int istate=0; istate<nstate; istate++){
                soln_state[istate] = soln_at_vol_q_ext[istate][iquad];
                for(int idim=0; idim<dim; idim++){
                    aux_soln_state[istate][idim] = aux_soln_at_vol_q_ext[istate][idim][iquad];
                }
            }
            // compute primitive soln state from conservative
            std::array<real,nstate> primitive_soln_state = this->pde_physics_double->convert_conservative_to_primitive(soln_state);
            std::array<dealii::Tensor<1,dim,real>,nstate> primitive_aux_soln_state = this->pde_physics_double->convert_conservative_gradient_to_primitive_gradient(soln_state,aux_soln_state);
            // store primitive soln at quadrature point
            for(int istate=0; istate<nstate; istate++){
                primitive_soln_at_vol_q_ext[istate][iquad] = primitive_soln_state[istate];
                for(int idim=0; idim<dim; idim++){
                    primitive_aux_soln_at_vol_q_ext[istate][idim][iquad] = primitive_aux_soln_state[istate][idim];
                }
            }
        }
        // -- surface int
        for(unsigned int iquad_face=0; iquad_face<n_face_quad_pts; iquad_face++){
            // extract conservative soln state
            std::array<real,nstate> soln_state;
            std::array<dealii::Tensor<1,dim,real>,nstate> aux_soln_state;
            for(int istate=0; istate<nstate; istate++){
                soln_state[istate] = soln_at_surf_q_int[istate][iquad_face];
                for(int idim=0; idim<dim; idim++){
                    aux_soln_state[istate][idim] = aux_soln_at_surf_q_int[istate][idim][iquad_face];
                }
            }
            // compute primitive soln state from conservative
            std::array<real,nstate> primitive_soln_state = this->pde_physics_double->convert_conservative_to_primitive(soln_state);
            std::array<dealii::Tensor<1,dim,real>,nstate> primitive_aux_soln_state = this->pde_physics_double->convert_conservative_gradient_to_primitive_gradient(soln_state,aux_soln_state);
            // store primitive soln at quadrature point
            for(int istate=0; istate<nstate; istate++){
                primitive_soln_at_surf_q_int[istate][iquad_face] = primitive_soln_state[istate];
                for(int idim=0; idim<dim; idim++){
                    primitive_aux_soln_at_surf_q_int[istate][idim][iquad_face] = primitive_aux_soln_state[istate][idim];
                }
            }
        }
        // -- surface ext
        for(unsigned int iquad_face=0; iquad_face<n_face_quad_pts; iquad_face++){
            // extract conservative soln state
            std::array<real,nstate> soln_state;
            std::array<dealii::Tensor<1,dim,real>,nstate> aux_soln_state;
            for(int istate=0; istate<nstate; istate++){
                soln_state[istate] = soln_at_surf_q_ext[istate][iquad_face];
                for(int idim=0; idim<dim; idim++){
                    aux_soln_state[istate][idim] = aux_soln_at_surf_q_ext[istate][idim][iquad_face];
                }
            }
            // compute primitive soln state from conservative
            std::array<real,nstate> primitive_soln_state = this->pde_physics_double->convert_conservative_to_primitive(soln_state);
            std::array<dealii::Tensor<1,dim,real>,nstate> primitive_aux_soln_state = this->pde_physics_double->convert_conservative_gradient_to_primitive_gradient(soln_state,aux_soln_state);
            // store primitive soln at quadrature point
            for(int istate=0; istate<nstate; istate++){
                primitive_soln_at_surf_q_ext[istate][iquad_face] = primitive_soln_state[istate];
                for(int idim=0; idim<dim; idim++){
                    primitive_aux_soln_at_surf_q_ext[istate][idim][iquad_face] = primitive_aux_soln_state[istate][idim];
                }
            }
        }

        //==================================================
        // PROJECT TO LEGENDRE BASIS AND MODALLY FILTER
        //==================================================
        // -- Primitive solution at legendre poly
        std::array<std::vector<real>,nstate> primitive_legendre_soln_at_vol_q_int;
        std::array<dealii::Tensor<1,dim,std::vector<real>>,nstate> primitive_legendre_aux_soln_at_vol_q_int;
        std::array<std::vector<real>,nstate> primitive_legendre_soln_at_surf_q_int;
        std::array<dealii::Tensor<1,dim,std::vector<real>>,nstate> primitive_legendre_aux_soln_at_surf_q_int;
        std::array<std::vector<real>,nstate> primitive_legendre_soln_at_vol_q_ext;
        std::array<dealii::Tensor<1,dim,std::vector<real>>,nstate> primitive_legendre_aux_soln_at_vol_q_ext;
        std::array<std::vector<real>,nstate> primitive_legendre_soln_at_surf_q_ext;
        std::array<dealii::Tensor<1,dim,std::vector<real>>,nstate> primitive_legendre_aux_soln_at_surf_q_ext;

        // Details: this projects to Legendre basis, truncates, then interpolates back to quad nodes.
        // -- Constructor for tensor product polynomials based on Polynomials::Legendre interpolation. 
        dealii::FE_DGQLegendre<1,1> legendre_poly_1D_int(poly_degree_int);
        dealii::FE_DGQLegendre<1,1> legendre_poly_1D_ext(poly_degree_ext);
        // -- Projection operator for legendre basis
        OPERATOR::vol_projection_operator<dim,2*dim,real> legendre_soln_basis_projection_oper_int(1, poly_degree_int, this->max_grid_degree);
        legendre_soln_basis_projection_oper_int.build_1D_volume_operator(legendre_poly_1D_int, this->oneD_quadrature_collection[poly_degree_int]);
        OPERATOR::vol_projection_operator<dim,2*dim,real> legendre_soln_basis_projection_oper_ext(1, poly_degree_ext, this->max_grid_degree);
        legendre_soln_basis_projection_oper_ext.build_1D_volume_operator(legendre_poly_1D_ext, this->oneD_quadrature_collection[poly_degree_ext]);
        // -- Legendre basis functions 
        OPERATOR::basis_functions<dim,2*dim,real> legendre_soln_basis_int(1, poly_degree_int, this->max_grid_degree);
        legendre_soln_basis_int.build_1D_volume_operator(legendre_poly_1D_int, this->oneD_quadrature_collection[poly_degree_int]);
        legendre_soln_basis_int.build_1D_surface_operator(legendre_poly_1D_int, this->oneD_face_quadrature);
        OPERATOR::basis_functions<dim,2*dim,real> legendre_soln_basis_ext(1, poly_degree_ext, this->max_grid_degree);
        legendre_soln_basis_ext.build_1D_volume_operator(legendre_poly_1D_ext, this->oneD_quadrature_collection[poly_degree_ext]);
        legendre_soln_basis_ext.build_1D_surface_operator(legendre_poly_1D_ext, this->oneD_face_quadrature);
        for(int istate=0; istate<nstate; istate++){
            //==================================================
            // Solution
            //==================================================
            // -- (1) Project to Legendre basis
            std::vector<real> legendre_soln_coeff_int(n_shape_fns_int);
            legendre_soln_basis_projection_oper_int.matrix_vector_mult_1D(primitive_soln_at_vol_q_int[istate], legendre_soln_coeff_int,
                                                                          legendre_soln_basis_projection_oper_int.oneD_vol_operator);
            std::vector<real> legendre_soln_coeff_ext(n_shape_fns_ext);
            legendre_soln_basis_projection_oper_ext.matrix_vector_mult_1D(primitive_soln_at_vol_q_ext[istate], legendre_soln_coeff_ext,
                                                                          legendre_soln_basis_projection_oper_ext.oneD_vol_operator);
            // -- (2) Truncate modes for high-pass filter (i.e. DG-VMS like)
            if(this->apply_modal_high_pass_filter_on_filtered_solution && (istate!=0 && istate!=(nstate-1))) {
                for(unsigned int ishape=0; ishape<n_shape_fns_int; ishape++){
                    if(ishape < p_min_filtered){
                        legendre_soln_coeff_int[ishape] = 0.0;
                    }
                }
                for(unsigned int ishape=0; ishape<n_shape_fns_ext; ishape++){
                    if(ishape < p_min_filtered){
                        legendre_soln_coeff_ext[ishape] = 0.0;
                    }
                }
            }
            // -- (3) Interpolate filtered solution back to quadrature points
            primitive_legendre_soln_at_vol_q_int[istate].resize(n_quad_pts_vol_int);
            legendre_soln_basis_int.matrix_vector_mult_1D(legendre_soln_coeff_int, primitive_legendre_soln_at_vol_q_int[istate],
                                                          legendre_soln_basis_int.oneD_vol_operator);
            primitive_legendre_soln_at_surf_q_int[istate].resize(n_face_quad_pts);
            legendre_soln_basis_int.matrix_vector_mult_surface_1D(iface,
                                                                  legendre_soln_coeff_int, primitive_legendre_soln_at_surf_q_int[istate],
                                                                  legendre_soln_basis_int.oneD_surf_operator,
                                                                  legendre_soln_basis_int.oneD_vol_operator);
            primitive_legendre_soln_at_vol_q_ext[istate].resize(n_quad_pts_vol_ext);
            legendre_soln_basis_ext.matrix_vector_mult_1D(legendre_soln_coeff_ext, primitive_legendre_soln_at_vol_q_ext[istate],
                                                          legendre_soln_basis_ext.oneD_vol_operator);
            primitive_legendre_soln_at_surf_q_ext[istate].resize(n_face_quad_pts);
            legendre_soln_basis_ext.matrix_vector_mult_surface_1D(neighbor_iface,
                                                                  legendre_soln_coeff_ext, primitive_legendre_soln_at_surf_q_ext[istate],
                                                                  legendre_soln_basis_ext.oneD_surf_operator,
                                                                  legendre_soln_basis_ext.oneD_vol_operator);
            //==================================================

            //==================================================
            // Auxiliary Solution (gradients)
            //==================================================
            dealii::Tensor<1,dim,std::vector<real>> legendre_aux_soln_coeff_int;
            dealii::Tensor<1,dim,std::vector<real>> legendre_aux_soln_coeff_ext;
            for(int idim=0; idim<dim; idim++){
                // -- (1) Project to Legendre basis
                legendre_aux_soln_coeff_int[idim].resize(n_shape_fns_int);
                legendre_aux_soln_coeff_ext[idim].resize(n_shape_fns_ext);
                if(this->use_auxiliary_eq){
                    legendre_soln_basis_projection_oper_int.matrix_vector_mult_1D(primitive_aux_soln_at_vol_q_int[istate][idim], legendre_aux_soln_coeff_int[idim],
                                                                                  legendre_soln_basis_projection_oper_int.oneD_vol_operator);
                    legendre_soln_basis_projection_oper_ext.matrix_vector_mult_1D(primitive_aux_soln_at_vol_q_ext[istate][idim], legendre_aux_soln_coeff_ext[idim],
                                                                                  legendre_soln_basis_projection_oper_ext.oneD_vol_operator);
                    // -- (2) Truncate modes for high-pass filter (i.e. DG-VMS like)
                    if(this->apply_modal_high_pass_filter_on_filtered_solution && (istate!=0 && istate!=(nstate-1))) {
                        for(unsigned int ishape=0; ishape<n_shape_fns_int; ishape++){
                            if(ishape < p_min_filtered){
                                legendre_aux_soln_coeff_int[idim][ishape] = 0.0;
                            }
                        }
                        for(unsigned int ishape=0; ishape<n_shape_fns_ext; ishape++){
                            if(ishape < p_min_filtered){
                                legendre_aux_soln_coeff_ext[idim][ishape] = 0.0;
                            }
                        }
                    }
                }
                else {
                    for(unsigned int ishape=0; ishape<n_shape_fns_int; ishape++){
                        legendre_aux_soln_coeff_int[idim][ishape] = 0.0;
                    }
                    for(unsigned int ishape=0; ishape<n_shape_fns_ext; ishape++){
                        legendre_aux_soln_coeff_ext[idim][ishape] = 0.0;
                    }
                }
                // -- (3) Interpolate filtered solution back to quadrature points
                primitive_legendre_aux_soln_at_vol_q_int[istate][idim].resize(n_quad_pts_vol_int);
                legendre_soln_basis_int.matrix_vector_mult_1D(legendre_aux_soln_coeff_int[idim], primitive_legendre_aux_soln_at_vol_q_int[istate][idim],
                                                              legendre_soln_basis_int.oneD_vol_operator);
                primitive_legendre_aux_soln_at_surf_q_int[istate][idim].resize(n_face_quad_pts);
                legendre_soln_basis_int.matrix_vector_mult_surface_1D(iface,
                                                                      legendre_aux_soln_coeff_int[idim], primitive_legendre_aux_soln_at_surf_q_int[istate][idim],
                                                                      legendre_soln_basis_int.oneD_surf_operator,
                                                                      legendre_soln_basis_int.oneD_vol_operator);
                primitive_legendre_aux_soln_at_vol_q_ext[istate][idim].resize(n_quad_pts_vol_ext);
                legendre_soln_basis_ext.matrix_vector_mult_1D(legendre_aux_soln_coeff_ext[idim], primitive_legendre_aux_soln_at_vol_q_ext[istate][idim],
                                                              legendre_soln_basis_ext.oneD_vol_operator);
                primitive_legendre_aux_soln_at_surf_q_ext[istate][idim].resize(n_face_quad_pts);
                legendre_soln_basis_ext.matrix_vector_mult_surface_1D(neighbor_iface,
                                                                      legendre_aux_soln_coeff_ext[idim], primitive_legendre_aux_soln_at_surf_q_ext[istate][idim],
                                                                      legendre_soln_basis_ext.oneD_surf_operator,
                                                                      legendre_soln_basis_ext.oneD_vol_operator);
            }
            //==================================================
        }
        //=======================================================
        // CONVERT PRIMITIVE LEGENDRE SOLUTION TO CONSERVATIVE
        //=======================================================
        // Resize the conservative soln arrays
        for(int istate=0; istate<nstate; istate++){
            legendre_soln_at_vol_q_int[istate].resize(n_quad_pts_vol_int);
            legendre_soln_at_surf_q_int[istate].resize(n_face_quad_pts);
            legendre_soln_at_vol_q_ext[istate].resize(n_quad_pts_vol_ext);
            legendre_soln_at_surf_q_ext[istate].resize(n_face_quad_pts);
            for(int idim=0; idim<dim; idim++){
                legendre_aux_soln_at_vol_q_int[istate][idim].resize(n_quad_pts_vol_int);
                legendre_aux_soln_at_surf_q_int[istate][idim].resize(n_face_quad_pts);
                legendre_aux_soln_at_vol_q_ext[istate][idim].resize(n_quad_pts_vol_ext);
                legendre_aux_soln_at_surf_q_ext[istate][idim].resize(n_face_quad_pts);
            }
        }
        // Compute the primitive soln at all iquad and fill arrays
        // -- volume int
        for (unsigned int iquad=0; iquad<n_quad_pts_vol_int; ++iquad) {
            // extract conservative soln state
            std::array<real,nstate> primitive_legendre_soln_state;
            std::array<dealii::Tensor<1,dim,real>,nstate> primitive_legendre_aux_soln_state;
            for(int istate=0; istate<nstate; istate++){
                primitive_legendre_soln_state[istate] = primitive_legendre_soln_at_vol_q_int[istate][iquad];
                for(int idim=0; idim<dim; idim++){
                    primitive_legendre_aux_soln_state[istate][idim] = primitive_legendre_aux_soln_at_vol_q_int[istate][idim][iquad];
                }
            }
            // compute conservative soln state from primitive
            std::array<real,nstate> legendre_soln_state = this->pde_physics_double->convert_primitive_to_conservative(primitive_legendre_soln_state);
            std::array<dealii::Tensor<1,dim,real>,nstate> legendre_aux_soln_state = this->pde_physics_double->convert_primitive_gradient_to_conservative_gradient(primitive_legendre_soln_state,primitive_legendre_aux_soln_state);
            // store conservative soln at quadrature point
            for(int istate=0; istate<nstate; istate++){
                legendre_soln_at_vol_q_int[istate][iquad] = legendre_soln_state[istate];
                for(int idim=0; idim<dim; idim++){
                    legendre_aux_soln_at_vol_q_int[istate][idim][iquad] = legendre_aux_soln_state[istate][idim];
                }
            }
        }
        // -- volume ext
        for (unsigned int iquad=0; iquad<n_quad_pts_vol_ext; ++iquad) {
            // extract conservative soln state
            std::array<real,nstate> primitive_legendre_soln_state;
            std::array<dealii::Tensor<1,dim,real>,nstate> primitive_legendre_aux_soln_state;
            for(int istate=0; istate<nstate; istate++){
                primitive_legendre_soln_state[istate] = primitive_legendre_soln_at_vol_q_ext[istate][iquad];
                for(int idim=0; idim<dim; idim++){
                    primitive_legendre_aux_soln_state[istate][idim] = primitive_legendre_aux_soln_at_vol_q_ext[istate][idim][iquad];
                }
            }
            // compute conservative soln state from primitive
            std::array<real,nstate> legendre_soln_state = this->pde_physics_double->convert_primitive_to_conservative(primitive_legendre_soln_state);
            std::array<dealii::Tensor<1,dim,real>,nstate> legendre_aux_soln_state = this->pde_physics_double->convert_primitive_gradient_to_conservative_gradient(primitive_legendre_soln_state,primitive_legendre_aux_soln_state);
            // store conservative soln at quadrature point
            for(int istate=0; istate<nstate; istate++){
                legendre_soln_at_vol_q_ext[istate][iquad] = legendre_soln_state[istate];
                for(int idim=0; idim<dim; idim++){
                    legendre_aux_soln_at_vol_q_ext[istate][idim][iquad] = legendre_aux_soln_state[istate][idim];
                }
            }
        }
        // -- surface int
        for (unsigned int iquad_face=0; iquad_face<n_face_quad_pts; iquad_face++) {
            // extract conservative soln state
            std::array<real,nstate> primitive_legendre_soln_state;
            std::array<dealii::Tensor<1,dim,real>,nstate> primitive_legendre_aux_soln_state;
            for(int istate=0; istate<nstate; istate++){
                primitive_legendre_soln_state[istate] = primitive_legendre_soln_at_surf_q_int[istate][iquad_face];
                for(int idim=0; idim<dim; idim++){
                    primitive_legendre_aux_soln_state[istate][idim] = primitive_legendre_aux_soln_at_surf_q_int[istate][idim][iquad_face];
                }
            }
            // compute conservative soln state from primitive
            std::array<real,nstate> legendre_soln_state = this->pde_physics_double->convert_primitive_to_conservative(primitive_legendre_soln_state);
            std::array<dealii::Tensor<1,dim,real>,nstate> legendre_aux_soln_state = this->pde_physics_double->convert_primitive_gradient_to_conservative_gradient(primitive_legendre_soln_state,primitive_legendre_aux_soln_state);
            // store conservative soln at quadrature point
            for(int istate=0; istate<nstate; istate++){
                legendre_soln_at_surf_q_int[istate][iquad_face] = legendre_soln_state[istate];
                for(int idim=0; idim<dim; idim++){
                    legendre_aux_soln_at_surf_q_int[istate][idim][iquad_face] = legendre_aux_soln_state[istate][idim];
                }
            }
        }
        // -- surface ext
        for (unsigned int iquad_face=0; iquad_face<n_face_quad_pts; iquad_face++) {
            // extract conservative soln state
            std::array<real,nstate> primitive_legendre_soln_state;
            std::array<dealii::Tensor<1,dim,real>,nstate> primitive_legendre_aux_soln_state;
            for(int istate=0; istate<nstate; istate++){
                primitive_legendre_soln_state[istate] = primitive_legendre_soln_at_surf_q_ext[istate][iquad_face];
                for(int idim=0; idim<dim; idim++){
                    primitive_legendre_aux_soln_state[istate][idim] = primitive_legendre_aux_soln_at_surf_q_ext[istate][idim][iquad_face];
                }
            }
            // compute conservative soln state from primitive
            std::array<real,nstate> legendre_soln_state = this->pde_physics_double->convert_primitive_to_conservative(primitive_legendre_soln_state);
            std::array<dealii::Tensor<1,dim,real>,nstate> legendre_aux_soln_state = this->pde_physics_double->convert_primitive_gradient_to_conservative_gradient(primitive_legendre_soln_state,primitive_legendre_aux_soln_state);
            // store conservative soln at quadrature point
            for(int istate=0; istate<nstate; istate++){
                legendre_soln_at_surf_q_ext[istate][iquad_face] = legendre_soln_state[istate];
                for(int idim=0; idim<dim; idim++){
                    legendre_aux_soln_at_surf_q_ext[istate][idim][iquad_face] = legendre_aux_soln_state[istate][idim];
                }
            }
        }
    }




    // Get volume reference fluxes and interpolate them to the facet.
    // Compute reference volume fluxes in both interior and exterior cells.

    // First we do interior.
    std::array<dealii::Tensor<1,dim,std::vector<real>>,nstate> conv_ref_flux_at_vol_q_int;
    std::array<dealii::Tensor<1,dim,std::vector<real>>,nstate> diffusive_ref_flux_at_vol_q_int;
    for (unsigned int iquad=0; iquad<n_quad_pts_vol_int; ++iquad) {
        // Copy Metric Cofactor in a way can use for transforming Tensor Blocks to reference space
        // The way it is stored in metric_operators is to use sum-factorization in each direction,
        // but here it is cleaner to apply a reference transformation in each Tensor block returned by physics.
        dealii::Tensor<2,dim,real> metric_cofactor_vol_int;
        for(int idim=0; idim<dim; idim++){
            for(int jdim=0; jdim<dim; jdim++){
                metric_cofactor_vol_int[idim][jdim] = metric_oper_int.metric_cofactor_vol[idim][jdim][iquad];
            }
        }
        std::array<real,nstate> soln_state;
        std::array<dealii::Tensor<1,dim,real>,nstate> aux_soln_state;
        std::array<real,nstate> filtered_soln_state;
        std::array<dealii::Tensor<1,dim,real>,nstate> filtered_aux_soln_state;
        for(int istate=0; istate<nstate; istate++){
            soln_state[istate] = soln_at_vol_q_int[istate][iquad];
            if(this->do_compute_filtered_solution) filtered_soln_state[istate] = legendre_soln_at_vol_q_int[istate][iquad];
            for(int idim=0; idim<dim; idim++){
                aux_soln_state[istate][idim] = aux_soln_at_vol_q_int[istate][idim][iquad];
                if(this->do_compute_filtered_solution) filtered_aux_soln_state[istate][idim] = legendre_aux_soln_at_vol_q_int[istate][idim][iquad];
            }
        }

        // Evaluate physical convective flux
        std::array<dealii::Tensor<1,dim,real>,nstate> conv_phys_flux;
        //Only for conservtive DG do we interpolate volume fluxes to the facet
        if(!this->all_parameters->use_split_form && !this->all_parameters->use_curvilinear_split_form){
            conv_phys_flux = this->pde_physics_double->convective_flux (soln_state);
        }

        // Compute the physical dissipative flux
        std::array<dealii::Tensor<1,dim,real>,nstate> diffusive_phys_flux;
        diffusive_phys_flux = this->pde_physics_double->dissipative_flux(soln_state, aux_soln_state, filtered_soln_state, filtered_aux_soln_state, current_cell_index);

        // Write the values in a way that we can use sum-factorization on.
        for(int istate=0; istate<nstate; istate++){
            dealii::Tensor<1,dim,real> conv_ref_flux;
            dealii::Tensor<1,dim,real> diffusive_ref_flux;
            // transform the conservative convective physical flux to reference space
            if(!this->all_parameters->use_split_form && !this->all_parameters->use_curvilinear_split_form){
                metric_oper_int.transform_physical_to_reference(
                    conv_phys_flux[istate],
                    metric_cofactor_vol_int,
                    conv_ref_flux);
            }
            // transform the dissipative flux to reference space
            metric_oper_int.transform_physical_to_reference(
                diffusive_phys_flux[istate],
                metric_cofactor_vol_int,
                diffusive_ref_flux);

            // Write the data in a way that we can use sum-factorization on.
            // Since sum-factorization improves the speed for matrix-vector multiplications,
            // We need the values to have their inner elements be vectors.
            for(int idim=0; idim<dim; idim++){
                // allocate
                if(iquad == 0){
                    conv_ref_flux_at_vol_q_int[istate][idim].resize(n_quad_pts_vol_int);
                    diffusive_ref_flux_at_vol_q_int[istate][idim].resize(n_quad_pts_vol_int);
                }
                // write data
                if(!this->all_parameters->use_split_form && !this->all_parameters->use_curvilinear_split_form){
                    conv_ref_flux_at_vol_q_int[istate][idim][iquad] = conv_ref_flux[idim];
                }
                diffusive_ref_flux_at_vol_q_int[istate][idim][iquad] = diffusive_ref_flux[idim];
            }
        }
    }

    // Next we do exterior volume reference fluxes.
    // Note we split the quad integrals because the interior and exterior could be of different poly basis
    std::array<dealii::Tensor<1,dim,std::vector<real>>,nstate> conv_ref_flux_at_vol_q_ext;
    std::array<dealii::Tensor<1,dim,std::vector<real>>,nstate> diffusive_ref_flux_at_vol_q_ext;
    for (unsigned int iquad=0; iquad<n_quad_pts_vol_ext; ++iquad) {

        // Extract exterior volume metric cofactor matrix at given volume cubature node.
        dealii::Tensor<2,dim,real> metric_cofactor_vol_ext;
        for(int idim=0; idim<dim; idim++){
            for(int jdim=0; jdim<dim; jdim++){
                metric_cofactor_vol_ext[idim][jdim] = metric_oper_ext.metric_cofactor_vol[idim][jdim][iquad];
            }
        }

        std::array<real,nstate> soln_state;
        std::array<dealii::Tensor<1,dim,real>,nstate> aux_soln_state;
        std::array<real,nstate> filtered_soln_state;
        std::array<dealii::Tensor<1,dim,real>,nstate> filtered_aux_soln_state;
        for(int istate=0; istate<nstate; istate++){
            soln_state[istate] = soln_at_vol_q_ext[istate][iquad];
            if(this->do_compute_filtered_solution) filtered_soln_state[istate] = legendre_soln_at_vol_q_ext[istate][iquad];
            for(int idim=0; idim<dim; idim++){
                aux_soln_state[istate][idim] = aux_soln_at_vol_q_ext[istate][idim][iquad];
                if(this->do_compute_filtered_solution) filtered_aux_soln_state[istate][idim] = legendre_aux_soln_at_vol_q_ext[istate][idim][iquad];
            }
        }

        // Evaluate physical convective flux
        std::array<dealii::Tensor<1,dim,real>,nstate> conv_phys_flux;
        if(!this->all_parameters->use_split_form && !this->all_parameters->use_curvilinear_split_form){
            conv_phys_flux = this->pde_physics_double->convective_flux (soln_state);
        }

        // Compute the physical dissipative flux
        std::array<dealii::Tensor<1,dim,real>,nstate> diffusive_phys_flux;
        diffusive_phys_flux = this->pde_physics_double->dissipative_flux(soln_state, aux_soln_state, filtered_soln_state, filtered_aux_soln_state, neighbor_cell_index);

        // Write the values in a way that we can use sum-factorization on.
        for(int istate=0; istate<nstate; istate++){
            dealii::Tensor<1,dim,real> conv_ref_flux;
            dealii::Tensor<1,dim,real> diffusive_ref_flux;
            // transform the conservative convective physical flux to reference space
            if(!this->all_parameters->use_split_form && !this->all_parameters->use_curvilinear_split_form){
                metric_oper_ext.transform_physical_to_reference(
                    conv_phys_flux[istate],
                    metric_cofactor_vol_ext,
                    conv_ref_flux);
            }
            // transform the dissipative flux to reference space
            metric_oper_ext.transform_physical_to_reference(
                diffusive_phys_flux[istate],
                metric_cofactor_vol_ext,
                diffusive_ref_flux);

            // Write the data in a way that we can use sum-factorization on.
            // Since sum-factorization improves the speed for matrix-vector multiplications,
            // We need the values to have their inner elements be vectors.
            for(int idim=0; idim<dim; idim++){
                // allocate
                if(iquad == 0){
                    conv_ref_flux_at_vol_q_ext[istate][idim].resize(n_quad_pts_vol_ext);
                    diffusive_ref_flux_at_vol_q_ext[istate][idim].resize(n_quad_pts_vol_ext);
                }
                // write data
                if(!this->all_parameters->use_split_form && !this->all_parameters->use_curvilinear_split_form){
                    conv_ref_flux_at_vol_q_ext[istate][idim][iquad] = conv_ref_flux[idim];
                }
                diffusive_ref_flux_at_vol_q_ext[istate][idim][iquad] = diffusive_ref_flux[idim];
            }
        }
    }

    // Interpolate the volume reference fluxes to the facet.
    // And do the dot product with the UNIT REFERENCE normal.
    // Since we are computing a dot product with the unit reference normal,
    // we exploit the fact that the unit reference normal has a value of 0 in all reference directions except
    // the outward reference normal dircetion.
    const dealii::Tensor<1,dim,double> unit_ref_normal_int = dealii::GeometryInfo<dim>::unit_normal_vector[iface];
    const dealii::Tensor<1,dim,double> unit_ref_normal_ext = dealii::GeometryInfo<dim>::unit_normal_vector[neighbor_iface];
    // Extract the reference direction that is outward facing on the facet.
    const int dim_not_zero_int = iface / 2;//reference direction of face integer division
    const int dim_not_zero_ext = neighbor_iface / 2;//reference direction of face integer division

    std::array<std::vector<real>,nstate> conv_int_vol_ref_flux_interp_to_face_dot_ref_normal;
    std::array<std::vector<real>,nstate> conv_ext_vol_ref_flux_interp_to_face_dot_ref_normal;
    std::array<std::vector<real>,nstate> diffusive_int_vol_ref_flux_interp_to_face_dot_ref_normal;
    std::array<std::vector<real>,nstate> diffusive_ext_vol_ref_flux_interp_to_face_dot_ref_normal;
    for(int istate=0; istate<nstate; istate++){
        //allocate
        conv_int_vol_ref_flux_interp_to_face_dot_ref_normal[istate].resize(n_face_quad_pts);
        conv_ext_vol_ref_flux_interp_to_face_dot_ref_normal[istate].resize(n_face_quad_pts);
        diffusive_int_vol_ref_flux_interp_to_face_dot_ref_normal[istate].resize(n_face_quad_pts);
        diffusive_ext_vol_ref_flux_interp_to_face_dot_ref_normal[istate].resize(n_face_quad_pts);

        // solve
        // Note, since the normal is zero in all other reference directions, we only have to interpolate one given reference direction to the facet
        
        // interpolate reference volume convective flux to the facet, and apply unit reference normal as scaled by 1.0 or -1.0
        if(!this->all_parameters->use_split_form && !this->all_parameters->use_curvilinear_split_form){
            flux_basis_int.matrix_vector_mult_surface_1D(iface, 
                                                         conv_ref_flux_at_vol_q_int[istate][dim_not_zero_int],
                                                         conv_int_vol_ref_flux_interp_to_face_dot_ref_normal[istate],
                                                         flux_basis_int.oneD_surf_operator,//the flux basis interpolates from the flux nodes
                                                         flux_basis_int.oneD_vol_operator,
                                                         false, unit_ref_normal_int[dim_not_zero_int]);//don't add to previous value, scale by unit_normal int
            flux_basis_ext.matrix_vector_mult_surface_1D(neighbor_iface, 
                                                         conv_ref_flux_at_vol_q_ext[istate][dim_not_zero_ext],
                                                         conv_ext_vol_ref_flux_interp_to_face_dot_ref_normal[istate],
                                                         flux_basis_ext.oneD_surf_operator,
                                                         flux_basis_ext.oneD_vol_operator,
                                                         false, unit_ref_normal_ext[dim_not_zero_ext]);//don't add to previous value, unit_normal ext is -unit normal int
        }

        // interpolate reference volume dissipative flux to the facet, and apply unit reference normal as scaled by 1.0 or -1.0
        flux_basis_int.matrix_vector_mult_surface_1D(iface, 
                                                     diffusive_ref_flux_at_vol_q_int[istate][dim_not_zero_int],
                                                     diffusive_int_vol_ref_flux_interp_to_face_dot_ref_normal[istate],
                                                     flux_basis_int.oneD_surf_operator,
                                                     flux_basis_int.oneD_vol_operator,
                                                     false, unit_ref_normal_int[dim_not_zero_int]);
        flux_basis_ext.matrix_vector_mult_surface_1D(neighbor_iface, 
                                                     diffusive_ref_flux_at_vol_q_ext[istate][dim_not_zero_ext],
                                                     diffusive_ext_vol_ref_flux_interp_to_face_dot_ref_normal[istate],
                                                     flux_basis_ext.oneD_surf_operator,
                                                     flux_basis_ext.oneD_vol_operator,
                                                     false, unit_ref_normal_ext[dim_not_zero_ext]);
    }


    //Note that for entropy-dissipation and entropy stability, the conservative variables
    //are functions of projected entropy variables. For Euler etc, the transformation is nonlinear
    //so careful attention to what is evaluated where and interpolated to where is needed.
    //For further information, please see Chan, Jesse. "On discretely entropy conservative and entropy stable discontinuous Galerkin methods." Journal of Computational Physics 362 (2018): 346-374.
    //pages 355 (Eq. 57 with text around it) and  page 359 (Eq 86 and text below it).

    // First, transform the volume conservative solution at volume cubature nodes to entropy variables.
    std::array<std::vector<real>,nstate> entropy_var_vol_int;
    for(unsigned int iquad=0; iquad<n_quad_pts_vol_int; iquad++){
        std::array<real,nstate> soln_state;
        for(int istate=0; istate<nstate; istate++){
            soln_state[istate] = soln_at_vol_q_int[istate][iquad];
        }
        std::array<real,nstate> entropy_var;
        entropy_var = this->pde_physics_double->compute_entropy_variables(soln_state);
        for(int istate=0; istate<nstate; istate++){
            if(iquad==0){
                entropy_var_vol_int[istate].resize(n_quad_pts_vol_int);
            }
            entropy_var_vol_int[istate][iquad] = entropy_var[istate];
        }
    }
    std::array<std::vector<real>,nstate> entropy_var_vol_ext;
    for(unsigned int iquad=0; iquad<n_quad_pts_vol_ext; iquad++){
        std::array<real,nstate> soln_state;
        for(int istate=0; istate<nstate; istate++){
            soln_state[istate] = soln_at_vol_q_ext[istate][iquad];
        }
        std::array<real,nstate> entropy_var;
        entropy_var = this->pde_physics_double->compute_entropy_variables(soln_state);
        for(int istate=0; istate<nstate; istate++){
            if(iquad==0){
                entropy_var_vol_ext[istate].resize(n_quad_pts_vol_ext);
            }
            entropy_var_vol_ext[istate][iquad] = entropy_var[istate];
        }
    }

    //project it onto the solution basis functions and interpolate it
    std::array<std::vector<real>,nstate> projected_entropy_var_vol_int;
    std::array<std::vector<real>,nstate> projected_entropy_var_vol_ext;
    std::array<std::vector<real>,nstate> projected_entropy_var_surf_int;
    std::array<std::vector<real>,nstate> projected_entropy_var_surf_ext;
    for(int istate=0; istate<nstate; istate++){
        // allocate
        projected_entropy_var_vol_int[istate].resize(n_quad_pts_vol_int);
        projected_entropy_var_vol_ext[istate].resize(n_quad_pts_vol_ext);
        projected_entropy_var_surf_int[istate].resize(n_face_quad_pts);
        projected_entropy_var_surf_ext[istate].resize(n_face_quad_pts);

        //interior
        std::vector<real> entropy_var_coeff_int(n_shape_fns_int);
        soln_basis_projection_oper_int.matrix_vector_mult_1D(entropy_var_vol_int[istate],
                                                             entropy_var_coeff_int,
                                                             soln_basis_projection_oper_int.oneD_vol_operator);
        soln_basis_int.matrix_vector_mult_1D(entropy_var_coeff_int,
                                             projected_entropy_var_vol_int[istate],
                                             soln_basis_int.oneD_vol_operator);
        soln_basis_int.matrix_vector_mult_surface_1D(iface,
                                                     entropy_var_coeff_int, 
                                                     projected_entropy_var_surf_int[istate],
                                                     soln_basis_int.oneD_surf_operator,
                                                     soln_basis_int.oneD_vol_operator);

        //exterior
        std::vector<real> entropy_var_coeff_ext(n_shape_fns_ext);
        soln_basis_projection_oper_ext.matrix_vector_mult_1D(entropy_var_vol_ext[istate],
                                                             entropy_var_coeff_ext,
                                                             soln_basis_projection_oper_ext.oneD_vol_operator);

        soln_basis_ext.matrix_vector_mult_1D(entropy_var_coeff_ext,
                                             projected_entropy_var_vol_ext[istate],
                                             soln_basis_ext.oneD_vol_operator);
        soln_basis_ext.matrix_vector_mult_surface_1D(neighbor_iface,
                                                     entropy_var_coeff_ext, 
                                                     projected_entropy_var_surf_ext[istate],
                                                     soln_basis_ext.oneD_surf_operator,
                                                     soln_basis_ext.oneD_vol_operator);
    }

    //get the surface-volume sparsity pattern for a "sum-factorized" Hadamard product only computing terms needed for the operation.
    const unsigned int row_size_int = n_face_quad_pts * n_quad_pts_1D_int;
    const unsigned int col_size_int = n_face_quad_pts * n_quad_pts_1D_int;
    std::vector<unsigned int> Hadamard_rows_sparsity_int(row_size_int);
    std::vector<unsigned int> Hadamard_columns_sparsity_int(col_size_int);
    const unsigned int row_size_ext = n_face_quad_pts * n_quad_pts_1D_ext;
    const unsigned int col_size_ext = n_face_quad_pts * n_quad_pts_1D_ext;
    std::vector<unsigned int> Hadamard_rows_sparsity_ext(row_size_ext);
    std::vector<unsigned int> Hadamard_columns_sparsity_ext(col_size_ext);
    if(this->all_parameters->use_split_form || this->all_parameters->use_curvilinear_split_form){
        flux_basis_int.sum_factorized_Hadamard_surface_sparsity_pattern(n_face_quad_pts, n_quad_pts_1D_int, Hadamard_rows_sparsity_int, Hadamard_columns_sparsity_int, dim_not_zero_int);
        flux_basis_ext.sum_factorized_Hadamard_surface_sparsity_pattern(n_face_quad_pts, n_quad_pts_1D_ext, Hadamard_rows_sparsity_ext, Hadamard_columns_sparsity_ext, dim_not_zero_ext);
    }

    std::array<std::vector<real>,nstate> surf_vol_ref_2pt_flux_interp_surf_int;
    std::array<std::vector<real>,nstate> surf_vol_ref_2pt_flux_interp_surf_ext;
    std::array<std::vector<real>,nstate> surf_vol_ref_2pt_flux_interp_vol_int;
    std::array<std::vector<real>,nstate> surf_vol_ref_2pt_flux_interp_vol_ext;
    if(this->all_parameters->use_split_form || this->all_parameters->use_curvilinear_split_form){
        //get surface-volume hybrid 2pt flux from Eq.(15) in Chan, Jesse. "Skew-symmetric entropy stable modal discontinuous Galerkin formulations." Journal of Scientific Computing 81.1 (2019): 459-485.
        std::array<dealii::FullMatrix<real>,nstate> surface_ref_2pt_flux_int;
        std::array<dealii::FullMatrix<real>,nstate> surface_ref_2pt_flux_ext;
        //make use of the sparsity pattern from above to assemble only n^d non-zero entries without ever allocating not computing zeros.
        for(int istate=0; istate<nstate; istate++){
            surface_ref_2pt_flux_int[istate].reinit(n_face_quad_pts, n_quad_pts_1D_int);
            surface_ref_2pt_flux_ext[istate].reinit(n_face_quad_pts, n_quad_pts_1D_ext);
        }
        for(unsigned int iquad_face=0; iquad_face<n_face_quad_pts; iquad_face++){
            dealii::Tensor<2,dim,real> metric_cofactor_surf;
            for(int idim=0; idim<dim; idim++){
                for(int jdim=0; jdim<dim; jdim++){
                    metric_cofactor_surf[idim][jdim] = metric_oper_int.metric_cofactor_surf[idim][jdim][iquad_face];
                }
            }
             
            //Compute the conservative values on the facet from the interpolated entorpy variables.
            std::array<real,nstate> entropy_var_face_int;
            std::array<real,nstate> entropy_var_face_ext;
            for(int istate=0; istate<nstate; istate++){
                entropy_var_face_int[istate] = projected_entropy_var_surf_int[istate][iquad_face];
                entropy_var_face_ext[istate] = projected_entropy_var_surf_ext[istate][iquad_face];
            }
            std::array<real,nstate> soln_state_face_int;
            soln_state_face_int = this->pde_physics_double->compute_conservative_variables_from_entropy_variables (entropy_var_face_int);
            std::array<real,nstate> soln_state_face_ext;
            soln_state_face_ext = this->pde_physics_double->compute_conservative_variables_from_entropy_variables (entropy_var_face_ext);

            //only do the n_quad_1D vol points that give non-zero entries from Hadamard product.
            for(unsigned int row_index = iquad_face * n_quad_pts_1D_int, column_index = 0; 
                column_index < n_quad_pts_1D_int;
                row_index++, column_index++){

                if(Hadamard_rows_sparsity_int[row_index] != iquad_face){
                    pcout<<"The interior Hadamard rows sparsity pattern does not match."<<std::endl;
                    std::abort();
                }

                const unsigned int iquad_vol = Hadamard_columns_sparsity_int[row_index];//extract flux_quad pt that corresponds to a non-zero entry for Hadamard product.
                // Copy Metric Cofactor in a way can use for transforming Tensor Blocks to reference space
                // The way it is stored in metric_operators is to use sum-factorization in each direction,
                // but here it is cleaner to apply a reference transformation in each Tensor block returned by physics.
                dealii::Tensor<2,dim,real> metric_cofactor_vol_int;
                for(int idim=0; idim<dim; idim++){
                    for(int jdim=0; jdim<dim; jdim++){
                        metric_cofactor_vol_int[idim][jdim] = metric_oper_int.metric_cofactor_vol[idim][jdim][iquad_vol];
                    }
                }
                std::array<real,nstate> entropy_var;
                for(int istate=0; istate<nstate; istate++){
                    entropy_var[istate] = projected_entropy_var_vol_int[istate][iquad_vol];
                }
                std::array<real,nstate> soln_state;
                soln_state = this->pde_physics_double->compute_conservative_variables_from_entropy_variables (entropy_var);
                //Note that the flux basis is collocated on the volume cubature set so we don't need to evaluate the entropy variables
                //on the volume set then transform back to the conservative variables since the flux basis volume
                //projection is identity.

                //Compute the physical flux
                std::array<dealii::Tensor<1,dim,real>,nstate> conv_phys_flux_2pt;
                conv_phys_flux_2pt = this->pde_physics_double->convective_numerical_split_flux(soln_state, soln_state_face_int);
                for(int istate=0; istate<nstate; istate++){
                    dealii::Tensor<1,dim,real> conv_ref_flux_2pt;
                    //For each state, transform the physical flux to a reference flux.
                    metric_oper_int.transform_physical_to_reference(
                        conv_phys_flux_2pt[istate],
                        0.5*(metric_cofactor_surf + metric_cofactor_vol_int),
                        conv_ref_flux_2pt);
                    //only store the dim not zero in reference space bc dot product with unit ref normal later.
                    surface_ref_2pt_flux_int[istate][iquad_face][column_index] = conv_ref_flux_2pt[dim_not_zero_int];
                }
            }
            for(unsigned int row_index = iquad_face * n_quad_pts_1D_ext, column_index = 0; 
                column_index < n_quad_pts_1D_ext;
                row_index++, column_index++){

                if(Hadamard_rows_sparsity_ext[row_index] != iquad_face){
                    pcout<<"The exterior Hadamard rows sparsity pattern does not match."<<std::endl;
                    std::abort();
                }

                const unsigned int iquad_vol = Hadamard_columns_sparsity_ext[row_index];//extract flux_quad pt that corresponds to a non-zero entry for Hadamard product.
                // Copy Metric Cofactor in a way can use for transforming Tensor Blocks to reference space
                // The way it is stored in metric_operators is to use sum-factorization in each direction,
                // but here it is cleaner to apply a reference transformation in each Tensor block returned by physics.
                dealii::Tensor<2,dim,real> metric_cofactor_vol_ext;
                for(int idim=0; idim<dim; idim++){
                    for(int jdim=0; jdim<dim; jdim++){
                        metric_cofactor_vol_ext[idim][jdim] = metric_oper_ext.metric_cofactor_vol[idim][jdim][iquad_vol];
                    }
                }
                std::array<real,nstate> entropy_var;
                for(int istate=0; istate<nstate; istate++){
                    entropy_var[istate] = projected_entropy_var_vol_ext[istate][iquad_vol];
                }
                std::array<real,nstate> soln_state;
                soln_state = this->pde_physics_double->compute_conservative_variables_from_entropy_variables (entropy_var);
                //Compute the physical flux
                std::array<dealii::Tensor<1,dim,real>,nstate> conv_phys_flux_2pt;
                conv_phys_flux_2pt = this->pde_physics_double->convective_numerical_split_flux(soln_state, soln_state_face_ext);
                for(int istate=0; istate<nstate; istate++){
                    dealii::Tensor<1,dim,real> conv_ref_flux_2pt;
                    //For each state, transform the physical flux to a reference flux.
                    metric_oper_ext.transform_physical_to_reference(
                        conv_phys_flux_2pt[istate],
                        0.5*(metric_cofactor_surf + metric_cofactor_vol_ext),
                        conv_ref_flux_2pt);
                    //only store the dim not zero in reference space bc dot product with unit ref normal later.
                    surface_ref_2pt_flux_ext[istate][iquad_face][column_index] = conv_ref_flux_2pt[dim_not_zero_ext];
                }
            }
        }

        //get the surface basis operator from Hadamard sparsity pattern
        //to be applied at n^d operations (on the face so n^{d+1-1}=n^d flops)
        //also only allocates n^d terms.
        const int iface_1D = iface % 2;//the reference face number
        const std::vector<double> &oneD_quad_weights_vol_int = this->oneD_quadrature_collection[poly_degree_int].get_weights();
        dealii::FullMatrix<real> surf_oper_sparse_int(n_face_quad_pts, n_quad_pts_1D_int);
        flux_basis_int.sum_factorized_Hadamard_surface_basis_assembly(n_face_quad_pts, n_quad_pts_1D_int, 
                                                                      Hadamard_rows_sparsity_int, Hadamard_columns_sparsity_int,
                                                                      flux_basis_int.oneD_surf_operator[iface_1D], 
                                                                      oneD_quad_weights_vol_int,
                                                                      surf_oper_sparse_int,
                                                                      dim_not_zero_int);
        const int neighbor_iface_1D = neighbor_iface % 2;//the reference neighbour face number
        const std::vector<double> &oneD_quad_weights_vol_ext = this->oneD_quadrature_collection[poly_degree_ext].get_weights();
        dealii::FullMatrix<real> surf_oper_sparse_ext(n_face_quad_pts, n_quad_pts_1D_ext);
        flux_basis_ext.sum_factorized_Hadamard_surface_basis_assembly(n_face_quad_pts, n_quad_pts_1D_ext, 
                                                                      Hadamard_rows_sparsity_ext, Hadamard_columns_sparsity_ext,
                                                                      flux_basis_ext.oneD_surf_operator[neighbor_iface_1D], 
                                                                      oneD_quad_weights_vol_ext,
                                                                      surf_oper_sparse_ext,
                                                                      dim_not_zero_ext);

        // Apply the surface Hadamard products and multiply with vector of ones for both off diagonal terms in
        // Eq.(15) in Chan, Jesse. "Skew-symmetric entropy stable modal discontinuous Galerkin formulations." Journal of Scientific Computing 81.1 (2019): 459-485.
        for(int istate=0; istate<nstate; istate++){
            //first apply Hadamard product with the structure made above.
            dealii::FullMatrix<real> surface_ref_2pt_flux_int_Hadamard_with_surf_oper(n_face_quad_pts, n_quad_pts_1D_int);
            flux_basis_int.Hadamard_product(surf_oper_sparse_int, 
                                            surface_ref_2pt_flux_int[istate], 
                                            surface_ref_2pt_flux_int_Hadamard_with_surf_oper);
            dealii::FullMatrix<real> surface_ref_2pt_flux_ext_Hadamard_with_surf_oper(n_face_quad_pts, n_quad_pts_1D_ext);
            flux_basis_ext.Hadamard_product(surf_oper_sparse_ext, 
                                            surface_ref_2pt_flux_ext[istate], 
                                            surface_ref_2pt_flux_ext_Hadamard_with_surf_oper);
            //sum with reference unit normal
            surf_vol_ref_2pt_flux_interp_surf_int[istate].resize(n_face_quad_pts);
            surf_vol_ref_2pt_flux_interp_surf_ext[istate].resize(n_face_quad_pts);
            surf_vol_ref_2pt_flux_interp_vol_int[istate].resize(n_quad_pts_vol_int);
            surf_vol_ref_2pt_flux_interp_vol_ext[istate].resize(n_quad_pts_vol_ext);
         
            for(unsigned int iface_quad=0; iface_quad<n_face_quad_pts; iface_quad++){
                for(unsigned int iquad_int=0; iquad_int<n_quad_pts_1D_int; iquad_int++){
                    surf_vol_ref_2pt_flux_interp_surf_int[istate][iface_quad] 
                        -= surface_ref_2pt_flux_int_Hadamard_with_surf_oper[iface_quad][iquad_int]
                        * unit_ref_normal_int[dim_not_zero_int];
                    const unsigned int column_index = iface_quad * n_quad_pts_1D_int + iquad_int;
                    surf_vol_ref_2pt_flux_interp_vol_int[istate][Hadamard_columns_sparsity_int[column_index]] 
                        += surface_ref_2pt_flux_int_Hadamard_with_surf_oper[iface_quad][iquad_int]
                        * unit_ref_normal_int[dim_not_zero_int];
                }
                for(unsigned int iquad_ext=0; iquad_ext<n_quad_pts_1D_ext; iquad_ext++){
                    surf_vol_ref_2pt_flux_interp_surf_ext[istate][iface_quad] 
                        -= surface_ref_2pt_flux_ext_Hadamard_with_surf_oper[iface_quad][iquad_ext]
                        * (unit_ref_normal_ext[dim_not_zero_ext]);
                    const unsigned int column_index = iface_quad * n_quad_pts_1D_ext + iquad_ext;
                    surf_vol_ref_2pt_flux_interp_vol_ext[istate][Hadamard_columns_sparsity_ext[column_index]] 
                        += surface_ref_2pt_flux_ext_Hadamard_with_surf_oper[iface_quad][iquad_ext]
                        * (unit_ref_normal_ext[dim_not_zero_ext]);
                }
            }
        }
    }//end of if split form or curvilinear split form



    // Evaluate reference numerical fluxes.
    
    std::array<std::vector<real>,nstate> conv_num_flux_dot_n;
    std::array<std::vector<real>,nstate> diss_auxi_num_flux_dot_n;
    for (unsigned int iquad=0; iquad<n_face_quad_pts; ++iquad) {
        // Copy Metric Cofactor on the facet in a way can use for transforming Tensor Blocks to reference space
        // The way it is stored in metric_operators is to use sum-factorization in each direction,
        // but here it is cleaner to apply a reference transformation in each Tensor block returned by physics.
        // Note that for a conforming mesh, the facet metric cofactor matrix is the same from either interioir or exterior metric terms. 
        // This is verified for the metric computations in: unit_tests/operator_tests/surface_conforming_test.cpp
        dealii::Tensor<2,dim,real> metric_cofactor_surf;
        for(int idim=0; idim<dim; idim++){
            for(int jdim=0; jdim<dim; jdim++){
                metric_cofactor_surf[idim][jdim] = metric_oper_int.metric_cofactor_surf[idim][jdim][iquad];
            }
        }

        std::array<real,nstate> entropy_var_face_int;
        std::array<real,nstate> entropy_var_face_ext;
        std::array<dealii::Tensor<1,dim,real>,nstate> aux_soln_state_int;
        std::array<dealii::Tensor<1,dim,real>,nstate> aux_soln_state_ext;
        std::array<real,nstate> soln_interp_to_face_int;
        std::array<real,nstate> soln_interp_to_face_ext;
        std::array<dealii::Tensor<1,dim,real>,nstate> filtered_aux_soln_state_int;
        std::array<dealii::Tensor<1,dim,real>,nstate> filtered_aux_soln_state_ext;
        std::array<real,nstate> filtered_soln_interp_to_face_int;
        std::array<real,nstate> filtered_soln_interp_to_face_ext;
        for(int istate=0; istate<nstate; istate++){
            soln_interp_to_face_int[istate] = soln_at_surf_q_int[istate][iquad];
            soln_interp_to_face_ext[istate] = soln_at_surf_q_ext[istate][iquad];
            if(this->do_compute_filtered_solution) filtered_soln_interp_to_face_int[istate] = legendre_soln_at_surf_q_int[istate][iquad];
            if(this->do_compute_filtered_solution) filtered_soln_interp_to_face_ext[istate] = legendre_soln_at_surf_q_ext[istate][iquad];
            entropy_var_face_int[istate] = projected_entropy_var_surf_int[istate][iquad];
            entropy_var_face_ext[istate] = projected_entropy_var_surf_ext[istate][iquad];
            for(int idim=0; idim<dim; idim++){
                aux_soln_state_int[istate][idim] = aux_soln_at_surf_q_int[istate][idim][iquad];
                aux_soln_state_ext[istate][idim] = aux_soln_at_surf_q_ext[istate][idim][iquad];
                if(this->do_compute_filtered_solution) filtered_aux_soln_state_int[istate][idim] = legendre_aux_soln_at_surf_q_int[istate][idim][iquad];
                if(this->do_compute_filtered_solution) filtered_aux_soln_state_ext[istate][idim] = legendre_aux_soln_at_surf_q_ext[istate][idim][iquad];
            }
        }

        std::array<real,nstate> soln_state_int;
        soln_state_int = this->pde_physics_double->compute_conservative_variables_from_entropy_variables (entropy_var_face_int);
        std::array<real,nstate> soln_state_ext;
        soln_state_ext = this->pde_physics_double->compute_conservative_variables_from_entropy_variables (entropy_var_face_ext);


        if(!this->all_parameters->use_split_form && !this->all_parameters->use_curvilinear_split_form){
            for(int istate=0; istate<nstate; istate++){
                soln_state_int[istate] = soln_at_surf_q_int[istate][iquad];
                soln_state_ext[istate] = soln_at_surf_q_ext[istate][iquad];
            }
        }

        // numerical fluxes
        dealii::Tensor<1,dim,real> unit_phys_normal_int;
        metric_oper_int.transform_reference_to_physical(unit_ref_normal_int,
                                                        metric_cofactor_surf,
                                                        unit_phys_normal_int);
        const double face_Jac_norm_scaled = unit_phys_normal_int.norm();
        unit_phys_normal_int /= face_Jac_norm_scaled;//normalize it. 
        // Note that the facet determinant of metric jacobian is the above norm multiplied by the determinant of the metric Jacobian evaluated on the facet.
        // Since the determinant of the metric Jacobian evaluated on the face cancels off, we can just scale the numerical flux by the norm.

        std::array<real,nstate> conv_num_flux_dot_n_at_q;
        std::array<real,nstate> diss_auxi_num_flux_dot_n_at_q;
        // Convective numerical flux. 
        conv_num_flux_dot_n_at_q = this->conv_num_flux_double->evaluate_flux(soln_state_int, soln_state_ext, unit_phys_normal_int);
        // dissipative numerical flux
        diss_auxi_num_flux_dot_n_at_q = this->diss_num_flux_double->evaluate_auxiliary_flux(
            current_cell_index, neighbor_cell_index,
            0.0, 0.0,
            soln_interp_to_face_int, soln_interp_to_face_ext,
            aux_soln_state_int, aux_soln_state_ext,
            filtered_soln_interp_to_face_int, filtered_soln_interp_to_face_ext,
            filtered_aux_soln_state_int, filtered_aux_soln_state_ext,
            unit_phys_normal_int, penalty, false);

        // Write the values in a way that we can use sum-factorization on.
        for(int istate=0; istate<nstate; istate++){
            // Write the data in a way that we can use sum-factorization on.
            // Since sum-factorization improves the speed for matrix-vector multiplications,
            // We need the values to have their inner elements be vectors of n_face_quad_pts.

            // allocate
            if(iquad == 0){
                conv_num_flux_dot_n[istate].resize(n_face_quad_pts);
                diss_auxi_num_flux_dot_n[istate].resize(n_face_quad_pts);
            }

            // write data
            conv_num_flux_dot_n[istate][iquad] = face_Jac_norm_scaled * conv_num_flux_dot_n_at_q[istate];
            diss_auxi_num_flux_dot_n[istate][iquad] = face_Jac_norm_scaled * diss_auxi_num_flux_dot_n_at_q[istate];
        }
    }

    // Compute RHS
    const std::vector<double> &surf_quad_weights = this->face_quadrature_collection[poly_degree_int].get_weights();
    for(int istate=0; istate<nstate; istate++){
        // interior RHS
        std::vector<real> rhs_int(n_shape_fns_int);

        // convective flux
        if(this->all_parameters->use_split_form || this->all_parameters->use_curvilinear_split_form){
            std::vector<real> ones_surf(n_face_quad_pts, 1.0);
            soln_basis_int.inner_product_surface_1D(iface, 
                                                    surf_vol_ref_2pt_flux_interp_surf_int[istate], 
                                                    ones_surf, rhs_int, 
                                                    soln_basis_int.oneD_surf_operator, 
                                                    soln_basis_int.oneD_vol_operator,
                                                    false, -1.0);
            std::vector<real> ones_vol(n_quad_pts_vol_int, 1.0);
            soln_basis_int.inner_product_1D(surf_vol_ref_2pt_flux_interp_vol_int[istate], 
                                            ones_vol, rhs_int, 
                                            soln_basis_int.oneD_vol_operator, 
                                            true, -1.0);
        }
        else 
        {
            soln_basis_int.inner_product_surface_1D(iface, 
                                                    conv_int_vol_ref_flux_interp_to_face_dot_ref_normal[istate], 
                                                    surf_quad_weights, rhs_int, 
                                                    soln_basis_int.oneD_surf_operator, 
                                                    soln_basis_int.oneD_vol_operator,
                                                    false, 1.0);
        }
        // dissipative flux
        soln_basis_int.inner_product_surface_1D(iface, 
                                                diffusive_int_vol_ref_flux_interp_to_face_dot_ref_normal[istate], 
                                                surf_quad_weights, rhs_int, 
                                                soln_basis_int.oneD_surf_operator, 
                                                soln_basis_int.oneD_vol_operator,
                                                true, 1.0);//adding=true, subtract the negative so add it
        // convective numerical flux
        soln_basis_int.inner_product_surface_1D(iface, conv_num_flux_dot_n[istate], 
                                                surf_quad_weights, rhs_int, 
                                                soln_basis_int.oneD_surf_operator, 
                                                soln_basis_int.oneD_vol_operator,
                                                true, -1.0);//adding=true, scaled by factor=-1.0 bc subtract it
        // dissipative numerical flux
        soln_basis_int.inner_product_surface_1D(iface, diss_auxi_num_flux_dot_n[istate], 
                                                surf_quad_weights, rhs_int, 
                                                soln_basis_int.oneD_surf_operator, 
                                                soln_basis_int.oneD_vol_operator,
                                                true, -1.0);//adding=true, scaled by factor=-1.0 bc subtract it


        for(unsigned int ishape=0; ishape<n_shape_fns_int; ishape++){
            local_rhs_int_cell(istate*n_shape_fns_int + ishape) += rhs_int[ishape];
        }

        // exterior RHS
        std::vector<real> rhs_ext(n_shape_fns_ext);

        // convective flux
        if(this->all_parameters->use_split_form || this->all_parameters->use_curvilinear_split_form){
            std::vector<real> ones_surf(n_face_quad_pts, 1.0);
            soln_basis_ext.inner_product_surface_1D(neighbor_iface, 
                                                    surf_vol_ref_2pt_flux_interp_surf_ext[istate], 
                                                    ones_surf, rhs_ext, 
                                                    soln_basis_ext.oneD_surf_operator, 
                                                    soln_basis_ext.oneD_vol_operator,
                                                    false, -1.0);//the negative sign is bc the surface Hadamard function computes it on the otherside.
                                                    //to satisfy the unit test that checks consistency with Jesse Chan's formulation.
            std::vector<real> ones_vol(n_quad_pts_vol_ext, 1.0);
            soln_basis_ext.inner_product_1D(surf_vol_ref_2pt_flux_interp_vol_ext[istate], 
                                            ones_vol, rhs_ext, 
                                            soln_basis_ext.oneD_vol_operator, 
                                            true, -1.0);
        }
        else 
        {
            soln_basis_ext.inner_product_surface_1D(neighbor_iface, 
                                                    conv_ext_vol_ref_flux_interp_to_face_dot_ref_normal[istate], 
                                                    surf_quad_weights, rhs_ext, 
                                                    soln_basis_ext.oneD_surf_operator, 
                                                    soln_basis_ext.oneD_vol_operator,
                                                    false, 1.0);//adding false
        }
        // dissipative flux
        soln_basis_ext.inner_product_surface_1D(neighbor_iface, 
                                                diffusive_ext_vol_ref_flux_interp_to_face_dot_ref_normal[istate], 
                                                surf_quad_weights, rhs_ext, 
                                                soln_basis_ext.oneD_surf_operator, 
                                                soln_basis_ext.oneD_vol_operator,
                                                true, 1.0);//adding=true
        // convective numerical flux
        soln_basis_ext.inner_product_surface_1D(neighbor_iface, conv_num_flux_dot_n[istate], 
                                                surf_quad_weights, rhs_ext, 
                                                soln_basis_ext.oneD_surf_operator, 
                                                soln_basis_ext.oneD_vol_operator,
                                                true, 1.0);//adding=true, scaled by factor=1.0 because negative numerical flux and subtract it
        // dissipative numerical flux
        soln_basis_ext.inner_product_surface_1D(neighbor_iface, diss_auxi_num_flux_dot_n[istate], 
                                                surf_quad_weights, rhs_ext, 
                                                soln_basis_ext.oneD_surf_operator, 
                                                soln_basis_ext.oneD_vol_operator,
                                                true, 1.0);//adding=true, scaled by factor=1.0 because negative numerical flux and subtract it


        for(unsigned int ishape=0; ishape<n_shape_fns_ext; ishape++){
            local_rhs_ext_cell(istate*n_shape_fns_ext + ishape) += rhs_ext[ishape];
        }
    }
}


/*******************************************************************
 *
 *
 *              PRIMARY EQUATIONS
 *
 *              NOTE: the implicit functions have not been modified.
 *              
 *              EVERYTHING BELOW Untouched/unverified/not used anymore
 *
 *******************************************************************/

template <int dim, int nstate, typename real, typename MeshType>
void DGStrong<dim,nstate,real,MeshType>::assemble_boundary_term_derivatives(
    typename dealii::DoFHandler<dim>::active_cell_iterator /*cell*/,
    const dealii::types::global_dof_index /*current_cell_index*/,
    const unsigned int ,//face_number,
    const unsigned int /*boundary_id*/,
    const dealii::FEFaceValuesBase<dim,dim> &/*fe_values_boundary*/,
    const real /*penalty*/,
    const dealii::FESystem<dim,dim> &,//fe,
    const dealii::Quadrature<dim-1> &,//quadrature,
    const std::vector<dealii::types::global_dof_index> &,//metric_dof_indices,
    const std::vector<dealii::types::global_dof_index> &/*soln_dof_indices*/,
    dealii::Vector<real> &/*local_rhs_int_cell*/,
    const bool /*compute_dRdW*/,
    const bool /*compute_dRdX*/,
    const bool /*compute_d2R*/)
{ 
    //Do nothing

//    (void) current_cell_index;
//    assert(compute_dRdW); assert(!compute_dRdX); assert(!compute_d2R);
//    (void) compute_dRdW; (void) compute_dRdX; (void) compute_d2R;
//    using ADArray = std::array<FadType,nstate>;
//    using ADArrayTensor1 = std::array< dealii::Tensor<1,dim,FadType>, nstate >;
// 
//    const unsigned int n_dofs_cell = fe_values_boundary.dofs_per_cell;
//    const unsigned int n_face_quad_pts = fe_values_boundary.n_quadrature_points;
// 
//    AssertDimension (n_dofs_cell, soln_dof_indices.size());
// 
//    const std::vector<real> &JxW = fe_values_boundary.get_JxW_values ();
//    const std::vector<dealii::Tensor<1,dim>> &normals = fe_values_boundary.get_normal_vectors ();
// 
//    std::vector<real> residual_derivatives(n_dofs_cell);
// 
//    std::vector<ADArray> soln_int(n_face_quad_pts);
//    std::vector<ADArray> soln_ext(n_face_quad_pts);
// 
//    std::vector<ADArrayTensor1> soln_grad_int(n_face_quad_pts);
//    std::vector<ADArrayTensor1> soln_grad_ext(n_face_quad_pts);
// 
//    std::vector<ADArray> conv_num_flux_dot_n(n_face_quad_pts);
//    std::vector<ADArray> diss_soln_num_flux(n_face_quad_pts); // u*
//    std::vector<ADArrayTensor1> diss_flux_jump_int(n_face_quad_pts); // u*-u_int
//    std::vector<ADArrayTensor1> diss_flux_jump_ext(n_face_quad_pts); // u*-u_int
//    std::vector<ADArray> diss_auxi_num_flux_dot_n(n_face_quad_pts); // sigma*
// 
//    std::vector<ADArrayTensor1> conv_phys_flux(n_face_quad_pts);
// 
//    // AD variable
//    std::vector< FadType > soln_coeff_int(n_dofs_cell);
//    const unsigned int n_total_indep = n_dofs_cell;
//    for (unsigned int idof = 0; idof < n_dofs_cell; ++idof) {
//        soln_coeff_int[idof] = this->solution(soln_dof_indices[idof]);
//        soln_coeff_int[idof].diff(idof, n_total_indep);
//    }
// 
//    for (unsigned int iquad=0; iquad<n_face_quad_pts; ++iquad) {
//        for (int istate=0; istate<nstate; istate++) { 
//            // Interpolate solution to the face quadrature points
//            soln_int[iquad][istate]      = 0;
//            soln_grad_int[iquad][istate] = 0;
//        }
//    }
//    // Interpolate solution to face
//    const std::vector< dealii::Point<dim,real> > quad_pts = fe_values_boundary.get_quadrature_points();
//    for (unsigned int iquad=0; iquad<n_face_quad_pts; ++iquad) {
// 
//        const dealii::Tensor<1,dim,FadType> normal_int = normals[iquad];
//        const dealii::Tensor<1,dim,FadType> normal_ext = -normal_int;
// 
//        for (unsigned int idof=0; idof<n_dofs_cell; ++idof) {
//            const int istate = fe_values_boundary.get_fe().system_to_component_index(idof).first;
//            soln_int[iquad][istate]      += soln_coeff_int[idof] * fe_values_boundary.shape_value_component(idof, iquad, istate);
//            soln_grad_int[iquad][istate] += soln_coeff_int[idof] * fe_values_boundary.shape_grad_component(idof, iquad, istate);
//        }
// 
//        const dealii::Point<dim, real> real_quad_point = quad_pts[iquad];
//        dealii::Point<dim,FadType> ad_point;
//        for (int d=0;d<dim;++d) { ad_point[d] = real_quad_point[d]; }
//        this->pde_physics_fad->boundary_face_values (boundary_id, ad_point, normal_int, soln_int[iquad], soln_grad_int[iquad], soln_ext[iquad], soln_grad_ext[iquad]);
// 
//        //
//        // Evaluate physical convective flux, physical dissipative flux
//        // Following the the boundary treatment given by 
//        //      Hartmann, R., Numerical Analysis of Higher Order Discontinuous Galerkin Finite Element Methods,
//        //      Institute of Aerodynamics and Flow Technology, DLR (German Aerospace Center), 2008.
//        //      Details given on page 93
//        //conv_num_flux_dot_n[iquad] = this->conv_num_flux_fad->evaluate_flux(soln_ext[iquad], soln_ext[iquad], normal_int);
// 
//        // So, I wasn't able to get Euler manufactured solutions to converge when F* = F*(Ubc, Ubc)
//        // Changing it back to the standdard F* = F*(Uin, Ubc)
//        // This is known not be adjoint consistent as per the paper above. Page 85, second to last paragraph.
//        // Losing 2p+1 OOA on functionals for all PDEs.
//        conv_num_flux_dot_n[iquad] = this->conv_num_flux_fad->evaluate_flux(soln_int[iquad], soln_ext[iquad], normal_int);
// 
//        // Used for strong form
//        // Which physical convective flux to use?
//        conv_phys_flux[iquad] = this->pde_physics_fad->convective_flux (soln_int[iquad]);
// 
//        // Notice that the flux uses the solution given by the Dirichlet or Neumann boundary condition
//        diss_soln_num_flux[iquad] = this->diss_num_flux_fad->evaluate_solution_flux(soln_ext[iquad], soln_ext[iquad], normal_int);
// 
//        ADArrayTensor1 diss_soln_jump_int;
//        ADArrayTensor1 diss_soln_jump_ext;
//        for (int s=0; s<nstate; s++) {
//            for (int d=0; d<dim; d++) {
//                diss_soln_jump_int[s][d] = (diss_soln_num_flux[iquad][s] - soln_int[iquad][s]) * normal_int[d];
//                diss_soln_jump_ext[s][d] = (diss_soln_num_flux[iquad][s] - soln_ext[iquad][s]) * normal_ext[d];
//            }
//        }
//        diss_flux_jump_int[iquad] = this->pde_physics_fad->dissipative_flux (soln_int[iquad], diss_soln_jump_int, current_cell_index);
//        diss_flux_jump_ext[iquad] = this->pde_physics_fad->dissipative_flux (soln_ext[iquad], diss_soln_jump_ext, neighbor_cell_index);
//
//        diss_auxi_num_flux_dot_n[iquad] = this->diss_num_flux_fad->evaluate_auxiliary_flux(
//            current_cell_index, neighbor_cell_index,
//            0.0, 0.0,
//            soln_int[iquad], soln_ext[iquad],
//            soln_grad_int[iquad], soln_grad_ext[iquad],
//            normal_int, penalty, true);
//    }
// 
//    // Boundary integral
//    for (unsigned int itest=0; itest<n_dofs_cell; ++itest) {
// 
//        FadType rhs = 0.0;
// 
//        const unsigned int istate = fe_values_boundary.get_fe().system_to_component_index(itest).first;
// 
//        for (unsigned int iquad=0; iquad<n_face_quad_pts; ++iquad) {
// 
//            // Convection
//            const FadType flux_diff = conv_num_flux_dot_n[iquad][istate] - conv_phys_flux[iquad][istate]*normals[iquad];
//            rhs = rhs - fe_values_boundary.shape_value_component(itest,iquad,istate) * flux_diff * JxW[iquad];
//            // Diffusive
//            rhs = rhs - fe_values_boundary.shape_value_component(itest,iquad,istate) * diss_auxi_num_flux_dot_n[iquad][istate] * JxW[iquad];
//            rhs = rhs + fe_values_boundary.shape_grad_component(itest,iquad,istate) * diss_flux_jump_int[iquad][istate] * JxW[iquad];
//        }
//        // *******************
// 
//        local_rhs_int_cell(itest) += rhs.val();
// 
//        if (this->all_parameters->ode_solver_param.ode_solver_type == Parameters::ODESolverParam::ODESolverEnum::implicit_solver) {
//            for (unsigned int idof = 0; idof < n_dofs_cell; ++idof) {
//                //residual_derivatives[idof] = rhs.fastAccessDx(idof);
//                residual_derivatives[idof] = rhs.fastAccessDx(idof);
//            }
//            this->system_matrix.add(soln_dof_indices[itest], soln_dof_indices, residual_derivatives);
//        }
//    }
}

template <int dim, int nstate, typename real, typename MeshType>
void DGStrong<dim,nstate,real,MeshType>::assemble_volume_term_derivatives(
    typename dealii::DoFHandler<dim>::active_cell_iterator /*cell*/,
    const dealii::types::global_dof_index /*current_cell_index*/,
    const dealii::FEValues<dim,dim> &/*fe_values_vol*/,
    const dealii::FESystem<dim,dim> &,//fe,
    const dealii::Quadrature<dim> &,//quadrature,
    const std::vector<dealii::types::global_dof_index> &,//metric_dof_indices,
    const std::vector<dealii::types::global_dof_index> &/*cell_dofs_indices*/,
    dealii::Vector<real> &/*local_rhs_int_cell*/,
    const dealii::FEValues<dim,dim> &/*fe_values_lagrange*/,
    const bool /*compute_dRdW*/,
    const bool /*compute_dRdX*/,
    const bool /*compute_d2R*/)
{
    //Do nothing

//    (void) current_cell_index;
//    assert(compute_dRdW); assert(!compute_dRdX); assert(!compute_d2R);
//    (void) compute_dRdW; (void) compute_dRdX; (void) compute_d2R;
//    using ADArray = std::array<FadType,nstate>;
//    using ADArrayTensor1 = std::array< dealii::Tensor<1,dim,FadType>, nstate >;
//
//    const unsigned int n_quad_pts      = fe_values_vol.n_quadrature_points;
//    const unsigned int n_dofs_cell     = fe_values_vol.dofs_per_cell;
//
//    AssertDimension (n_dofs_cell, cell_dofs_indices.size());
//
//    const std::vector<real> &JxW = fe_values_vol.get_JxW_values ();
//
//    std::vector<real> residual_derivatives(n_dofs_cell);
//
//    std::vector< ADArray > soln_at_q(n_quad_pts);
//    std::vector< ADArrayTensor1 > soln_grad_at_q(n_quad_pts); // Tensor initialize with zeros
//
//    std::vector< ADArrayTensor1 > conv_phys_flux_at_q(n_quad_pts);
//    std::vector< ADArrayTensor1 > diss_phys_flux_at_q(n_quad_pts);
//    std::vector< ADArray > source_at_q(n_quad_pts);
//
//    // AD variable
//    std::vector< FadType > soln_coeff(n_dofs_cell);
//    for (unsigned int idof = 0; idof < n_dofs_cell; ++idof) {
//        soln_coeff[idof] = this->solution(cell_dofs_indices[idof]);
//        soln_coeff[idof].diff(idof, n_dofs_cell);
//    }
//    for (unsigned int iquad=0; iquad<n_quad_pts; ++iquad) {
//        for (int istate=0; istate<nstate; istate++) { 
//            // Interpolate solution to the volume quadrature points
//            soln_at_q[iquad][istate]      = 0;
//            soln_grad_at_q[iquad][istate] = 0;
//        }
//    }
//    // Interpolate solution to face
//    for (unsigned int iquad=0; iquad<n_quad_pts; ++iquad) {
//        for (unsigned int idof=0; idof<n_dofs_cell; ++idof) {
//              const unsigned int istate = fe_values_vol.get_fe().system_to_component_index(idof).first;
//              soln_at_q[iquad][istate]      += soln_coeff[idof] * fe_values_vol.shape_value_component(idof, iquad, istate);
//              soln_grad_at_q[iquad][istate] += soln_coeff[idof] * fe_values_vol.shape_grad_component(idof, iquad, istate);
//        }
//        //std::cout << "Density " << soln_at_q[iquad][0] << std::endl;
//        //if(nstate>1) std::cout << "Momentum " << soln_at_q[iquad][1] << std::endl;
//        //std::cout << "Energy " << soln_at_q[iquad][nstate-1] << std::endl;
//        // Evaluate physical convective flux and source term
//        conv_phys_flux_at_q[iquad] = this->pde_physics_double->convective_flux (soln_at_q[iquad]);
//        diss_phys_flux_at_q[iquad] = this->pde_physics_double->dissipative_flux (soln_at_q[iquad], soln_grad_at_q[iquad], current_cell_index);
//        if(this->all_parameters->manufactured_convergence_study_param.manufactured_solution_param.use_manufactured_source_term) {
//            source_at_q[iquad] = this->pde_physics_double->source_term (fe_values_vol.quadrature_point(iquad), soln_at_q[iquad], current_cell_index, this->current_time);
//        }
//    }
//
//
//    // Evaluate flux divergence by interpolating the flux
//    // Since we have nodal values of the flux, we use the Lagrange polynomials to obtain the gradients at the quadrature points.
//    //const dealii::FEValues<dim,dim> &fe_values_lagrange = this->fe_values_collection_volume_lagrange.get_present_fe_values();
//    std::vector<ADArray> flux_divergence(n_quad_pts);
//
//    std::array<std::array<std::vector<FadType>,nstate>,dim> f;
//    std::array<std::array<std::vector<FadType>,nstate>,dim> g;
//
//    for (int istate = 0; istate<nstate; ++istate) {
//        for (unsigned int iquad=0; iquad<n_quad_pts; ++iquad) {
//            flux_divergence[iquad][istate] = 0.0;
//            for ( unsigned int flux_basis = 0; flux_basis < n_quad_pts; ++flux_basis ) {
//                flux_divergence[iquad][istate] += conv_phys_flux_at_q[flux_basis][istate] * fe_values_lagrange.shape_grad(flux_basis,iquad);
//            }
//
//        }
//    }
//
//    // Strong form
//    // The right-hand side sends all the term to the side of the source term
//    // Therefore, 
//    // \divergence ( Fconv + Fdiss ) = source 
//    // has the right-hand side
//    // rhs = - \divergence( Fconv + Fdiss ) + source 
//    // Since we have done an integration by parts, the volume term resulting from the divergence of Fconv and Fdiss
//    // is negative. Therefore, negative of negative means we add that volume term to the right-hand-side
//    for (unsigned int itest=0; itest<n_dofs_cell; ++itest) {
//
//        FadType rhs = 0;
//
//
//        const unsigned int istate = fe_values_vol.get_fe().system_to_component_index(itest).first;
//
//        for (unsigned int iquad=0; iquad<n_quad_pts; ++iquad) {
//
//            // Convective
//            // Now minus such 2 integrations by parts
//            assert(JxW[iquad] - fe_values_lagrange.JxW(iquad) < 1e-14);
//
//            rhs = rhs - fe_values_vol.shape_value_component(itest,iquad,istate) * flux_divergence[iquad][istate] * JxW[iquad];
//
//            //// Diffusive
//            //// Note that for diffusion, the negative is defined in the physics
//            rhs = rhs + fe_values_vol.shape_grad_component(itest,iquad,istate) * diss_phys_flux_at_q[iquad][istate] * JxW[iquad];
//            // Source
//
//            if(this->all_parameters->manufactured_convergence_study_param.manufactured_solution_param.use_manufactured_source_term) {
//                rhs = rhs + fe_values_vol.shape_value_component(itest,iquad,istate) * source_at_q[iquad][istate] * JxW[iquad];
//            }
//        }
//        //local_rhs_int_cell(itest) += rhs;
//
//    }
}


template <int dim, int nstate, typename real, typename MeshType>
void DGStrong<dim,nstate,real,MeshType>::assemble_face_term_derivatives(
    typename dealii::DoFHandler<dim>::active_cell_iterator    /*cell*/,
    const dealii::types::global_dof_index                     /*current_cell_index*/,
    const dealii::types::global_dof_index                     /*neighbor_cell_index*/,
    const std::pair<unsigned int, int>                        /*face_subface_int*/,
    const std::pair<unsigned int, int>                        /*face_subface_ext*/,
    const typename dealii::QProjector<dim>::DataSetDescriptor /*face_data_set_int*/,
    const typename dealii::QProjector<dim>::DataSetDescriptor /*face_data_set_ext*/,
    const dealii::FEFaceValuesBase<dim,dim>                     &/*fe_values_int*/,
    const dealii::FEFaceValuesBase<dim,dim>     &/*fe_values_ext*/,
    const real /*penalty*/,
    const dealii::FESystem<dim,dim> &,//fe_int,
    const dealii::FESystem<dim,dim> &,//fe_ext,
    const dealii::Quadrature<dim-1> &,//face_quadrature_int,
    const std::vector<dealii::types::global_dof_index> &,//metric_dof_indices_int,
    const std::vector<dealii::types::global_dof_index> &,//metric_dof_indices_ext,
    const std::vector<dealii::types::global_dof_index> &/*soln_dof_indices_int*/,
    const std::vector<dealii::types::global_dof_index> &/*soln_dof_indices_ext*/,
    dealii::Vector<real>          &/*local_rhs_int_cell*/,
    dealii::Vector<real>          &/*local_rhs_ext_cell*/,
    const bool /*compute_dRdW*/,
    const bool /*compute_dRdX*/,
    const bool /*compute_d2R*/)
{
    //Do nothing

//    (void) current_cell_index;
//    (void) neighbor_cell_index;
//    assert(compute_dRdW); assert(!compute_dRdX); assert(!compute_d2R);
//    (void) compute_dRdW; (void) compute_dRdX; (void) compute_d2R;
//    using ADArray = std::array<FadType,nstate>;
//    using ADArrayTensor1 = std::array< dealii::Tensor<1,dim,FadType>, nstate >;
//
//    // Use quadrature points of neighbor cell
//    // Might want to use the maximum n_quad_pts1 and n_quad_pts2
//    const unsigned int n_face_quad_pts = fe_values_ext.n_quadrature_points;
//
//    const unsigned int n_dofs_int = fe_values_int.dofs_per_cell;
//    const unsigned int n_dofs_ext = fe_values_ext.dofs_per_cell;
//
//    AssertDimension (n_dofs_int, soln_dof_indices_int.size());
//    AssertDimension (n_dofs_ext, soln_dof_indices_ext.size());
//
//    // Jacobian and normal should always be consistent between two elements
//    // even for non-conforming meshes?
//    const std::vector<real> &JxW_int = fe_values_int.get_JxW_values ();
//    const std::vector<dealii::Tensor<1,dim> > &normals_int = fe_values_int.get_normal_vectors ();
//
//    // AD variable
//    std::vector<FadType> soln_coeff_int_ad(n_dofs_int);
//    std::vector<FadType> soln_coeff_ext_ad(n_dofs_ext);
//
//
//    // Jacobian blocks
//    std::vector<real> dR1_dW1(n_dofs_int);
//    std::vector<real> dR1_dW2(n_dofs_ext);
//    std::vector<real> dR2_dW1(n_dofs_int);
//    std::vector<real> dR2_dW2(n_dofs_ext);
//
//    std::vector<ADArray> conv_num_flux_dot_n(n_face_quad_pts);
//    std::vector<ADArrayTensor1> conv_phys_flux_int(n_face_quad_pts);
//    std::vector<ADArrayTensor1> conv_phys_flux_ext(n_face_quad_pts);
//
//    // Interpolate solution to the face quadrature points
//    std::vector< ADArray > soln_int(n_face_quad_pts);
//    std::vector< ADArray > soln_ext(n_face_quad_pts);
//
//    std::vector< ADArrayTensor1 > soln_grad_int(n_face_quad_pts); // Tensor initialize with zeros
//    std::vector< ADArrayTensor1 > soln_grad_ext(n_face_quad_pts); // Tensor initialize with zeros
//
//    std::vector<ADArray> diss_soln_num_flux(n_face_quad_pts); // u*
//    std::vector<ADArray> diss_auxi_num_flux_dot_n(n_face_quad_pts); // sigma*
//
//    std::vector<ADArrayTensor1> diss_flux_jump_int(n_face_quad_pts); // u*-u_int
//    std::vector<ADArrayTensor1> diss_flux_jump_ext(n_face_quad_pts); // u*-u_ext
//    // AD variable
//    const unsigned int n_total_indep = n_dofs_int + n_dofs_ext;
//    for (unsigned int idof = 0; idof < n_dofs_int; ++idof) {
//        soln_coeff_int_ad[idof] = this->solution(soln_dof_indices_int[idof]);
//        soln_coeff_int_ad[idof].diff(idof, n_total_indep);
//    }
//    for (unsigned int idof = 0; idof < n_dofs_ext; ++idof) {
//        soln_coeff_ext_ad[idof] = this->solution(soln_dof_indices_ext[idof]);
//        soln_coeff_ext_ad[idof].diff(idof+n_dofs_int, n_total_indep);
//    }
//    for (unsigned int iquad=0; iquad<n_face_quad_pts; ++iquad) {
//        for (int istate=0; istate<nstate; istate++) { 
//            soln_int[iquad][istate]      = 0;
//            soln_grad_int[iquad][istate] = 0;
//            soln_ext[iquad][istate]      = 0;
//            soln_grad_ext[iquad][istate] = 0;
//        }
//    }
//    for (unsigned int iquad=0; iquad<n_face_quad_pts; ++iquad) {
//
//        const dealii::Tensor<1,dim,FadType> normal_int = normals_int[iquad];
//        const dealii::Tensor<1,dim,FadType> normal_ext = -normal_int;
//
//        // Interpolate solution to face
//        for (unsigned int idof=0; idof<n_dofs_int; ++idof) {
//            const unsigned int istate = fe_values_int.get_fe().system_to_component_index(idof).first;
//            soln_int[iquad][istate]      += soln_coeff_int_ad[idof] * fe_values_int.shape_value_component(idof, iquad, istate);
//            soln_grad_int[iquad][istate] += soln_coeff_int_ad[idof] * fe_values_int.shape_grad_component(idof, iquad, istate);
//        }
//        for (unsigned int idof=0; idof<n_dofs_ext; ++idof) {
//            const unsigned int istate = fe_values_ext.get_fe().system_to_component_index(idof).first;
//            soln_ext[iquad][istate]      += soln_coeff_ext_ad[idof] * fe_values_ext.shape_value_component(idof, iquad, istate);
//            soln_grad_ext[iquad][istate] += soln_coeff_ext_ad[idof] * fe_values_ext.shape_grad_component(idof, iquad, istate);
//        }
//        //std::cout << "Density int" << soln_int[iquad][0] << std::endl;
//        //if(nstate>1) std::cout << "Momentum int" << soln_int[iquad][1] << std::endl;
//        //std::cout << "Energy int" << soln_int[iquad][nstate-1] << std::endl;
//        //std::cout << "Density ext" << soln_ext[iquad][0] << std::endl;
//        //if(nstate>1) std::cout << "Momentum ext" << soln_ext[iquad][1] << std::endl;
//        //std::cout << "Energy ext" << soln_ext[iquad][nstate-1] << std::endl;
//
//        // Evaluate physical convective flux, physical dissipative flux, and source term
//        conv_num_flux_dot_n[iquad] = this->conv_num_flux_fad->evaluate_flux(soln_int[iquad], soln_ext[iquad], normal_int);
//
//        conv_phys_flux_int[iquad] = this->pde_physics_fad->convective_flux (soln_int[iquad]);
//        conv_phys_flux_ext[iquad] = this->pde_physics_fad->convective_flux (soln_ext[iquad]);
//
//        diss_soln_num_flux[iquad] = this->diss_num_flux_fad->evaluate_solution_flux(soln_int[iquad], soln_ext[iquad], normal_int);
//
//        ADArrayTensor1 diss_soln_jump_int, diss_soln_jump_ext;
//        for (int s=0; s<nstate; s++) {
//            for (int d=0; d<dim; d++) {
//                diss_soln_jump_int[s][d] = (diss_soln_num_flux[iquad][s] - soln_int[iquad][s]) * normal_int[d];
//                diss_soln_jump_ext[s][d] = (diss_soln_num_flux[iquad][s] - soln_ext[iquad][s]) * normal_ext[d];
//            }
//        }
//        diss_flux_jump_int[iquad] = this->pde_physics_fad->dissipative_flux (soln_int[iquad], diss_soln_jump_int, current_cell_index);
//        diss_flux_jump_ext[iquad] = this->pde_physics_fad->dissipative_flux (soln_ext[iquad], diss_soln_jump_ext, neighbor_cell_index);
//
//        diss_auxi_num_flux_dot_n[iquad] = this->diss_num_flux_fad->evaluate_auxiliary_flux(
//            current_cell_index, neighbor_cell_index,
//            0.0, 0.0,
//            soln_int[iquad], soln_ext[iquad],
//            soln_grad_int[iquad], soln_grad_ext[iquad],
//            normal_int, penalty);
//    }
//
//    // From test functions associated with interior cell point of view
//    for (unsigned int itest_int=0; itest_int<n_dofs_int; ++itest_int) {
//        FadType rhs = 0.0;
//        const unsigned int istate = fe_values_int.get_fe().system_to_component_index(itest_int).first;
//
//        for (unsigned int iquad=0; iquad<n_face_quad_pts; ++iquad) {
//            // Convection
//            const FadType flux_diff = conv_num_flux_dot_n[iquad][istate] - conv_phys_flux_int[iquad][istate]*normals_int[iquad];
//            rhs = rhs - fe_values_int.shape_value_component(itest_int,iquad,istate) * flux_diff * JxW_int[iquad];
//            // Diffusive
//            rhs = rhs - fe_values_int.shape_value_component(itest_int,iquad,istate) * diss_auxi_num_flux_dot_n[iquad][istate] * JxW_int[iquad];
//            rhs = rhs + fe_values_int.shape_grad_component(itest_int,iquad,istate) * diss_flux_jump_int[iquad][istate] * JxW_int[iquad];
//        }
//
//        local_rhs_int_cell(itest_int) += rhs.val();
//        if (this->all_parameters->ode_solver_param.ode_solver_type == Parameters::ODESolverParam::ODESolverEnum::implicit_solver) {
//            for (unsigned int idof = 0; idof < n_dofs_int; ++idof) {
//                dR1_dW1[idof] = rhs.fastAccessDx(idof);
//            }
//            for (unsigned int idof = 0; idof < n_dofs_ext; ++idof) {
//                dR1_dW2[idof] = rhs.fastAccessDx(n_dofs_int+idof);
//            }
//            this->system_matrix.add(soln_dof_indices_int[itest_int], soln_dof_indices_int, dR1_dW1);
//            this->system_matrix.add(soln_dof_indices_int[itest_int], soln_dof_indices_ext, dR1_dW2);
//        }
//    }
//
//    // From test functions associated with neighbour cell point of view
//    for (unsigned int itest_ext=0; itest_ext<n_dofs_ext; ++itest_ext) {
//        FadType rhs = 0.0;
//        const unsigned int istate = fe_values_int.get_fe().system_to_component_index(itest_ext).first;
//
//        for (unsigned int iquad=0; iquad<n_face_quad_pts; ++iquad) {
//            // Convection
//            const FadType flux_diff = (-conv_num_flux_dot_n[iquad][istate]) - conv_phys_flux_ext[iquad][istate]*(-normals_int[iquad]);
//            rhs = rhs - fe_values_ext.shape_value_component(itest_ext,iquad,istate) * flux_diff * JxW_int[iquad];
//            // Diffusive
//            rhs = rhs - fe_values_ext.shape_value_component(itest_ext,iquad,istate) * (-diss_auxi_num_flux_dot_n[iquad][istate]) * JxW_int[iquad];
//            rhs = rhs + fe_values_ext.shape_grad_component(itest_ext,iquad,istate) * diss_flux_jump_ext[iquad][istate] * JxW_int[iquad];
//        }
//
//        local_rhs_ext_cell(itest_ext) += rhs.val();
//        if (this->all_parameters->ode_solver_param.ode_solver_type == Parameters::ODESolverParam::ODESolverEnum::implicit_solver) {
//            for (unsigned int idof = 0; idof < n_dofs_int; ++idof) {
//                dR2_dW1[idof] = rhs.fastAccessDx(idof);
//            }
//            for (unsigned int idof = 0; idof < n_dofs_ext; ++idof) {
//                dR2_dW2[idof] = rhs.fastAccessDx(n_dofs_int+idof);
//            }
//            this->system_matrix.add(soln_dof_indices_ext[itest_ext], soln_dof_indices_int, dR2_dW1);
//            this->system_matrix.add(soln_dof_indices_ext[itest_ext], soln_dof_indices_ext, dR2_dW2);
//        }
//    }
}

/*******************************************************
 *
 *                     EXPLICIT
 *
 *******************************************************/

template <int dim, int nstate, typename real, typename MeshType>
void DGStrong<dim,nstate,real,MeshType>::assemble_volume_term_explicit(
    typename dealii::DoFHandler<dim>::active_cell_iterator /*cell*/,
    const dealii::types::global_dof_index /*current_cell_index*/,
    const dealii::FEValues<dim,dim> &/*fe_values_vol*/,
    const std::vector<dealii::types::global_dof_index> &/*cell_dofs_indices*/,
    const std::vector<dealii::types::global_dof_index> &/*metric_dof_indices*/,
    const unsigned int /*poly_degree*/,
    const unsigned int /*grid_degree*/,
    dealii::Vector<real> &/*local_rhs_int_cell*/,
    const dealii::FEValues<dim,dim> &/*fe_values_lagrange*/)
{
    //do nothing
}


template <int dim, int nstate, typename real, typename MeshType>
void DGStrong<dim,nstate,real,MeshType>::allocate_dual_vector()
{
    //Do nothing.
}

// using default MeshType = Triangulation
// 1D: dealii::Triangulation<dim>;
// Otherwise: dealii::parallel::distributed::Triangulation<dim>;
template class DGStrong <PHILIP_DIM, 1, double, dealii::Triangulation<PHILIP_DIM>>;
template class DGStrong <PHILIP_DIM, 2, double, dealii::Triangulation<PHILIP_DIM>>;
template class DGStrong <PHILIP_DIM, 3, double, dealii::Triangulation<PHILIP_DIM>>;
template class DGStrong <PHILIP_DIM, 4, double, dealii::Triangulation<PHILIP_DIM>>;
template class DGStrong <PHILIP_DIM, 5, double, dealii::Triangulation<PHILIP_DIM>>;
template class DGStrong <PHILIP_DIM, 6, double, dealii::Triangulation<PHILIP_DIM>>;

template class DGStrong <PHILIP_DIM, 1, double, dealii::parallel::shared::Triangulation<PHILIP_DIM>>;
template class DGStrong <PHILIP_DIM, 2, double, dealii::parallel::shared::Triangulation<PHILIP_DIM>>;
template class DGStrong <PHILIP_DIM, 3, double, dealii::parallel::shared::Triangulation<PHILIP_DIM>>;
template class DGStrong <PHILIP_DIM, 4, double, dealii::parallel::shared::Triangulation<PHILIP_DIM>>;
template class DGStrong <PHILIP_DIM, 5, double, dealii::parallel::shared::Triangulation<PHILIP_DIM>>;
template class DGStrong <PHILIP_DIM, 6, double, dealii::parallel::shared::Triangulation<PHILIP_DIM>>;

#if PHILIP_DIM!=1
template class DGStrong <PHILIP_DIM, 1, double, dealii::parallel::distributed::Triangulation<PHILIP_DIM>>;
template class DGStrong <PHILIP_DIM, 2, double, dealii::parallel::distributed::Triangulation<PHILIP_DIM>>;
template class DGStrong <PHILIP_DIM, 3, double, dealii::parallel::distributed::Triangulation<PHILIP_DIM>>;
template class DGStrong <PHILIP_DIM, 4, double, dealii::parallel::distributed::Triangulation<PHILIP_DIM>>;
template class DGStrong <PHILIP_DIM, 5, double, dealii::parallel::distributed::Triangulation<PHILIP_DIM>>;
template class DGStrong <PHILIP_DIM, 6, double, dealii::parallel::distributed::Triangulation<PHILIP_DIM>>;
#endif

} // PHiLiP namespace<|MERGE_RESOLUTION|>--- conflicted
+++ resolved
@@ -32,6 +32,7 @@
     , poly_degree_max_large_scales(this->all_parameters->physics_model_param.poly_degree_max_large_scales)
     , using_wall_model(this->all_parameters->using_wall_model)
     , wall_model_input_from_second_element(this->all_parameters->wall_model_input_from_second_element)
+    , use_projected_entropy_variables_for_nsfr_boundary_term(this->all_parameters->use_projected_entropy_variables_for_nsfr_boundary_term)
 { }
 
 /***********************************************************
@@ -2111,42 +2112,30 @@
         const double face_Jac_norm_scaled = unit_phys_normal_int.norm();
         unit_phys_normal_int /= face_Jac_norm_scaled;//normalize it. 
 
-<<<<<<< HEAD
         //get the projected entropy variables, soln, and 
         //auxiliary solution on the surface point.
-        std::array<real,nstate> entropy_var_face_int;
-        std::array<dealii::Tensor<1,dim,real>,nstate> aux_soln_state_int;
-        std::array<real,nstate> soln_interp_to_face_int;
+        std::array<real,nstate> entropy_var_face;
+        std::array<dealii::Tensor<1,dim,real>,nstate> aux_soln_state;
+        std::array<real,nstate> soln_interp_to_face;
+        std::array<real,nstate> soln_state;
+        std::array<real,nstate> opposite_surf_soln_state;
         std::array<real,nstate> filtered_soln_state;
         std::array<dealii::Tensor<1,dim,real>,nstate> filtered_aux_soln_state;
         for(int istate=0; istate<nstate; istate++){
-            soln_interp_to_face_int[istate] = soln_at_surf_q[istate][iquad];
-            entropy_var_face_int[istate] = projected_entropy_var_surf[istate][iquad];
-=======
-        std::array<real,nstate> soln_state;
-        std::array<real,nstate> opposite_surf_soln_state;
-        std::array<dealii::Tensor<1,dim,real>,nstate> aux_soln_state;
-        std::array<real,nstate> filtered_soln_state;
-        std::array<dealii::Tensor<1,dim,real>,nstate> filtered_aux_soln_state;
-        for(int istate=0; istate<nstate; istate++){
-            soln_state[istate] = soln_at_surf_q[istate][iquad];
+            soln_interp_to_face[istate] = soln_at_surf_q[istate][iquad];
+            soln_state[istate] = soln_interp_to_face[istate]; // initialize as solution interpolated to face
+            entropy_var_face[istate] = projected_entropy_var_surf[istate][iquad];
             if(this->using_wall_model && ((boundary_id == 1001) || (boundary_id == 1006))) opposite_surf_soln_state[istate] = soln_at_opposite_surf_q[istate][iquad];
->>>>>>> 5b5e4eb9
             if(this->do_compute_filtered_solution) filtered_soln_state[istate] = legendre_soln_at_surf_q[istate][iquad];
             for(int idim=0; idim<dim; idim++){
-                aux_soln_state_int[istate][idim] = aux_soln_at_surf_q[istate][idim][iquad];
+                aux_soln_state[istate][idim] = aux_soln_at_surf_q[istate][idim][iquad];
                 if(this->do_compute_filtered_solution) filtered_aux_soln_state[istate][idim] = legendre_aux_soln_at_surf_q[istate][idim][iquad];
             }
         }
 
-        //extract solution on surface from projected entropy variables
-        std::array<real,nstate> soln_state_int;
-        soln_state_int = this->pde_physics_double->compute_conservative_variables_from_entropy_variables (entropy_var_face_int);
-
-        if(!this->all_parameters->use_split_form && !this->all_parameters->use_curvilinear_split_form){
-            for(int istate=0; istate<nstate; istate++){
-                soln_state_int[istate] = soln_at_surf_q[istate][iquad];
-            }
+        //extract solution on surface from projected entropy variables if NSFR; conservative DG uses solution interpolated to face (i.e. the initialization)
+        if((this->all_parameters->use_split_form || this->all_parameters->use_curvilinear_split_form) && this->use_projected_entropy_variables_for_nsfr_boundary_term) {
+            soln_state = this->pde_physics_double->compute_conservative_variables_from_entropy_variables (entropy_var_face);    
         }
 
         std::array<real,nstate> soln_boundary;
@@ -2159,26 +2148,15 @@
         //or solution from the projected entropy variables.
         //Now, it uses projected entropy variables for NSFR, and solution
         //interpolated to face for conservative DG.
-        this->pde_physics_double->boundary_face_values (boundary_id, surf_flux_node, unit_phys_normal_int, soln_state_int, aux_soln_state_int, filtered_soln_state, filtered_aux_soln_state, soln_boundary, grad_soln_boundary);
+        this->pde_physics_double->boundary_face_values (boundary_id, surf_flux_node, unit_phys_normal_int, soln_state, aux_soln_state, filtered_soln_state, filtered_aux_soln_state, soln_boundary, grad_soln_boundary);
         
         // Convective numerical flux.
         std::array<real,nstate> conv_num_flux_dot_n_at_q;
-        conv_num_flux_dot_n_at_q = this->conv_num_flux_double->evaluate_flux(soln_state_int, soln_boundary, unit_phys_normal_int);
+        conv_num_flux_dot_n_at_q = this->conv_num_flux_double->evaluate_flux(soln_state, soln_boundary, unit_phys_normal_int);
         
         // Dissipative numerical flux
-        // pass opposite_soln_state instead of soln_state -- nevermind
         this->pde_physics_double->boundary_face_values_viscous_flux (boundary_id, surf_flux_node, unit_phys_normal_int, soln_state, aux_soln_state, filtered_soln_state, filtered_aux_soln_state, soln_boundary, grad_soln_boundary);
         std::array<real,nstate> diss_auxi_num_flux_dot_n_at_q;
-<<<<<<< HEAD
-        diss_auxi_num_flux_dot_n_at_q = this->diss_num_flux_double->evaluate_auxiliary_flux(
-            current_cell_index, current_cell_index,
-            0.0, 0.0,
-            soln_interp_to_face_int, soln_boundary,
-            aux_soln_state_int, grad_soln_boundary,
-            filtered_soln_state, soln_boundary,
-            filtered_aux_soln_state, grad_soln_boundary,
-            unit_phys_normal_int, penalty, true, boundary_id);
-=======
         if(this->using_wall_model && ((boundary_id == 1001) || (boundary_id == 1006))) {
             diss_auxi_num_flux_dot_n_at_q = this->pde_physics_double->dissipative_flux_dot_normal(
                 opposite_surf_soln_state, aux_soln_state, 
@@ -2191,13 +2169,12 @@
             diss_auxi_num_flux_dot_n_at_q = this->diss_num_flux_double->evaluate_auxiliary_flux(
                 current_cell_index, current_cell_index,
                 0.0, 0.0,
-                soln_state, soln_boundary,
+                soln_interp_to_face, soln_boundary,
                 aux_soln_state, grad_soln_boundary,
                 filtered_soln_state, soln_boundary,
                 filtered_aux_soln_state, grad_soln_boundary,
                 unit_phys_normal_int, penalty, true, boundary_id);
         }
->>>>>>> 5b5e4eb9
 
         for(int istate=0; istate<nstate; istate++){
             // allocate
