--- conflicted
+++ resolved
@@ -14,7 +14,6 @@
 #include <deal.II/fe/mapping_fe_field.h>
 #include <deal.II/fe/fe_q.h>
 
-
 #include <deal.II/dofs/dof_handler.h>
 
 #include <deal.II/hp/q_collection.h>
@@ -33,12 +32,12 @@
 #include <Sacado.hpp>
 #include <CoDiPack/include/codi.hpp>
 
-
 #include "parameters/all_parameters.h"
 #include "parameters/parameters.h"
 
 namespace PHiLiP {
 namespace OPERATOR {
+
 ///Operator base class
 /**
  *This base class constructs 4 different types of operators: volume, surface, flux and metric. In addition it has corresponding functions to compute the operators.
@@ -50,28 +49,18 @@
  * (3) Flux Operators: See above. It is important to note that since flux operators are "collocated" on the cubature set, the number of degrees of freedom of the flux basis MUST equal the number of cubature nodes. Importantly on the surface, the flux basis interpolates from the volume to the surface, thus corresponds to volume cubature nodes collocation.  
  * (4) Metric Operators: Since the solution polynomial degree for each state varies, along with the local grid element's polynomial degree varying, the operators distinguish between polynomial degree (for solution or flux) and grid degree (for element). Explicitly, they first go vector of grid_degree, then vector of polynomial degree for the ones that are applied on the flux nodes. The mapping-support-points follow the standard from dealii, where they are always Gauss-Legendre-Lobatto quadrature nodes making the polynomial elements continuous in a sense. 
  */
-
-<<<<<<< HEAD
-template <int dim, typename real, int n_faces>
-=======
 template <int dim, int n_faces>
->>>>>>> 07751fc2
 class OperatorsBase
 {
 public:
-    ///Constructor
+    /// Constructor
     OperatorsBase(
-<<<<<<< HEAD
-          const Parameters::AllParameters *const parameters_input,
           const int nstate_input,//number of states input
-          const unsigned int degree,//degree not really needed at the moment
-=======
-          const int nstate_input,//number of states input
->>>>>>> 07751fc2
           const unsigned int max_degree_input,//max poly degree for operators
           const unsigned int grid_degree_input);//max grid degree for operators
-    ///Destructor
-    ~OperatorsBase();
+    
+    /// Destructor
+    ~OperatorsBase() {};
 
     ///Max polynomial degree.
     const unsigned int max_degree;
@@ -86,41 +75,6 @@
 
 public:
 
-<<<<<<< HEAD
-    /// Makes for cleaner doxygen documentation.
-    using MassiveCollectionTuple = std::tuple<
-        dealii::hp::FECollection<dim>, // Solution FE
-        dealii::hp::QCollection<dim>,  // Volume quadrature
-        dealii::hp::QCollection<dim-1>, // Face quadrature
-        dealii::hp::QCollection<1>, // 1D quadrature for strong form
-        dealii::hp::FECollection<dim> >;  // Lagrange polynomials for strong form
-    ///Second constructor call
-    /** Since a function is used to generate multiple different objects, a delegated
-     *  constructor is used to unwrap the tuple and initialize the collections.
-     *
-     *  The tuple is built from create_collection_tuple(). */
-    OperatorsBase( 
-            const Parameters::AllParameters *const parameters_input,
-            const int nstate_input,//number of states input
-            const unsigned int degree,
-            const unsigned int max_degree_input,
-            const unsigned int grid_degree_input,
-            const MassiveCollectionTuple collection_tuple);
-
-    ///The collection tuple.
-    MassiveCollectionTuple create_collection_tuple(const unsigned int max_degree, const int nstate, const Parameters::AllParameters *const parameters_input) const;
-
-    ///The collections of FE (basis) and Quadrature sets.
-    const dealii::hp::FECollection<dim>    fe_collection_basis;
-    /// Quadrature used to evaluate volume integrals.
-    dealii::hp::QCollection<dim>     volume_quadrature_collection;
-    /// Quadrature used to evaluate face integrals.
-    dealii::hp::QCollection<dim-1>   face_quadrature_collection;
-    /// 1D quadrature to generate Lagrange polynomials for the sake of flux interpolation.
-    dealii::hp::QCollection<1>       oned_quadrature_collection;
-    ///Storing the "Flux" basis (basis collocated on flux volume nodes) previously referred to as the fe_collection_Lagrange.
-    const dealii::hp::FECollection<dim>    fe_collection_flux_basis;
-=======
     ///Returns the tensor product of matrices passed.
     dealii::FullMatrix<double> tensor_product(
                                     const dealii::FullMatrix<double> &basis_x,
@@ -139,13 +93,10 @@
                                     const dealii::FullMatrix<double> &basis_x,
                                     const dealii::FullMatrix<double> &basis_y,
                                     const dealii::FullMatrix<double> &basis_z);
->>>>>>> 07751fc2
 
     ///Standard function to compute factorial of a number.
     double compute_factorial(double n);
 
-<<<<<<< HEAD
-=======
     ///virtual function to be defined.
     virtual void matrix_vector_mult(
                 const std::vector<double> &input_vect,
@@ -167,7 +118,6 @@
                 const double factor = 1.0) = 0;
 protected:
 
->>>>>>> 07751fc2
     const MPI_Comm mpi_communicator; ///< MPI communicator.
     dealii::ConditionalOStream pcout; ///< Parallel std::cout that only outputs on mpi_rank==0
 };//End of OperatorsBase
@@ -187,8 +137,9 @@
         const int nstate_input,
         const unsigned int max_degree_input,
         const unsigned int grid_degree_input);
+
     ///Destructor
-    ~SumFactorizedOperators ();
+    ~SumFactorizedOperators () {};
 
     ///Computes a matrix-vector product using sum-factorization. Pass the one-dimensional basis, where x runs the fastest, then y, and z runs the slowest. Also, assume each one-dimensional basis is the same size.
     /** Uses sum-factorization with BLAS techniques to solve the the matrix-vector multiplication, where the matrix is the tensor product of three one-dimensional matrices. We use the standard notation that x runs the fastest, then y, and z runs the slowest.
@@ -381,14 +332,14 @@
 class basis_functions : public SumFactorizedOperators<dim,n_faces>
 {
 public:
-    ///Constructor.
+    /// Constructor.
     basis_functions (
         const int nstate_input,
         const unsigned int max_degree_input,
         const unsigned int grid_degree_input);
 
-    ///Destructor.
-    ~basis_functions ();
+    /// Destructor.
+    ~basis_functions () {};
 
     ///Stores the degree of the current poly degree.
     unsigned int current_degree;
@@ -419,19 +370,19 @@
 class vol_integral_basis : public SumFactorizedOperators<dim,n_faces>
 {
 public:
-    ///Constructor.
+    /// Constructor.
     vol_integral_basis (
         const int nstate_input,
         const unsigned int max_degree_input,
         const unsigned int grid_degree_input);
 
-    ///Destructor.
-    ~vol_integral_basis ();
-
-    ///Stores the degree of the current poly degree.
-    unsigned int current_degree;
-
-    ///Assembles the one dimensional operator.
+    /// Destructor.
+    ~vol_integral_basis () {};
+
+    /// Stores the degree of the current poly degree.
+    unsigned int current_degree;
+
+    /// Assembles the one dimensional operator.
     void build_1D_volume_operator(
             const dealii::FESystem<1,1> &finite_element,
             const dealii::Quadrature<1> &quadrature);
@@ -442,53 +393,26 @@
 class local_mass : public SumFactorizedOperators<dim,n_faces>
 {
 public:
-    ///Constructor.
+    /// Constructor.
     local_mass (
         const int nstate_input,
         const unsigned int max_degree_input,
         const unsigned int grid_degree_input);
 
-<<<<<<< HEAD
-    /*
-        * Operators Base to be used in DGBase needs: basis at vol, surf and metric basis at quad nodes.
-        * Mass matrix, Flux_Reconstruction oper and vol det Jac which needs the metric basis grad at vol quad nodes.
-        * Everything else will be in OperatorsBaseState
-        * Also deirvtivep etc, which requires modal derivative oper, which reuiqres local_basis_stiffness
-        * FR_mass_inv
-        * basically everythign except flux lol
-    */
-
-    ///Allocates the volume operators.
-    void allocate_volume_operators ();
-    ///Allocates the surface operators.
-    void allocate_surface_operators ();
-
-     ///Solution basis functions evaluated at volume cubature nodes.
-     std::vector<dealii::FullMatrix<real>> basis_at_vol_cubature;
-     ///\f$ \mathbf{W}*\mathbf{\chi}(\mathbf{\xi}_v^r) \f$  That is Quadrature Weights multiplies with basis_at_vol_cubature.
-     std::vector<dealii::FullMatrix<real>> vol_integral_basis;
-     ///This is the solution basis \f$\mathbf{D}_i\f$, the modal differential opertaor commonly seen in DG defined as \f$\mathbf{D}_i=\mathbf{M}^{-1}*\mathbf{S}_i\f$.
-    std::vector<std::array<dealii::FullMatrix<real>,dim>> modal_basis_differential_operator;
-    ///Local mass matrix without jacobian dependence.
-    std::vector<dealii::FullMatrix<real>> local_mass;
-    ///Local stiffness matrix without jacobian dependence.
-    /**NOTE: this is not used in DG volume integral since that needs to use the derivative of the flux basis and is multiplied by flux at volume cubature nodes this is strictly for consturtcing D operator
-   *\f[
-=======
-    ///Destructor.
-    ~local_mass ();
-
-    ///Stores the degree of the current poly degree.
-    unsigned int current_degree;
-
-    ///Assembles the one dimensional operator.
+    /// Destructor.
+    ~local_mass () {};
+
+    /// Stores the degree of the current poly degree.
+    unsigned int current_degree;
+
+    /// Assembles the one dimensional operator.
     void build_1D_volume_operator(
             const dealii::FESystem<1,1> &finite_element,
             const dealii::Quadrature<1> &quadrature); //override;
 
-    ///Assemble the dim mass matrix on the fly with metric Jacobian dependence.
-    /** Note, n_shape_functions is not the same as n_dofs, but the number of 
-    * shape functions for the state.
+    /// Assemble the dim mass matrix on the fly with metric Jacobian dependence.
+    /** Note: n_shape_functions is not the same as n_dofs, but the number of 
+     *  shape functions for the state.
     */
     dealii::FullMatrix<double> build_dim_mass_matrix(
         const int nstate,
@@ -501,7 +425,6 @@
 ///Local stiffness matrix without jacobian dependence.
 /**NOTE: this is not used in DG volume integral since that needs to use the derivative of the flux basis and is multiplied by flux at volume cubature nodes this is strictly for consturtcing D operator
 *\f[
->>>>>>> 07751fc2
         (\mathbf{S}_\xi)_{ij}  = \int_\mathbf{{\Omega}_r} \mathbf{\chi}_i(\mathbf{\xi}^r) \frac{\mathbf{\chi}_{j}(\mathbf{\xi}^r)}{\partial \xi} d\mathbf{\Omega}_r
         \f]
 */
@@ -509,19 +432,19 @@
 class local_basis_stiffness : public SumFactorizedOperators<dim,n_faces>
 {
 public:
-    ///Constructor.
+    /// Constructor.
     local_basis_stiffness (
         const int nstate_input,
         const unsigned int max_degree_input,
         const unsigned int grid_degree_input);
 
-    ///Destructor.
-    ~local_basis_stiffness ();
-
-    ///Stores the degree of the current poly degree.
-    unsigned int current_degree;
-
-    ///Assembles the one dimensional operator.
+    /// Destructor.
+    ~local_basis_stiffness () {};
+
+    /// Stores the degree of the current poly degree.
+    unsigned int current_degree;
+
+    /// Assembles the one dimensional operator.
     void build_1D_volume_operator(
             const dealii::FESystem<1,1> &finite_element,
             const dealii::Quadrature<1> &quadrature);
@@ -532,19 +455,19 @@
 class modal_basis_differential_operator : public SumFactorizedOperators<dim,n_faces>
 {
 public:
-    ///Constructor.
+    /// Constructor.
     modal_basis_differential_operator (
         const int nstate_input,
         const unsigned int max_degree_input,
         const unsigned int grid_degree_input);
 
-    ///Destructor.
-    ~modal_basis_differential_operator ();
-
-    ///Stores the degree of the current poly degree.
-    unsigned int current_degree;
-
-    ///Assembles the one dimensional operator.
+    /// Destructor.
+    ~modal_basis_differential_operator () {};
+
+    /// Stores the degree of the current poly degree.
+    unsigned int current_degree;
+
+    /// Assembles the one dimensional operator.
     void build_1D_volume_operator(
             const dealii::FESystem<1,1> &finite_element,
             const dealii::Quadrature<1> &quadrature);
@@ -555,19 +478,19 @@
 class derivative_p : public SumFactorizedOperators<dim,n_faces>
 {
 public:
-    ///Constructor.
+    /// Constructor.
     derivative_p (
         const int nstate_input,
         const unsigned int max_degree_input,
         const unsigned int grid_degree_input);
 
-    ///Destructor.
-    ~derivative_p ();
-
-    ///Stores the degree of the current poly degree.
-    unsigned int current_degree;
-
-    ///Assembles the one dimensional operator.
+    /// Destructor.
+    ~derivative_p () {};
+
+    /// Stores the degree of the current poly degree.
+    unsigned int current_degree;
+
+    /// Assembles the one dimensional operator.
     void build_1D_volume_operator(
             const dealii::FESystem<1,1> &finite_element,
             const dealii::Quadrature<1> &quadrature);
@@ -585,7 +508,7 @@
         const unsigned int grid_degree_input,
         const Parameters::AllParameters::Flux_Reconstruction FR_param_input);
     ///Destructor.
-    ~local_Flux_Reconstruction_operator ();
+    ~local_Flux_Reconstruction_operator () {};
 
     ///Stores the degree of the current poly degree.
     unsigned int current_degree;
@@ -599,92 +522,6 @@
     ///Evaluates Huynh's g2 parameter for flux reconstruction.
     /* This parameter recovers Huynh, Hung T. "A flux reconstruction approach to high-order schemes including discontinuous Galerkin methods." 18th AIAA computational fluid dynamics conference. 2007.
     */
-<<<<<<< HEAD
-    std::vector<std::array<dealii::FullMatrix<real>,dim>> local_basis_stiffness;
-    /// ESFR correction matrix without jac dependence
-    std::vector<dealii::FullMatrix<real>> local_Flux_Reconstruction_operator;
-    ///ESFR c parameter Flux_Reconstruction operator
-    std::vector<real> c_param_FR;
-   /// ESFR correction matrix for AUX EQUATION without jac dependence
-   /** NOTE Auxiliary equation is a vector in dim, so theres an ESFR correction for each dim -> Flux_Reconstruction_aux also a vector of dim
-   * ie/ local_Flux_Reconstruction_operator_aux[degree_index][dimension_index] = Flux_Reconstruction_operator for AUX eaquation in direction dimension_index for
-   * polynomial degree of degree_index+1
-   */
-    std::vector<std::array<dealii::FullMatrix<real>,dim>> local_Flux_Reconstruction_operator_aux;
-    ///ESFR k parameter Flux_Reconstruction-auxiliary operator
-    std::vector<real> k_param_FR;
-    ///\f$ p\f$ -th order modal derivative of basis fuctions, ie/\f$ [D_\xi^p, D_\eta^p, D_\zeta^p]\f$
-    std::vector<std::array<dealii::FullMatrix<real>,dim>> derivative_p;
-    /// \f$2p\f$-th order modal derivative of basis fuctions, ie/ \f$[D_\xi^p D_\eta^p, D_\xi^p D_\zeta^p, D_\eta^p D_\zeta^p]\f$
-    std::vector<std::array<dealii::FullMatrix<real>,dim>> derivative_2p;
-    /// \f$3p\f$-th order modal derivative of basis fuctions \f$[D_\xi^p D_\eta^p D_\zeta^p]\f$
-    std::vector<dealii::FullMatrix<real>> derivative_3p;
-
-    ///Projection operator corresponding to basis functions onto M-norm (L2).
-    std::vector<dealii::FullMatrix<real>> vol_projection_operator;
-    ///Projection operator corresponding to basis functions onto \f$(M+K)\f$-norm.
-    std::vector<dealii::FullMatrix<real>> vol_projection_operator_FR;
-
-    ///The metric independent inverse of the FR mass matrix \f$(M+K)^{-1}\f$.
-    std::vector<dealii::FullMatrix<real>> FR_mass_inv;
-
-    ///Builds basis and flux functions operators and gradient operator.
-    void create_vol_basis_operators ();
-    ///Constructs a mass matrix on the fly for a single degree NOTE: for Jacobian dependence pass JxW to quad_weights.
-    void build_local_Mass_Matrix (
-                                const std::vector<real> &quad_weights,
-                                const unsigned int n_dofs_cell, const unsigned int n_quad_pts,
-                                const int current_fe_index,
-                                dealii::FullMatrix<real> &Mass_Matrix);
-    ///Constructs local_mass which is a vector of metric Jacobian independent local mass matrices.
-    void build_Mass_Matrix_operators ();
-    ///Constructs local stiffness operator corresponding to the basis. 
-    /**Also it constructs the flux basis stiffness as \f$\int_{\mathbf{\Omega}_r}\chi_i(\mathbf{\xi}^r)\frac{\partial \chi_{\text{FLUX},j}(\mathbf{\xi}^r)}{\partial \xi} d\mathbf{\Omega}_r \f$.
-    *Also builds modal_basis_differential_operator since has the stiffness matrix there.
-    */
-    void build_Stiffness_Matrix_operators ();
-    ///FR specific build operator functions
-    /**builds the \f$ p,\: 2p,\f$ and \f$ 3p \f$ derivative operators to compute broken Sobolev-space.
-    */    
-    void get_higher_derivatives ();
-
-    ///Evaluates Huynh's g2 parameter for flux reconstruction.
-    /* This parameter recovers Huynh, Hung T. "A flux reconstruction approach to high-order schemes including discontinuous Galerkin methods." 18th AIAA computational fluid dynamics conference. 2007.
-    */
-    void get_Huynh_g2_parameter (
-                                const unsigned int curr_cell_degree,
-                                real &c);
-
-    ///Evaluates the spectral difference parameter for flux reconstruction.
-    /*Value from Allaneau, Y., and Antony Jameson. "Connections between the filtered discontinuous Galerkin method and the flux reconstruction approach to high order discretizations." Computer Methods in Applied Mechanics and Engineering 200.49-52 (2011): 3628-3636. 
-    */
-    void get_spectral_difference_parameter (
-                                const unsigned int curr_cell_degree,
-                                real &c);
-    ///Evaluates the flux reconstruction parameter at the bottom limit where the scheme is unstable.
-    /*Value from Allaneau, Y., and Antony Jameson. "Connections between the filtered discontinuous Galerkin method and the flux reconstruction approach to high order discretizations." Computer Methods in Applied Mechanics and Engineering 200.49-52 (2011): 3628-3636. 
-    */
-    void get_c_negative_FR_parameter (
-                                const unsigned int curr_cell_degree,
-                                real &c);
-    ///Evaluates the flux reconstruction parameter at the bottom limit where the scheme is unstable, divided by 2.
-    /*Value from Allaneau, Y., and Antony Jameson. "Connections between the filtered discontinuous Galerkin method and the flux reconstruction approach to high order discretizations." Computer Methods in Applied Mechanics and Engineering 200.49-52 (2011): 3628-3636. 
-    * Commonly in the lterature we use this value to show the approach to the bottom limit of stability.
-    */
-    void get_c_negative_divided_by_two_FR_parameter (
-                                const unsigned int curr_cell_degree,
-                                real &c);
-    ///Gets the FR correction parameter corresponding to the maximum timestep.
-    /* Note that this parameter is also a good approximation for when the FR scheme begins to
-    * lose an order of accuracy, but the original definition is that it corresponds to the maximum timestep.
-    * Value from Table 3.4 in Castonguay, Patrice. High-order energy stable flux reconstruction schemes for fluid flow simulations on unstructured grids. Stanford University, 2012.
-    */
-    void get_c_plus_parameter (
-                                const unsigned int curr_cell_degree,
-                                real &c);
-
-    ///Gets the FR correction parameter for both primary and auxiliary equations and stores for each degree.
-=======
     void get_Huynh_g2_parameter (
             const unsigned int curr_cell_degree,
             double &c);
@@ -721,7 +558,6 @@
             double &c);
 
     ///Gets the FR correction parameter for the primary equation and stores.
->>>>>>> 07751fc2
     /**These values are name specified in parameters/all_parameters.h, passed through control file/or test and here converts/stores as value.
     * Please note that in all the functions within this that evaluate the parameter, we divide the value in the literature by 2.0
     * because our basis are contructed by an orthonormal Legendre basis rather than the orthogonal basis in the literature. 
@@ -730,69 +566,14 @@
     * For further details please refer to Cicchino, Alexander, and Siva Nadarajah. "A new norm and stability condition for tensor product flux reconstruction schemes." Journal of Computational Physics 429 (2021): 110025.
     */
     void get_FR_correction_parameter (
-<<<<<<< HEAD
-                                    const unsigned int curr_cell_degree,
-                                    real &c, real &k);
-    ///Constructs the vector of Flux_Reconstruction operators (ESFR correction operator) for each poly degree.
-    void build_Flux_Reconstruction_operators ();
-=======
             const unsigned int curr_cell_degree,
             double &c);
->>>>>>> 07751fc2
 
    ///Computes a single local Flux_Reconstruction operator (ESFR correction operator) on the fly for a local element.
    /**Note that this is dependent on the Mass Matrix, so for metric Jacobian dependent \f$K_m\f$,
    *pass the metric Jacobian dependent Mass Matrix \f$M_m\f$.
     */
     void build_local_Flux_Reconstruction_operator(
-<<<<<<< HEAD
-                                const dealii::FullMatrix<real> &local_Mass_Matrix,
-                                const unsigned int  n_dofs_cell, const unsigned int degree_index, 
-                                dealii::FullMatrix<real> &Flux_Reconstruction_operator);
-    ///Similar to above but for the local Flux_Reconstruction operator for the Auxiliary equation.
-    void build_local_Flux_Reconstruction_operator_AUX(
-                                const dealii::FullMatrix<real> &local_Mass_Matrix,
-                                const unsigned int  n_dofs_cell, const unsigned int degree_index, 
-                                std::array<dealii::FullMatrix<real>,dim> &Flux_Reconstruction_operator_aux);
-
-    ///Computes the volume projection operators.
-    void get_vol_projection_operators();
-    ///Computes a single local projection operator on some space (norm).
-    void compute_local_vol_projection_operator(
-                                const unsigned int degree_index, 
-                                const unsigned int n_dofs_cell, 
-                                const dealii::FullMatrix<real> &norm_matrix, 
-                                dealii::FullMatrix<real> &volume_projection);
-
-    ///Solution basis functions evaluated at facet cubature nodes.
-    std::vector<std::array<dealii::FullMatrix<real>,n_faces>> basis_at_facet_cubature;
-//    ///Flux basis functions evaluated at facet cubature nodes.
-//   std::vector<std::array<std::array<dealii::FullMatrix<real>,n_faces>,nstate>> flux_basis_at_facet_cubature;
-    ///The surface integral of test functions.
-   /**\f[
-   *     \mathbf{W}_f \mathbf{\chi}(\mathbf{\xi}_f^r) 
-   * \f]
-   *ie/ diag of REFERENCE unit normal times facet quadrature weights times solution basis functions evaluated on that face
-   *in DG surface integral would be transpose(face_integral_basis) times flux_on_face
-   */
-    std::vector<std::array<dealii::FullMatrix<real>,n_faces>> face_integral_basis;
-   /// The DG lifting operator is defined as the operator that lifts inner products of polynomials of some order \f$p\f$ onto the L2-space.
-   /**In DG lifting operator is \f$L=\mathbf{M}^{-1}*(\text{face_integral_basis})^T\f$.
-   *So DG surface is \f$L*\text{flux_interpolated_to_face}\f$.
-   *NOTE this doesn't have metric Jacobian dependence, for DG solver
-   *we build that using the functions below on the fly!
-   */
-    std::vector<std::array<dealii::FullMatrix<real>,n_faces>> lifting_operator;
-   ///The ESFR lifting operator. 
-   /**
-   *Consider the broken Sobolev-space \f$W_{\delta}^{dim*p,2}(\mathbf{\Omega}_r)\f$ (which is the ESFR norm)
-   * for \f$u \in W_{\delta}^{dim*p,2}(\mathbf{\Omega}_r)\f$,
-   * \f[
-   * L_{FR}:\: <L_{FR} u,v>_{\mathbf{\Omega}_r} = <u,v>_{\mathbf{\Gamma}_2}, \forall v\in P^p(\mathbf{\Omega}_r)
-   * \f].
-   */
-    std::vector<std::array<dealii::FullMatrix<real>,n_faces>> lifting_operator_FR;
-=======
             const dealii::FullMatrix<double> &local_Mass_Matrix,
             const dealii::FullMatrix<double> &pth_derivative,
             const unsigned int n_dofs, 
@@ -846,7 +627,7 @@
         const Parameters::AllParameters::Flux_Reconstruction_Aux FR_param_aux_input);
 
     ///Destructor.
-    ~local_Flux_Reconstruction_operator_aux ();
+    ~local_Flux_Reconstruction_operator_aux () {};
 
     ///Stores the degree of the current poly degree.
     unsigned int current_degree;
@@ -887,7 +668,7 @@
         const unsigned int grid_degree_input);
 
     ///Destructor.
-    ~vol_projection_operator ();
+    ~vol_projection_operator () {};
 
     ///Stores the degree of the current poly degree.
     unsigned int current_degree;
@@ -918,7 +699,7 @@
         const bool store_transpose_input = false);
 
     ///Destructor.
-    ~vol_projection_operator_FR ();
+    ~vol_projection_operator_FR () {};
 
     ///Stores the degree of the current poly degree.
     unsigned int current_degree;
@@ -952,7 +733,7 @@
         const bool store_transpose_input = false);
 
     ///Destructor.
-    ~vol_projection_operator_FR_aux ();
+    ~vol_projection_operator_FR_aux () {};
 
     ///Stores the degree of the current poly degree.
     unsigned int current_degree;
@@ -971,7 +752,6 @@
     ///Stores the transpose of the operator for fast weight-adjusted solves.
     dealii::FullMatrix<double> oneD_transpose_vol_operator;
 };
->>>>>>> 07751fc2
 
 ///The metric independent inverse of the FR mass matrix \f$(M+K)^{-1}\f$.
 template<int dim, int n_faces>
@@ -986,7 +766,7 @@
         const Parameters::AllParameters::Flux_Reconstruction FR_param_input);
 
     ///Destructor.
-    ~FR_mass_inv ();
+    ~FR_mass_inv () {};
 
     ///Stores the degree of the current poly degree.
     unsigned int current_degree;
@@ -1012,7 +792,7 @@
         const Parameters::AllParameters::Flux_Reconstruction_Aux FR_param_input);
 
     ///Destructor.
-    ~FR_mass_inv_aux ();
+    ~FR_mass_inv_aux () {};
 
     ///Stores the degree of the current poly degree.
     unsigned int current_degree;
@@ -1038,7 +818,7 @@
         const Parameters::AllParameters::Flux_Reconstruction FR_param_input);
 
     ///Destructor.
-    ~FR_mass ();
+    ~FR_mass () {};
 
     ///Stores the degree of the current poly degree.
     unsigned int current_degree;
@@ -1065,7 +845,7 @@
         const Parameters::AllParameters::Flux_Reconstruction_Aux FR_param_input);
 
     ///Destructor.
-    ~FR_mass_aux ();
+    ~FR_mass_aux () {};
 
     ///Stores the degree of the current poly degree.
     unsigned int current_degree;
@@ -1098,7 +878,7 @@
         const unsigned int grid_degree_input);
 
     ///Destructor.
-    ~vol_integral_gradient_basis ();
+    ~vol_integral_gradient_basis () {};
 
     ///Stores the degree of the current poly degree.
     unsigned int current_degree;
@@ -1134,7 +914,7 @@
         const unsigned int grid_degree_input);
 
     ///Destructor.
-    ~face_integral_basis ();
+    ~face_integral_basis () {};
 
     ///Stores the degree of the current poly degree.
     unsigned int current_degree;
@@ -1162,157 +942,13 @@
         const unsigned int grid_degree_input);
 
     ///Destructor.
-    ~lifting_operator ();
+    ~lifting_operator () {};
 
     ///Stores the degree of the current poly degree.
     unsigned int current_degree;
 
     ///Builds the local lifting operator. 
     void build_local_surface_lifting_operator (
-<<<<<<< HEAD
-                                const unsigned int degree_index, 
-                                const unsigned int n_dofs_cell, 
-                                const unsigned int face_number, 
-                                const dealii::FullMatrix<real> &norm_matrix, 
-                                dealii::FullMatrix<real> &lifting);
-    
-    ///The mapping shape functions evaluated at the volume grid nodes (facet set included in volume grid nodes for consistency).
-    std::vector<dealii::FullMatrix<real>> mapping_shape_functions_grid_nodes; 
-    ///REFERENCE gradient of the the mapping shape functions evaluated at the volume grid nodes.
-    std::vector<std::array<dealii::FullMatrix<real>,dim>> gradient_mapping_shape_functions_grid_nodes; 
-
-    ///Mapping shape functions evaluated at the VOLUME flux nodes (arbitrary, does not have to be on the surface ex/ GL).
-    /** FOR Flux Nodes operators there is the grid degree, then the degree of the cubature set it is applied on
-    * to handle all general cases. 
-    */
-    std::vector<std::vector<dealii::FullMatrix<real>>> mapping_shape_functions_vol_flux_nodes; 
-    ///Mapping shape functions evaluated at the SURFACE flux nodes. 
-    std::vector<std::vector<std::array<dealii::FullMatrix<real>,n_faces>>> mapping_shape_functions_face_flux_nodes; 
-   ///Gradient of mapping shape functions evalutated at VOLUME flux nodes.
-   /**Note that for a single grid degree it can evaluate at varying degree of fluxnodes 
-   *ie allows of sub/super parametric etc and over integration
-   *Vector order goes: [Grid_Degree][Flux_Poly_Degree][Dim][n_quad_pts][n_mapping_shape_functions]
-    */
-    std::vector<std::vector<std::array<dealii::FullMatrix<real>,dim>>> gradient_mapping_shape_functions_vol_flux_nodes; 
-    ///Gradient of mapping shape functions evalutated at surface flux nodes.
-    /**Is a vector of degree->array of n_faces -> array of dim -> Matrix n_face_quad_pts x n_shape_functions.
-    */
-    std::vector<std::vector<std::array<std::array<dealii::FullMatrix<real>,dim>,n_faces>>> gradient_mapping_shape_functions_face_flux_nodes; 
-
-    ///Allocates metric shape functions operators.
-    void allocate_metric_operators(     
-                                    const unsigned int max_grid_degree_local);
-    ///Creates metric shape functions operators.
-    void create_metric_basis_operators(
-                                    const unsigned int max_grid_degree_local);
-
-    ///Builds just the dterminant of the volume metric Jacobian.
-    void build_local_vol_determinant_Jac(
-                                    const unsigned int grid_degree, const unsigned int poly_degree,
-                                    const unsigned int n_quad_pts, 
-                                    const unsigned int n_metric_dofs,
-                                    const std::array<std::vector<real>,dim> &mapping_support_points,
-                                    std::vector<real> &determinant_Jacobian);
-    ///Called on the fly and returns the metric cofactor and determinant of Jacobian at VOLUME cubature nodes.
-    /**
-    *We compute the metric cofactor matrix \f$\mathbf{C}_m\f$ via the invariant curl form of Abe 2014 and Kopriva 2006. To ensure consistent normals, we consider
-    * the two cubature sets, grid nodes (mapping-support-points), and flux nodes (quadrature nodes). The metric cofactor matrix is thus:
-    * \f[
-    *      (\mathbf{C})_{ni} = J(\mathbf{a}^i)_n= -\frac{1}{2}\hat{\mathbf{e}}_i \cdot \nabla^r\times\mathbf{\Theta}(\mathbf{\xi}_{\text{flux nodes}}^r)\Big[
-             \mathbf{\Theta}(\mathbf{\xi}_{\text{grid nodes}}^r)\hat{\mathbf{x}}_l^{c^T}
-       \nabla^r \mathbf{\Theta}(\mathbf{\xi}_{\text{grid nodes}}^r)\hat{\mathbf{x}}_m^{c^T}
-        -
-        \mathbf{\Theta}(\mathbf{\xi}_{\text{grid nodes}}^r)\hat{\mathbf{x}}_m^{c^T}
-       \nabla^r \mathbf{\Theta}(\mathbf{\xi}_{\text{grid nodes}}^r)\hat{\mathbf{x}}_l^{c^T}\Big]
-             \text{, }\\i=1,2,3\text{, }n=1,2,3\text{ }(n,m,l)\text{ cyclic.}
-    * \f]
-    * where we let \f$\mathbf{\Theta}(\mathbf{\xi}^r)\f$ represent the mapping shape functions.
-    */
-    void build_local_vol_metric_cofactor_matrix_and_det_Jac(
-                                    const unsigned int grid_degree, const unsigned int poly_degree,
-                                    const unsigned int n_quad_pts, 
-                                    const unsigned int n_metric_dofs,
-                                    const std::array<std::vector<real>,dim> &mapping_support_points,
-                                    std::vector<real> &determinant_Jacobian,
-                                    std::vector<dealii::FullMatrix<real>> &metric_cofactor);
-    ///Called on the fly and returns the metric cofactor and determinant of Jacobian at face cubature nodes.
-    void build_local_face_metric_cofactor_matrix_and_det_Jac(
-                                    const unsigned int grid_degree, const unsigned int poly_degree,
-                                    const unsigned int iface,
-                                    const unsigned int n_quad_pts, const unsigned int n_metric_dofs,
-                                    const std::array<std::vector<real>,dim> &mapping_support_points,
-                                    std::vector<real> &determinant_Jacobian,
-                                    std::vector<dealii::FullMatrix<real>> &metric_cofactor);
-    ///Computes local 3D cofactor matrix in VOLUME.
-    void compute_local_3D_cofactor_vol(
-                                    const unsigned int grid_degree, const unsigned int poly_degree,
-                                    const unsigned int n_quad_pts,
-                                    const unsigned int n_metric_dofs,
-                                    const std::array<std::vector<real>,dim> &mapping_support_points,
-                                    std::vector<dealii::FullMatrix<real>> &metric_cofactor);
-    ///Computes local 3D cofactor matrix on FACE for consistent normals with water-tight mesh.
-    void compute_local_3D_cofactor_face(
-                                    const unsigned int grid_degree, const unsigned int poly_degree,
-                                    const unsigned int n_quad_pts,
-                                    const unsigned int n_metric_dofs, const unsigned int iface,
-                                    const std::array<std::vector<real>,dim> &mapping_support_points,
-                                    std::vector<dealii::FullMatrix<real>> &metric_cofactor);
-    ///Computes \f$(\mathbf{x}_l * \nabla(\mathbf{x}_m))\f$ at GRID NODES.
-    void compute_Xl_grad_Xm(
-                                    const unsigned int grid_degree,
-                                    const unsigned int n_metric_dofs, 
-                                    const std::array<std::vector<real>,dim> &mapping_support_points,
-                                    std::vector<dealii::DerivativeForm<1,dim,dim>> &Xl_grad_Xm);
-    ///Computes the cyclic curl loop for metric cofactor matrix.
-    /**
-    *      This function is currently no longer used, but left in with the conservative curl form commented out
-    *      incase we want to compare the forms in the future.
-    */
-    void do_curl_loop_metric_cofactor(
-                                    const unsigned int n_quad_pts,
-                                    const std::vector<dealii::DerivativeForm<2,dim,dim>> grad_Xl_grad_Xm,
-                                    std::vector<dealii::FullMatrix<real>> &metric_cofactor);
-
-    ///Given a physical tensor, return the reference tensor.
-    void compute_physical_to_reference(
-                                    const dealii::Tensor<1,dim,real> &phys,
-                                    const dealii::FullMatrix<real> &metric_cofactor,
-                                    dealii::Tensor<1,dim,real> &ref);
-    ///Given a reference tensor, return the physical tensor.
-    void compute_reference_to_physical(
-                                    const dealii::Tensor<1,dim,real> &ref,
-                                    const dealii::FullMatrix<real> &metric_cofactor,
-                                    dealii::Tensor<1,dim,real> &phys);
-    ///Checks on the fly that the grid hasn't been updated with a higher order. If the grid has been updated, then it recreates the appropriate metric basis.
-    void is_the_grid_higher_order_than_initialized(
-                                    const unsigned int grid_degree);
-                                
-    ///Computes a matrix-vector product using sum-factorization. Pass the one-dimensional basis, where x runs the fastest, then y, and z runs the slowest. Also, assume each one-dimensional basis is the same size.
-    /** Uses sum-factorization with BLAS techniques to solve the the matrix-vector multiplication, where the matrix is the tensor product of three one-dimensional matrices. We use the standard notation that x runs the fastest, then y, and z runs the slowest.
-    */
-    void sum_factorization_matrix_vector_mult(
-                                    const std::vector<real> &input_vect,
-                                    std::vector<real> &output_vect,
-                                    const unsigned int rows, const unsigned int columns,
-                                    const unsigned int dimension,
-                                    const dealii::FullMatrix<real> &basis_x,
-                                    const dealii::FullMatrix<real> &basis_y,
-                                    const dealii::FullMatrix<real> &basis_z);
-
-    ///Computes the inner prodct between a matrix and a vector multiplied by some weight function.  
-    /** That is, we compute \f$ \int Awu d\mathbf{\Omega}_r = \mathbf{A}^T \text{diag}(w) \mathbf{u}^T \f$. When using this function, pass \f$ \mathbf{A} \f$ and NOT it's transpose--the function transposes it in the first few lines.
-    */
-    void sum_factorization_inner_product(
-                                    const std::vector<real> &input_vect,
-                                    const std::vector<real> &weight_vect,
-                                    std::vector<real> &output_vect,
-                                    const unsigned int rows, const unsigned int columns,
-                                    const unsigned int dimension,
-                                    const dealii::FullMatrix<real> &basis_x,
-                                    const dealii::FullMatrix<real> &basis_y,
-                                    const dealii::FullMatrix<real> &basis_z);
-};///End operator base class.
-=======
             const unsigned int n_dofs, 
             const dealii::FullMatrix<double> &norm_matrix, 
             const dealii::FullMatrix<double> &face_integral,
@@ -1351,7 +987,7 @@
         const Parameters::AllParameters::Flux_Reconstruction FR_param_input);
 
     ///Destructor.
-    ~lifting_operator_FR ();
+    ~lifting_operator_FR () {};
 
     ///Stores the degree of the current poly degree.
     unsigned int current_degree;
@@ -1397,7 +1033,7 @@
         const unsigned int grid_degree_input);
 
     ///Destructor.
-    ~mapping_shape_functions();
+    ~mapping_shape_functions() {};
 
     ///Stores the degree of the current poly degree.
     unsigned int current_degree;
@@ -1463,7 +1099,7 @@
         const bool store_Jacobian_input = false);
 
     ///Destructor.
-    ~metric_operators();
+    ~metric_operators() {};
 
     ///Flag if store metric Jacobian at flux nodes.
     const bool store_Jacobian;
@@ -1668,7 +1304,7 @@
         const unsigned int grid_degree_input);
 
     ///Destructor.
-    ~SumFactorizedOperatorsState (); 
+    ~SumFactorizedOperatorsState () {}; 
 
     ///Stores the one dimensional volume operator.
     std::array<dealii::FullMatrix<double>,nstate>  oneD_vol_state_operator;
@@ -1695,7 +1331,7 @@
         const unsigned int grid_degree_input);
 
     ///Destructor.
-    ~basis_functions_state ();
+    ~basis_functions_state () {};
 
     ///Stores the degree of the current poly degree.
     unsigned int current_degree;
@@ -1730,7 +1366,7 @@
         const unsigned int grid_degree_input);
 
     ///Destructor.
-    ~flux_basis_functions_state ();
+    ~flux_basis_functions_state () {};
 
     ///Stores the degree of the current poly degree.
     unsigned int current_degree;
@@ -1768,7 +1404,7 @@
         const unsigned int grid_degree_input);
 
     ///Destructor.
-    ~local_flux_basis_stiffness ();
+    ~local_flux_basis_stiffness () {};
 
     ///Stores the degree of the current poly degree.
     unsigned int current_degree;
@@ -1778,78 +1414,6 @@
             const dealii::FESystem<1,1> &finite_element,//pass the finite element of the TEST FUNCTION
             const dealii::Quadrature<1> &quadrature);
 };
->>>>>>> 07751fc2
-
-
-///In order to have all operators be arrays of array, we template by dim, type, nstate, and number of faces. Note that dofs and quad points aren't templated because they are variable with respect to each polynomial degree. Also I couldn't template by polynomial degree/grid degree since they aren't compile time constant expressions.
-template <int dim, typename real, int nstate, int n_faces>  
-class OperatorsBaseState : public OperatorsBase<dim, real, n_faces>
-{
-public:
-    ///Constructor
-    OperatorsBaseState(
-          const Parameters::AllParameters *const parameters_input,//Parameters.
-          const unsigned int max_degree_input,//max poly degree for operators
-          const unsigned int grid_degree_input);//max grid degree for operators
-    ///Destructor
-    ~OperatorsBaseState();
-
-public:
-
-    ///Allocates the volume operators for state class.
-    void allocate_volume_operators_state ();
-    ///Builds basis and flux functions operators and gradient operator for state class.
-    void create_vol_basis_operators_state ();
-     ///The flux basis functions evaluated at volume cubature nodes.
-    /**Flux (over int) basis functions evaluated at volume cubature nodes (should always be identity).
-    *NOTE THE FLUX BASIS IS COLLOCATED ON FLUX NODES
-    *so it does not have vector state embedded in its degrees of freedom, so we make the operator have a vector by state, ie/ 
-    *\f$\text{n_dofs_for_solution_basis} = \text{nstate} *pow(p+1,dim)\f$
-    *but \f$\text{n_dofs_flux_basis} = pow(p+1,dim)\f$.
-    *Also flux basis has an extra vector by nstate so that we can use .vmult later on with state vectors (in the residuals)
-     *So example flux_basis_at_vol_cubature[poly_degree][state_number][test_functions_for_state_number][flux_basis_shape_functions]
-        */
-     std::vector<std::array<dealii::FullMatrix<real>,nstate>> flux_basis_at_vol_cubature;
-     ///Gradient of flux basis functions evaluated at volume cubature nodes.
-     /**Note that since it is gradient and not derivative, it is a tensor of dim.
-     */
-     std::vector<std::array<std::array<dealii::FullMatrix<real>,dim>,nstate>> gradient_flux_basis;
-    ///"Stiffness" operator used in DG Strong form.
-   /**Since the volume integral in strong form uses the flux basis spanning the flux.
-   *Explicitly, this is integral of basis_functions and the gradient of the flux basis
-   *\f[
-        (\mathbf{S}_{\text{FLUX},\xi})_{ij}  = \int_\mathbf{{\Omega}_r} \mathbf{\chi}_i(\mathbf{\xi}^r) \frac{\mathbf{\chi}_{\text{FLUX},j}(\mathbf{\xi}^r)}{\partial \xi} d\mathbf{\Omega}_r
-        \f]
-    */
-    std::vector<std::array<std::array<dealii::FullMatrix<real>,dim>,nstate>> local_flux_basis_stiffness;
-    ///The integration of gradient of solution basis.
-   /**Please note that for the weak form volume integral with arbitrary integration strength, use the transpose of the following operator.
-   *Note: that it is also a vector of nstate since it will be applied to a flux vector per state.
-   *Lastly its gradient of basis functions NOT flux basis because in the weak form the test function is the basis function not the flux basis (technically the flux is spanned by the flux basis at quadrature nodes).
-    *   \f[
-    *           \mathbf{W}\nabla\Big(\chi_i(\mathbf{\xi}^r)\Big)  
-    *   \f]
-    */
-    std::vector<std::array<std::array<dealii::FullMatrix<real>,dim>,nstate>> vol_integral_gradient_basis;
-    ///Allocates the surface operators for the state class.
-    void allocate_surface_operators_state ();
-    ///Builds surface basis and flux functions operators and gradient operator for the state class.
-    void create_surface_basis_operators_state ();
-    ///Flux basis functions evaluated at facet cubature nodes.
-    std::vector<std::array<std::array<dealii::FullMatrix<real>,n_faces>,nstate>> flux_basis_at_facet_cubature;
-    ///Computes the physical gradient operator scaled by the determinant of the metric Jacobian. 
-    /**By default we should use the skew-symmetric form for curvilinear elements. For the metric split-form, pass "use_curvilinear_split_form" in parameters. Explicitly, the skew-symmetric form's first component is the gradient operator and the second is the divergence operator. 
-    * Using \f$\mathbf{\phi}\f$ as the flux basis collocated on the volume cubature nodes, the output of the function is \f$ D_i = \frac{1}{2} \sum_{j=1}^{d}(J\frac{\partial \xi_j}{\partial x_i})\frac{\partial \phi(\mathbf{\xi}_v^r)}{\partial \xi_j}  + \frac{\partial \phi(\mathbf{\xi}_v^r)}{\partial \xi_j}(J\frac{\partial \xi_j}{\partial x_i})\f$. 
-    * Since this operator can also compute either the divergence or the gradoent, pass the option of whether to compute the conservative divergence operator or the gradient operator. For definitions of gradient and divergence operators, please see Equations (10) and (11) in Cicchino, Alexander, et al. "Provably stable flux reconstruction high-order methods on curvilinear elements." Journal of Computational Physics (2022): 111259. 
-    */
-    void get_Jacobian_scaled_physical_gradient(
-                                    const bool use_conservative_divergence,
-                                    const std::array<std::array<dealii::FullMatrix<real>,dim>,nstate> &ref_gradient,
-                                    const std::vector<dealii::FullMatrix<real>> &metric_cofactor,
-                                    const unsigned int n_quad_pts,
-                                    std::array<std::array<dealii::FullMatrix<real>,dim>,nstate> &physical_gradient);
-
-};///End operator base state class.
 
 } /// OPERATOR namespace
 } /// PHiLiP namespace
