--- conflicted
+++ resolved
@@ -64,15 +64,9 @@
     const unsigned int rows_z    = basis_z.m();
     const unsigned int columns_z = basis_z.n();
 
-<<<<<<< HEAD
-    if(dim==1)
-        return basis_x;
-    if(dim==2){
-=======
     if constexpr (dim==1)
         return basis_x;
     if constexpr (dim==2){
->>>>>>> ee3bdb4a
         dealii::FullMatrix<double> tens_prod(rows_x * rows_y, columns_x * columns_y);
         for(unsigned int jdof=0; jdof<rows_y; jdof++){
             for(unsigned int kdof=0; kdof<rows_x; kdof++){
@@ -87,11 +81,7 @@
         }
         return tens_prod;
     }
-<<<<<<< HEAD
-    if(dim==3){
-=======
     if constexpr (dim==3){
->>>>>>> ee3bdb4a
         dealii::FullMatrix<double> tens_prod(rows_x * rows_y * rows_z, columns_x * columns_y * columns_z);
         for(unsigned int idof=0; idof<rows_z; idof++){
             for(unsigned int jdof=0; jdof<rows_y; jdof++){
@@ -152,22 +142,14 @@
                 basis_x_1state[r][c] = basis_x[istate*rows_1state_x + r][istate*columns_1state_x + c];
             }
         }
-<<<<<<< HEAD
-        if(dim>=2){
-=======
         if constexpr(dim>=2){
->>>>>>> ee3bdb4a
             for(unsigned int r=0; r<rows_1state_y; r++){
                 for(unsigned int c=0; c<columns_1state_y; c++){
                     basis_y_1state[r][c] = basis_y[istate*rows_1state_y + r][istate*columns_1state_y + c];
                 }
             }
         }
-<<<<<<< HEAD
-        if(dim>=3){
-=======
         if constexpr(dim>=3){
->>>>>>> ee3bdb4a
             for(unsigned int r=0; r<rows_1state_z; r++){
                 for(unsigned int c=0; c<columns_1state_z; c++){
                     basis_z_1state[r][c] = basis_z[istate*rows_1state_z + r][istate*columns_1state_z + c];
@@ -227,17 +209,6 @@
     const unsigned int columns_x = basis_x.n();
     const unsigned int columns_y = basis_y.n();
     const unsigned int columns_z = basis_z.n();
-<<<<<<< HEAD
-    if(dim == 1){
-        assert(rows_x    == output_vect.size());
-        assert(columns_x == input_vect.size());
-    }
-    if(dim == 2){
-        assert(rows_x * rows_y       == output_vect.size());
-        assert(columns_x * columns_y == input_vect.size());
-    }
-    if(dim == 3){
-=======
     if constexpr (dim == 1){
         assert(rows_x    == output_vect.size());
         assert(columns_x == input_vect.size());
@@ -247,16 +218,11 @@
         assert(columns_x * columns_y == input_vect.size());
     }
     if constexpr (dim == 3){
->>>>>>> ee3bdb4a
         assert(rows_x * rows_y * rows_z          == output_vect.size());
         assert(columns_x * columns_y * columns_z == input_vect.size());
     }
 
-<<<<<<< HEAD
-    if(dim==1){
-=======
     if constexpr (dim==1){
->>>>>>> ee3bdb4a
         for(unsigned int iquad=0; iquad<rows_x; iquad++){
             if(!adding)
                 output_vect[iquad] = 0.0;
@@ -265,11 +231,7 @@
             }
         }
     }
-<<<<<<< HEAD
-    if(dim==2){
-=======
     if constexpr (dim==2){
->>>>>>> ee3bdb4a
         //convert the input vector to matrix
         dealii::FullMatrix<double> input_mat(columns_x, columns_y);
         for(unsigned int idof=0; idof<columns_y; idof++){ 
@@ -292,11 +254,7 @@
         }
 
     }
-<<<<<<< HEAD
-    if(dim==3){
-=======
     if constexpr (dim==3){
->>>>>>> ee3bdb4a
         //convert vect to mat first
         dealii::FullMatrix<double> input_mat(columns_x, columns_y * columns_z);
         for(unsigned int idof=0; idof<columns_z; idof++){ 
@@ -344,9 +302,7 @@
             }
         }
     }
-
-}
-<<<<<<< HEAD
+}
 
 template <int dim, int n_faces>  
 void SumFactorizedOperators<dim,n_faces>::matrix_vector_mult_1D(
@@ -416,77 +372,6 @@
     const dealii::FullMatrix<double> &basis,
     const dealii::FullMatrix<double> &gradient_basis)
 {
-=======
-
-template <int dim, int n_faces>  
-void SumFactorizedOperators<dim,n_faces>::matrix_vector_mult_1D(
-    const std::vector<double> &input_vect,
-    std::vector<double> &output_vect,
-    const dealii::FullMatrix<double> &basis_x,
-    const bool adding,
-    const double factor)
-{
-    this->matrix_vector_mult(input_vect, output_vect, basis_x, basis_x, basis_x, adding, factor);
-}
-
-template <int dim, int n_faces>  
-void SumFactorizedOperators<dim,n_faces>::matrix_vector_mult_surface_1D(
-    const unsigned int face_number,
-    const std::vector<double> &input_vect,
-    std::vector<double> &output_vect,
-    const std::array<dealii::FullMatrix<double>,2> &basis_surf,
-    const dealii::FullMatrix<double> &basis_vol,
-    const bool adding,
-    const double factor)
-{
-    if(face_number == 0)
-        this->matrix_vector_mult(input_vect, output_vect, basis_surf[0], basis_vol, basis_vol, adding, factor);
-    if(face_number == 1)
-        this->matrix_vector_mult(input_vect, output_vect, basis_surf[1], basis_vol, basis_vol, adding, factor);
-    if(face_number == 2)
-        this->matrix_vector_mult(input_vect, output_vect, basis_vol, basis_surf[0], basis_vol, adding, factor);
-    if(face_number == 3)
-        this->matrix_vector_mult(input_vect, output_vect, basis_vol, basis_surf[1], basis_vol, adding, factor);
-    if(face_number == 4)
-        this->matrix_vector_mult(input_vect, output_vect, basis_vol, basis_vol, basis_surf[0], adding, factor);
-    if(face_number == 5)
-        this->matrix_vector_mult(input_vect, output_vect, basis_vol, basis_vol, basis_surf[1], adding, factor);
-}
-
-
-template <int dim, int n_faces>  
-void SumFactorizedOperators<dim,n_faces>::inner_product_surface_1D(
-    const unsigned int face_number,
-    const std::vector<double> &input_vect,
-    const std::vector<double> &weight_vect,
-    std::vector<double> &output_vect,
-    const std::array<dealii::FullMatrix<double>,2> &basis_surf,
-    const dealii::FullMatrix<double> &basis_vol,
-    const bool adding,
-    const double factor)
-{
-    if(face_number == 0)
-        this->inner_product(input_vect, weight_vect, output_vect, basis_surf[0], basis_vol, basis_vol, adding, factor);
-    if(face_number == 1)
-        this->inner_product(input_vect, weight_vect, output_vect, basis_surf[1], basis_vol, basis_vol, adding, factor);
-    if(face_number == 2)
-        this->inner_product(input_vect, weight_vect, output_vect, basis_vol, basis_surf[0], basis_vol, adding, factor);
-    if(face_number == 3)
-        this->inner_product(input_vect, weight_vect, output_vect, basis_vol, basis_surf[1], basis_vol, adding, factor);
-    if(face_number == 4)
-        this->inner_product(input_vect, weight_vect, output_vect, basis_vol, basis_vol, basis_surf[0], adding, factor);
-    if(face_number == 5)
-        this->inner_product(input_vect, weight_vect, output_vect, basis_vol, basis_vol, basis_surf[1], adding, factor);
-}
-
-template <int dim, int n_faces>  
-void SumFactorizedOperators<dim,n_faces>::divergence_matrix_vector_mult_1D(
-    const dealii::Tensor<1,dim,std::vector<double>> &input_vect,
-    std::vector<double> &output_vect,
-    const dealii::FullMatrix<double> &basis,
-    const dealii::FullMatrix<double> &gradient_basis)
-{
->>>>>>> ee3bdb4a
     divergence_matrix_vector_mult(input_vect, output_vect,
                                   basis, basis, basis,
                                   gradient_basis, gradient_basis, gradient_basis);
@@ -535,7 +420,6 @@
     gradient_matrix_vector_mult(input_vect, output_vect,
                                 basis, basis, basis,
                                 gradient_basis, gradient_basis, gradient_basis);
-<<<<<<< HEAD
 }
 
 template <int dim, int n_faces>  
@@ -592,267 +476,6 @@
     const unsigned int columns_z = basis_z.n();
     //Note the assertion has columns to output and rows to input
     //bc we transpose the basis inputted for the inner product
-    if(dim == 1){
-        assert(rows_x    == input_vect.size());
-        assert(columns_x == output_vect.size());
-    }
-    if(dim == 2){
-        assert(rows_x * rows_y       == input_vect.size());
-        assert(columns_x * columns_y == output_vect.size());
-    }
-    if(dim == 3){
-        assert(rows_x * rows_y * rows_z          == input_vect.size());
-        assert(columns_x * columns_y * columns_z == output_vect.size());
-    }
-    assert(weight_vect.size() == input_vect.size()); 
-
-    dealii::FullMatrix<double> basis_x_trans(columns_x, rows_x);
-    dealii::FullMatrix<double> basis_y_trans(columns_y, rows_y);
-    dealii::FullMatrix<double> basis_z_trans(columns_z, rows_z);
-
-    //set as the transpose as inputed basis
-    //found an issue with Tadd for arbitrary size so I manually do it here.
-    for(unsigned int row=0; row<rows_x; row++){
-        for(unsigned int col=0; col<columns_x; col++){
-            basis_x_trans[col][row] = basis_x[row][col];
-        }
-    }
-    for(unsigned int row=0; row<rows_y; row++){
-        for(unsigned int col=0; col<columns_y; col++){
-            basis_y_trans[col][row] = basis_y[row][col];
-        }
-    }
-    for(unsigned int row=0; row<rows_z; row++){
-        for(unsigned int col=0; col<columns_z; col++){
-            basis_z_trans[col][row] = basis_z[row][col];
-        }
-    }
-
-    std::vector<double> new_input_vect(input_vect.size());
-    for(unsigned int iquad=0; iquad<input_vect.size(); iquad++){
-        new_input_vect[iquad] = input_vect[iquad] * weight_vect[iquad];
-    }
-
-    this->matrix_vector_mult(new_input_vect, output_vect, basis_x_trans, basis_y_trans, basis_z_trans, adding, factor);
-}
-
-template <int dim, int n_faces>  
-void SumFactorizedOperators<dim,n_faces>::inner_product_1D(
-    const std::vector<double> &input_vect,
-    const std::vector<double> &weight_vect,
-    std::vector<double> &output_vect,
-    const dealii::FullMatrix<double> &basis_x,
-    const bool adding,
-    const double factor) 
-{
-    this->inner_product(input_vect, weight_vect, output_vect, basis_x, basis_x, basis_x, adding, factor);
-}
-
-template <int dim, int n_faces>  
-void SumFactorizedOperators<dim,n_faces>::divergence_two_pt_flux_Hadamard_product(
-    const dealii::Tensor<1,dim,dealii::FullMatrix<double>> &input_mat,
-    std::vector<double> &output_vect,
-    const dealii::FullMatrix<double> &basis)
-{
-    assert(input_mat[0].m() == output_vect.size());
-
-    dealii::FullMatrix<double> output_mat(input_mat[0].m(), input_mat[0].n());
-    for(int idim=0; idim<dim; idim++){
-        two_pt_flux_Hadamard_product(input_mat[idim], output_mat, basis, idim);
-        if constexpr(dim==1){
-            for(unsigned int row=0; row<input_mat[0].m(); row++){//n^d rows
-                for(unsigned int col=0; col<basis.m(); col++){//only need to sum n columns
-                    const unsigned int col_index = col; 
-                    output_vect[row] += 2.0 * output_mat[row][col_index];//scaled by 2.0 for 2pt flux
-                }
-            }
-        }
-        if constexpr(dim==2){
-            const unsigned int size_1D = basis.m();
-            for(unsigned int irow=0; irow<size_1D; irow++){
-                for(unsigned int jrow=0; jrow<size_1D; jrow++){
-                    const unsigned int row_index = irow * size_1D + jrow;
-                    for(unsigned int col=0; col<size_1D; col++){
-                        if(idim==0){
-                            const unsigned int col_index = col + irow * size_1D;
-                            output_vect[row_index] += 2.0 * output_mat[row_index][col_index];//scaled by 2.0 for 2pt flux
-                        }
-                        if(idim==1){
-                            const unsigned int col_index = col * size_1D + jrow;
-                            output_vect[row_index] += 2.0 * output_mat[row_index][col_index];//scaled by 2.0 for 2pt flux
-                        }
-                    }
-                }
-            }
-        }
-        if constexpr(dim==3){
-            const unsigned int size_1D = basis.m();
-            for(unsigned int irow=0; irow<size_1D; irow++){
-                for(unsigned int jrow=0; jrow<size_1D; jrow++){
-                    for(unsigned int krow=0; krow<size_1D; krow++){
-                        const unsigned int row_index = irow * size_1D * size_1D + jrow * size_1D + krow;
-                        for(unsigned int col=0; col<size_1D; col++){
-                            if(idim==0){
-                                const unsigned int col_index = col + irow * size_1D * size_1D + jrow * size_1D;
-                                output_vect[row_index] += 2.0 * output_mat[row_index][col_index];//scaled by 2.0 for 2pt flux
-                            }
-                            if(idim==1){
-                                const unsigned int col_index = col * size_1D + krow + irow * size_1D * size_1D;
-                                output_vect[row_index] += 2.0 * output_mat[row_index][col_index];//scaled by 2.0 for 2pt flux
-                            }
-                            if(idim==2){
-                                const unsigned int col_index = col * size_1D * size_1D + krow + jrow * size_1D;
-                                output_vect[row_index] += 2.0 * output_mat[row_index][col_index];//scaled by 2.0 for 2pt flux
-                            }
-                        }
-                    }
-                }
-            }
-        }
-    }
-}
-
-template <int dim, int n_faces>  
-void SumFactorizedOperators<dim,n_faces>::two_pt_flux_Hadamard_product(
-    const dealii::FullMatrix<double> &input_mat,
-    dealii::FullMatrix<double> &output_mat,
-    const dealii::FullMatrix<double> &basis,
-    const int direction)
-{
-    assert(input_mat.size() == output_mat.size());
-    const unsigned int size = basis.m();
-
-    if constexpr(dim == 1){
-        Hadamard_product(input_mat, basis, output_mat);  
-    }
-    if constexpr(dim == 2){
-        if(direction == 0){
-            for(unsigned int idiag=0; idiag<size; idiag++){
-                dealii::FullMatrix<double> local_block(size, size);
-                std::vector<unsigned int> row_index(size);
-                std::vector<unsigned int> col_index(size);
-                //fill index range for diagonal blocks of rize rows_x x columns_x
-                std::iota(row_index.begin(), row_index.end(), idiag*size);
-                std::iota(col_index.begin(), col_index.end(), idiag*size);
-                //extract diagonal block from input matrix
-                local_block.extract_submatrix_from(input_mat, row_index, col_index);
-                dealii::FullMatrix<double> local_Hadamard(size, size);
-                Hadamard_product(local_block, basis, local_Hadamard);
-                //write the values into diagonal block of output
-                local_Hadamard.scatter_matrix_to(row_index, col_index, output_mat);
-            }
-        }
-        if(direction == 1){
-            for(unsigned int idiag=0; idiag<size; idiag++){
-                for(unsigned int jdiag=0; jdiag<size; jdiag++){
-                    const unsigned int row_index = idiag * size;
-                    const unsigned int col_index = jdiag * size;
-                    for(unsigned int kdiag=0; kdiag<size; kdiag++){
-                        output_mat[row_index + kdiag][col_index + kdiag] = basis[idiag][jdiag]
-                                                                         * input_mat[row_index + kdiag][col_index + kdiag];
-                    }
-                }
-            }
-
-        }
-    }
-    if constexpr(dim == 3){
-        if(direction == 0){
-            for(unsigned int idiag=0; idiag< size * size; idiag++){
-                dealii::FullMatrix<double> local_block(size, size);
-                std::vector<unsigned int> row_index(size);
-                std::vector<unsigned int> col_index(size);
-                //fill index range for diagonal blocks of rize rows_x x columns_x
-                std::iota(row_index.begin(), row_index.end(), idiag*size);
-                std::iota(col_index.begin(), col_index.end(), idiag*size);
-                //extract diagonal block from input matrix
-                local_block.extract_submatrix_from(input_mat, row_index, col_index);
-                dealii::FullMatrix<double> local_Hadamard(size, size);
-                Hadamard_product(local_block, basis, local_Hadamard);
-                //write the values into diagonal block of output
-                local_Hadamard.scatter_matrix_to(row_index, col_index, output_mat);
-            }
-        }
-        if(direction == 1){
-            for(unsigned int zdiag=0; zdiag<size; zdiag++){ 
-                for(unsigned int idiag=0; idiag<size; idiag++){
-                    const unsigned int row_index = zdiag * size * size + idiag * size;
-                    for(unsigned int jdiag=0; jdiag<size; jdiag++){
-                        const unsigned int col_index = zdiag * size * size + jdiag * size;
-                        for(unsigned int kdiag=0; kdiag<size; kdiag++){
-                            output_mat[row_index + kdiag][col_index + kdiag] = basis[idiag][jdiag]
-                                                                             * input_mat[row_index + kdiag][col_index + kdiag];
-                        }
-                    }
-                }
-            }
-        }
-        if(direction == 2){
-            for(unsigned int row_block=0; row_block<size; row_block++){
-                for(unsigned int col_block=0; col_block<size; col_block++){
-                    const unsigned int row_index = row_block * size * size;
-                    const unsigned int col_index = col_block * size * size;
-                    for(unsigned int jdiag=0; jdiag<size; jdiag++){
-                        for(unsigned int kdiag=0; kdiag<size; kdiag++){
-                            output_mat[row_index + jdiag * size + kdiag][col_index + jdiag * size  + kdiag] = basis[row_block][col_block]
-                                                                                                            * input_mat[row_index + jdiag * size  + kdiag][col_index + jdiag * size  + kdiag];
-=======
-}
-
-template <int dim, int n_faces>  
-void SumFactorizedOperators<dim,n_faces>::gradient_matrix_vector_mult(
-    const std::vector<double> &input_vect,
-    dealii::Tensor<1,dim,std::vector<double>> &output_vect,
-    const dealii::FullMatrix<double> &basis_x,
-    const dealii::FullMatrix<double> &basis_y,
-    const dealii::FullMatrix<double> &basis_z,
-    const dealii::FullMatrix<double> &gradient_basis_x,
-    const dealii::FullMatrix<double> &gradient_basis_y,
-    const dealii::FullMatrix<double> &gradient_basis_z)
-{
-    for(int idim=0; idim<dim;idim++){
-//        output_vect[idim].resize(input_vect.size());
-        if(idim==0)
-            this->matrix_vector_mult(input_vect, output_vect[idim],
-                                     gradient_basis_x, 
-                                     basis_y, 
-                                     basis_z,
-                                     false);//first one doesn't add in the divergence
-        if(idim==1)
-            this->matrix_vector_mult(input_vect, output_vect[idim],
-                                     basis_x, 
-                                     gradient_basis_y, 
-                                     basis_z,
-                                     false);
-        if(idim==2)
-            this->matrix_vector_mult(input_vect, output_vect[idim],
-                                     basis_x, 
-                                     basis_y,
-                                     gradient_basis_z,
-                                     false);
-    } 
-}
-
-template <int dim, int n_faces>  
-void SumFactorizedOperators<dim,n_faces>::inner_product(
-    const std::vector<double> &input_vect,
-    const std::vector<double> &weight_vect,
-    std::vector<double> &output_vect,
-    const dealii::FullMatrix<double> &basis_x,
-    const dealii::FullMatrix<double> &basis_y,
-    const dealii::FullMatrix<double> &basis_z,
-    const bool adding,
-    const double factor) 
-{
-    //assert that each basis matrix is of size (rows x columns)
-    const unsigned int rows_x    = basis_x.m();
-    const unsigned int rows_y    = basis_y.m();
-    const unsigned int rows_z    = basis_z.m();
-    const unsigned int columns_x = basis_x.n();
-    const unsigned int columns_y = basis_y.n();
-    const unsigned int columns_z = basis_z.n();
-    //Note the assertion has columns to output and rows to input
-    //bc we transpose the basis inputted for the inner product
     if constexpr (dim == 1){
         assert(rows_x    == input_vect.size());
         assert(columns_x == output_vect.size());
@@ -967,7 +590,6 @@
                                 const unsigned int col_index = col * size_1D * size_1D + krow + jrow * size_1D;
                                 output_vect[row_index] += scaling * output_mat[row_index][col_index];//scaled by 2.0 for 2pt flux
                             }
->>>>>>> ee3bdb4a
                         }
                     }
                 }
@@ -977,80 +599,6 @@
 }
 
 template <int dim, int n_faces>  
-<<<<<<< HEAD
-void SumFactorizedOperators<dim,n_faces>::Hadamard_product(
-    const dealii::FullMatrix<double> &input_mat1,
-    const dealii::FullMatrix<double> &input_mat2,
-    dealii::FullMatrix<double> &output_mat)
-{
-    const unsigned int rows    = input_mat1.m();
-    const unsigned int columns = input_mat1.n();
-    assert(rows    == input_mat2.m());
-    assert(columns == input_mat2.n());
-    
-    for(unsigned int irow=0; irow<rows; irow++){
-        for(unsigned int icol=0; icol<columns; icol++){
-            output_mat[irow][icol] = input_mat1[irow][icol] 
-                                   * input_mat2[irow][icol];
-        }
-    }
-}
-
-/*******************************************
- *
- *      VOLUME OPERATORS FUNCTIONS
- *
- *
- ******************************************/
-
-template <int dim, int n_faces>  
-basis_functions<dim,n_faces>::basis_functions(
-    const int nstate_input,
-    const unsigned int max_degree_input,
-    const unsigned int grid_degree_input)
-    : SumFactorizedOperators<dim,n_faces>::SumFactorizedOperators(nstate_input, max_degree_input, grid_degree_input)
-{
-    //Initialize to the max degrees
-    current_degree = max_degree_input;
-}
-
-template <int dim, int n_faces>  
-void basis_functions<dim,n_faces>::build_1D_volume_operator(
-    const dealii::FESystem<1,1> &finite_element,
-    const dealii::Quadrature<1> &quadrature)
-{
-    const unsigned int n_quad_pts = quadrature.size();
-    const unsigned int n_dofs     = finite_element.dofs_per_cell;
-    //allocate the basis at volume cubature
-    this->oneD_vol_operator.reinit(n_quad_pts, n_dofs);
-    //loop and store
-    for(unsigned int iquad=0; iquad<n_quad_pts; iquad++){
-        const dealii::Point<1> qpoint  = quadrature.point(iquad);
-        for(unsigned int idof=0; idof<n_dofs; idof++){
-            const int istate = finite_element.system_to_component_index(idof).first;
-            //Basis function idof of poly degree idegree evaluated at cubature node qpoint.
-            this->oneD_vol_operator[iquad][idof] = finite_element.shape_value_component(idof,qpoint,istate);
-        }
-    }
-}
-
-template <int dim, int n_faces>  
-void basis_functions<dim,n_faces>::build_1D_gradient_operator(
-            const dealii::FESystem<1,1> &finite_element,
-            const dealii::Quadrature<1> &quadrature)
-{
-    const unsigned int n_quad_pts = quadrature.size();
-    const unsigned int n_dofs     = finite_element.dofs_per_cell;
-    //allocate the basis at volume cubature
-    this->oneD_grad_operator.reinit(n_quad_pts, n_dofs);
-    //loop and store
-    for(unsigned int iquad=0; iquad<n_quad_pts; iquad++){
-        const dealii::Point<1> qpoint  = quadrature.point(iquad);
-        for(unsigned int idof=0; idof<n_dofs; idof++){
-            const int istate = finite_element.system_to_component_index(idof).first;
-            //Basis function idof of poly degree idegree evaluated at cubature node qpoint.
-            this->oneD_grad_operator[iquad][idof] = finite_element.shape_grad_component(idof,qpoint,istate)[0];
-=======
 void SumFactorizedOperators<dim,n_faces>::surface_two_pt_flux_Hadamard_product(
     const dealii::FullMatrix<double> &input_mat,
     std::vector<double> &output_vect_vol,
@@ -1124,13 +672,202 @@
                     }
                 }
             }
->>>>>>> ee3bdb4a
-        }
-    }
-}
-
-template <int dim, int n_faces>  
-<<<<<<< HEAD
+        }
+    }
+}
+
+template <int dim, int n_faces>  
+void SumFactorizedOperators<dim,n_faces>::two_pt_flux_Hadamard_product(
+    const dealii::FullMatrix<double> &input_mat,
+    dealii::FullMatrix<double> &output_mat,
+    const dealii::FullMatrix<double> &basis,
+    const std::vector<double> &weights,
+    const int direction)
+{
+    assert(input_mat.size() == output_mat.size());
+    const unsigned int size = basis.n();
+    assert(size == weights.size());
+
+    if constexpr(dim == 1){
+        Hadamard_product(input_mat, basis, output_mat);  
+    }
+    if constexpr(dim == 2){
+        //In the general case, the basis is non-square (think surface lifting functions).
+        //We assume the other directions are square but variable in the basis of interest. 
+        const unsigned int rows = basis.m();
+        assert(rows == input_mat.m());
+        if(direction == 0){
+            for(unsigned int idiag=0; idiag<size; idiag++){
+                dealii::FullMatrix<double> local_block(rows, size);
+                std::vector<unsigned int> row_index(rows);
+                std::vector<unsigned int> col_index(size);
+                //fill index range for diagonal blocks of rize rows_x x columns_x
+                std::iota(row_index.begin(), row_index.end(), idiag*rows);
+                std::iota(col_index.begin(), col_index.end(), idiag*size);
+                //extract diagonal block from input matrix
+                local_block.extract_submatrix_from(input_mat, row_index, col_index);
+                dealii::FullMatrix<double> local_Hadamard(rows, size);
+                Hadamard_product(local_block, basis, local_Hadamard);
+                //scale by the diagonal weight from tensor product
+                local_Hadamard *= weights[idiag];
+                //write the values into diagonal block of output
+                local_Hadamard.scatter_matrix_to(row_index, col_index, output_mat);
+            }
+        }
+        if(direction == 1){
+           // for(unsigned int idiag=0; idiag<size; idiag++){
+            for(unsigned int idiag=0; idiag<rows; idiag++){
+                const unsigned int row_index = idiag * size;
+                for(unsigned int jdiag=0; jdiag<size; jdiag++){
+                    const unsigned int col_index = jdiag * size;
+                    for(unsigned int kdiag=0; kdiag<size; kdiag++){
+                        output_mat[row_index + kdiag][col_index + kdiag] = basis[idiag][jdiag]
+                                                                         * input_mat[row_index + kdiag][col_index + kdiag]
+                                                                         * weights[kdiag];
+                    }
+                }
+            }
+
+        }
+    }
+    if constexpr(dim == 3){
+        const unsigned int rows = basis.m();
+        if(direction == 0){
+            unsigned int kdiag=0;
+            for(unsigned int idiag=0; idiag< size * size; idiag++){
+                if(kdiag==size) kdiag = 0;
+                dealii::FullMatrix<double> local_block(rows, size);
+                std::vector<unsigned int> row_index(rows);
+                std::vector<unsigned int> col_index(size);
+                //fill index range for diagonal blocks of rize rows_x x columns_x
+                std::iota(row_index.begin(), row_index.end(), idiag*rows);
+                std::iota(col_index.begin(), col_index.end(), idiag*size);
+                //extract diagonal block from input matrix
+                local_block.extract_submatrix_from(input_mat, row_index, col_index);
+                dealii::FullMatrix<double> local_Hadamard(rows, size);
+                Hadamard_product(local_block, basis, local_Hadamard);
+                //scale by the diagonal weight from tensor product
+                local_Hadamard *= weights[kdiag];
+                kdiag++;
+                const unsigned int jdiag = idiag / size;
+                local_Hadamard *= weights[jdiag];
+                //write the values into diagonal block of output
+                local_Hadamard.scatter_matrix_to(row_index, col_index, output_mat);
+            }
+        }
+        if(direction == 1){
+            for(unsigned int zdiag=0; zdiag<size; zdiag++){ 
+                for(unsigned int idiag=0; idiag<rows; idiag++){
+                    const unsigned int row_index = zdiag * size * rows + idiag * size;
+                    for(unsigned int jdiag=0; jdiag<size; jdiag++){
+                        const unsigned int col_index = zdiag * size * size + jdiag * size;
+                        for(unsigned int kdiag=0; kdiag<size; kdiag++){
+                            output_mat[row_index + kdiag][col_index + kdiag] = basis[idiag][jdiag]
+                                                                             * input_mat[row_index + kdiag][col_index + kdiag]
+                                                                             * weights[zdiag]
+                                                                             * weights[kdiag];
+                        }
+                    }
+                }
+            }
+        }
+        if(direction == 2){
+            for(unsigned int row_block=0; row_block<rows; row_block++){
+                for(unsigned int col_block=0; col_block<size; col_block++){
+                    const unsigned int row_index = row_block * size * size;
+                    const unsigned int col_index = col_block * size * size;
+                    for(unsigned int jdiag=0; jdiag<size; jdiag++){
+                        for(unsigned int kdiag=0; kdiag<size; kdiag++){
+                            output_mat[row_index + jdiag * size + kdiag][col_index + jdiag * size  + kdiag] = basis[row_block][col_block]
+                                                                                                            * input_mat[row_index + jdiag * size  + kdiag][col_index + jdiag * size  + kdiag]
+                                                                                                            * weights[kdiag]
+                                                                                                            * weights[jdiag];
+                        }
+                    }
+                }
+            }
+        }
+    }
+}
+
+template <int dim, int n_faces>  
+void SumFactorizedOperators<dim,n_faces>::Hadamard_product(
+    const dealii::FullMatrix<double> &input_mat1,
+    const dealii::FullMatrix<double> &input_mat2,
+    dealii::FullMatrix<double> &output_mat)
+{
+    const unsigned int rows    = input_mat1.m();
+    const unsigned int columns = input_mat1.n();
+    assert(rows    == input_mat2.m());
+    assert(columns == input_mat2.n());
+    
+    for(unsigned int irow=0; irow<rows; irow++){
+        for(unsigned int icol=0; icol<columns; icol++){
+            output_mat[irow][icol] = input_mat1[irow][icol] 
+                                   * input_mat2[irow][icol];
+        }
+    }
+}
+
+/*******************************************
+ *
+ *      VOLUME OPERATORS FUNCTIONS
+ *
+ *
+ ******************************************/
+
+template <int dim, int n_faces>  
+basis_functions<dim,n_faces>::basis_functions(
+    const int nstate_input,
+    const unsigned int max_degree_input,
+    const unsigned int grid_degree_input)
+    : SumFactorizedOperators<dim,n_faces>::SumFactorizedOperators(nstate_input, max_degree_input, grid_degree_input)
+{
+    //Initialize to the max degrees
+    current_degree = max_degree_input;
+}
+
+template <int dim, int n_faces>  
+void basis_functions<dim,n_faces>::build_1D_volume_operator(
+    const dealii::FESystem<1,1> &finite_element,
+    const dealii::Quadrature<1> &quadrature)
+{
+    const unsigned int n_quad_pts = quadrature.size();
+    const unsigned int n_dofs     = finite_element.dofs_per_cell;
+    //allocate the basis at volume cubature
+    this->oneD_vol_operator.reinit(n_quad_pts, n_dofs);
+    //loop and store
+    for(unsigned int iquad=0; iquad<n_quad_pts; iquad++){
+        const dealii::Point<1> qpoint  = quadrature.point(iquad);
+        for(unsigned int idof=0; idof<n_dofs; idof++){
+            const int istate = finite_element.system_to_component_index(idof).first;
+            //Basis function idof of poly degree idegree evaluated at cubature node qpoint.
+            this->oneD_vol_operator[iquad][idof] = finite_element.shape_value_component(idof,qpoint,istate);
+        }
+    }
+}
+
+template <int dim, int n_faces>  
+void basis_functions<dim,n_faces>::build_1D_gradient_operator(
+            const dealii::FESystem<1,1> &finite_element,
+            const dealii::Quadrature<1> &quadrature)
+{
+    const unsigned int n_quad_pts = quadrature.size();
+    const unsigned int n_dofs     = finite_element.dofs_per_cell;
+    //allocate the basis at volume cubature
+    this->oneD_grad_operator.reinit(n_quad_pts, n_dofs);
+    //loop and store
+    for(unsigned int iquad=0; iquad<n_quad_pts; iquad++){
+        const dealii::Point<1> qpoint  = quadrature.point(iquad);
+        for(unsigned int idof=0; idof<n_dofs; idof++){
+            const int istate = finite_element.system_to_component_index(idof).first;
+            //Basis function idof of poly degree idegree evaluated at cubature node qpoint.
+            this->oneD_grad_operator[iquad][idof] = finite_element.shape_grad_component(idof,qpoint,istate)[0];
+        }
+    }
+}
+
+template <int dim, int n_faces>  
 void basis_functions<dim,n_faces>::build_1D_surface_operator(
     const dealii::FESystem<1,1> &finite_element,
     const dealii::Quadrature<0> &face_quadrature)
@@ -1304,8 +1041,10 @@
 local_basis_stiffness<dim,n_faces>::local_basis_stiffness(
     const int nstate_input,
     const unsigned int max_degree_input,
-    const unsigned int grid_degree_input)
+    const unsigned int grid_degree_input,
+    const bool store_skew_symmetric_form_input)
     : SumFactorizedOperators<dim,n_faces>::SumFactorizedOperators(nstate_input, max_degree_input, grid_degree_input)
+    , store_skew_symmetric_form(store_skew_symmetric_form_input)
 {
     //Initialize to the max degrees
     current_degree = max_degree_input;
@@ -1338,6 +1077,13 @@
             }
         }
     }
+    if(store_skew_symmetric_form){
+        //allocate
+        oneD_skew_symm_vol_oper.reinit(n_dofs,n_dofs);
+        //solve
+        oneD_skew_symm_vol_oper.add(1.0, this->oneD_vol_operator);
+        oneD_skew_symm_vol_oper.Tadd(-1.0, this->oneD_vol_operator);
+    }
 }
 
 template <int dim, int n_faces>  
@@ -1571,123 +1317,13 @@
         derivative_p_temp.Tmmult(Flux_Reconstruction_operator_temp, mass_matrix);
         Flux_Reconstruction_operator_temp.mmult(Flux_Reconstruction_operator, pth_deriv_dim, true);
     }
-    if(dim>=2){
+    if constexpr (dim>=2){
         const int deriv_2p_loop = (dim==2) ? 1 : dim; 
         double FR_param_sqrd = pow(FR_param,2.0);
         for(int idim=0; idim<deriv_2p_loop; idim++){
             dealii::FullMatrix<double> pth_deriv_dim(n_dofs);
             if(idim==0){
                 pth_deriv_dim = this->tensor_product_state(nstate, pth_deriv, pth_deriv, identity);
-=======
-void SumFactorizedOperators<dim,n_faces>::two_pt_flux_Hadamard_product(
-    const dealii::FullMatrix<double> &input_mat,
-    dealii::FullMatrix<double> &output_mat,
-    const dealii::FullMatrix<double> &basis,
-    const std::vector<double> &weights,
-    const int direction)
-{
-    assert(input_mat.size() == output_mat.size());
-    const unsigned int size = basis.n();
-    assert(size == weights.size());
-
-    if constexpr(dim == 1){
-        Hadamard_product(input_mat, basis, output_mat);  
-    }
-    if constexpr(dim == 2){
-        //In the general case, the basis is non-square (think surface lifting functions).
-        //We assume the other directions are square but variable in the basis of interest. 
-        const unsigned int rows = basis.m();
-        assert(rows == input_mat.m());
-        if(direction == 0){
-            for(unsigned int idiag=0; idiag<size; idiag++){
-                dealii::FullMatrix<double> local_block(rows, size);
-                std::vector<unsigned int> row_index(rows);
-                std::vector<unsigned int> col_index(size);
-                //fill index range for diagonal blocks of rize rows_x x columns_x
-                std::iota(row_index.begin(), row_index.end(), idiag*rows);
-                std::iota(col_index.begin(), col_index.end(), idiag*size);
-                //extract diagonal block from input matrix
-                local_block.extract_submatrix_from(input_mat, row_index, col_index);
-                dealii::FullMatrix<double> local_Hadamard(rows, size);
-                Hadamard_product(local_block, basis, local_Hadamard);
-                //scale by the diagonal weight from tensor product
-                local_Hadamard *= weights[idiag];
-                //write the values into diagonal block of output
-                local_Hadamard.scatter_matrix_to(row_index, col_index, output_mat);
-            }
-        }
-        if(direction == 1){
-           // for(unsigned int idiag=0; idiag<size; idiag++){
-            for(unsigned int idiag=0; idiag<rows; idiag++){
-                const unsigned int row_index = idiag * size;
-                for(unsigned int jdiag=0; jdiag<size; jdiag++){
-                    const unsigned int col_index = jdiag * size;
-                    for(unsigned int kdiag=0; kdiag<size; kdiag++){
-                        output_mat[row_index + kdiag][col_index + kdiag] = basis[idiag][jdiag]
-                                                                         * input_mat[row_index + kdiag][col_index + kdiag]
-                                                                         * weights[kdiag];
-                    }
-                }
-            }
-
-        }
-    }
-    if constexpr(dim == 3){
-        const unsigned int rows = basis.m();
-        if(direction == 0){
-            unsigned int kdiag=0;
-            for(unsigned int idiag=0; idiag< size * size; idiag++){
-                if(kdiag==size) kdiag = 0;
-                dealii::FullMatrix<double> local_block(rows, size);
-                std::vector<unsigned int> row_index(rows);
-                std::vector<unsigned int> col_index(size);
-                //fill index range for diagonal blocks of rize rows_x x columns_x
-                std::iota(row_index.begin(), row_index.end(), idiag*rows);
-                std::iota(col_index.begin(), col_index.end(), idiag*size);
-                //extract diagonal block from input matrix
-                local_block.extract_submatrix_from(input_mat, row_index, col_index);
-                dealii::FullMatrix<double> local_Hadamard(rows, size);
-                Hadamard_product(local_block, basis, local_Hadamard);
-                //scale by the diagonal weight from tensor product
-                local_Hadamard *= weights[kdiag];
-                kdiag++;
-                const unsigned int jdiag = idiag / size;
-                local_Hadamard *= weights[jdiag];
-                //write the values into diagonal block of output
-                local_Hadamard.scatter_matrix_to(row_index, col_index, output_mat);
-            }
-        }
-        if(direction == 1){
-            for(unsigned int zdiag=0; zdiag<size; zdiag++){ 
-                for(unsigned int idiag=0; idiag<rows; idiag++){
-                    const unsigned int row_index = zdiag * size * rows + idiag * size;
-                    for(unsigned int jdiag=0; jdiag<size; jdiag++){
-                        const unsigned int col_index = zdiag * size * size + jdiag * size;
-                        for(unsigned int kdiag=0; kdiag<size; kdiag++){
-                            output_mat[row_index + kdiag][col_index + kdiag] = basis[idiag][jdiag]
-                                                                             * input_mat[row_index + kdiag][col_index + kdiag]
-                                                                             * weights[zdiag]
-                                                                             * weights[kdiag];
-                        }
-                    }
-                }
-            }
-        }
-        if(direction == 2){
-            for(unsigned int row_block=0; row_block<rows; row_block++){
-                for(unsigned int col_block=0; col_block<size; col_block++){
-                    const unsigned int row_index = row_block * size * size;
-                    const unsigned int col_index = col_block * size * size;
-                    for(unsigned int jdiag=0; jdiag<size; jdiag++){
-                        for(unsigned int kdiag=0; kdiag<size; kdiag++){
-                            output_mat[row_index + jdiag * size + kdiag][col_index + jdiag * size  + kdiag] = basis[row_block][col_block]
-                                                                                                            * input_mat[row_index + jdiag * size  + kdiag][col_index + jdiag * size  + kdiag]
-                                                                                                            * weights[kdiag]
-                                                                                                            * weights[jdiag];
-                        }
-                    }
-                }
->>>>>>> ee3bdb4a
             }
             if(idim==1){
                 pth_deriv_dim = this->tensor_product_state(nstate, identity, pth_deriv, pth_deriv);
@@ -1702,8 +1338,7 @@
             Flux_Reconstruction_operator_temp.mmult(Flux_Reconstruction_operator, pth_deriv_dim, true);
         }
     }
-<<<<<<< HEAD
-    if(dim == 3){
+    if constexpr (dim == 3){
         double FR_param_cubed = pow(FR_param,3.0);
         dealii::FullMatrix<double> pth_deriv_dim(n_dofs);
         pth_deriv_dim = this->tensor_product_state(nstate, pth_deriv, pth_deriv, pth_deriv);
@@ -1724,10 +1359,10 @@
     const unsigned int n_dofs)
 {
     dealii::FullMatrix<double> dim_FR_operator(n_dofs);
-    if(dim == 1){
+    if constexpr (dim == 1){
         dim_FR_operator = this->oneD_vol_operator;
     }
-    if(dim >= 2){
+    if (dim >= 2){
         dealii::FullMatrix<double> FR1(n_dofs);
         FR1 = this->tensor_product_state(nstate, this->oneD_vol_operator, local_Mass_Matrix, local_Mass_Matrix);
         dealii::FullMatrix<double> FR2(n_dofs);
@@ -1736,7 +1371,7 @@
         FR_cross1 = this->tensor_product_state(nstate, this->oneD_vol_operator, this->oneD_vol_operator, local_Mass_Matrix);
         dim_FR_operator.add(1.0, FR1, 1.0, FR2, 1.0, FR_cross1);
     }
-    if(dim == 3){
+    if constexpr (dim == 3){
         dealii::FullMatrix<double> FR3(n_dofs);
         FR3 = this->tensor_product_state(nstate, local_Mass_Matrix, local_Mass_Matrix, this->oneD_vol_operator);
         dealii::FullMatrix<double> FR_cross2(n_dofs);
@@ -1993,317 +1628,10 @@
     const Parameters::AllParameters::Flux_Reconstruction FR_param_input)
     : SumFactorizedOperators<dim,n_faces>::SumFactorizedOperators(nstate_input, max_degree_input, grid_degree_input)
     , FR_param_type(FR_param_input)
-=======
-}
-
-template <int dim, int n_faces>  
-void SumFactorizedOperators<dim,n_faces>::Hadamard_product(
-    const dealii::FullMatrix<double> &input_mat1,
-    const dealii::FullMatrix<double> &input_mat2,
-    dealii::FullMatrix<double> &output_mat)
-{
-    const unsigned int rows    = input_mat1.m();
-    const unsigned int columns = input_mat1.n();
-    assert(rows    == input_mat2.m());
-    assert(columns == input_mat2.n());
-    
-    for(unsigned int irow=0; irow<rows; irow++){
-        for(unsigned int icol=0; icol<columns; icol++){
-            output_mat[irow][icol] = input_mat1[irow][icol] 
-                                   * input_mat2[irow][icol];
-        }
-    }
-}
-
-/*******************************************
- *
- *      VOLUME OPERATORS FUNCTIONS
- *
- *
- ******************************************/
-
-template <int dim, int n_faces>  
-basis_functions<dim,n_faces>::basis_functions(
-    const int nstate_input,
-    const unsigned int max_degree_input,
-    const unsigned int grid_degree_input)
-    : SumFactorizedOperators<dim,n_faces>::SumFactorizedOperators(nstate_input, max_degree_input, grid_degree_input)
-{
-    //Initialize to the max degrees
-    current_degree = max_degree_input;
-}
-
-template <int dim, int n_faces>  
-void basis_functions<dim,n_faces>::build_1D_volume_operator(
-    const dealii::FESystem<1,1> &finite_element,
-    const dealii::Quadrature<1> &quadrature)
-{
-    const unsigned int n_quad_pts = quadrature.size();
-    const unsigned int n_dofs     = finite_element.dofs_per_cell;
-    //allocate the basis at volume cubature
-    this->oneD_vol_operator.reinit(n_quad_pts, n_dofs);
-    //loop and store
-    for(unsigned int iquad=0; iquad<n_quad_pts; iquad++){
-        const dealii::Point<1> qpoint  = quadrature.point(iquad);
-        for(unsigned int idof=0; idof<n_dofs; idof++){
-            const int istate = finite_element.system_to_component_index(idof).first;
-            //Basis function idof of poly degree idegree evaluated at cubature node qpoint.
-            this->oneD_vol_operator[iquad][idof] = finite_element.shape_value_component(idof,qpoint,istate);
-        }
-    }
-}
-
-template <int dim, int n_faces>  
-void basis_functions<dim,n_faces>::build_1D_gradient_operator(
-            const dealii::FESystem<1,1> &finite_element,
-            const dealii::Quadrature<1> &quadrature)
-{
-    const unsigned int n_quad_pts = quadrature.size();
-    const unsigned int n_dofs     = finite_element.dofs_per_cell;
-    //allocate the basis at volume cubature
-    this->oneD_grad_operator.reinit(n_quad_pts, n_dofs);
-    //loop and store
-    for(unsigned int iquad=0; iquad<n_quad_pts; iquad++){
-        const dealii::Point<1> qpoint  = quadrature.point(iquad);
-        for(unsigned int idof=0; idof<n_dofs; idof++){
-            const int istate = finite_element.system_to_component_index(idof).first;
-            //Basis function idof of poly degree idegree evaluated at cubature node qpoint.
-            this->oneD_grad_operator[iquad][idof] = finite_element.shape_grad_component(idof,qpoint,istate)[0];
-        }
-    }
-}
-
-template <int dim, int n_faces>  
-void basis_functions<dim,n_faces>::build_1D_surface_operator(
-    const dealii::FESystem<1,1> &finite_element,
-    const dealii::Quadrature<0> &face_quadrature)
-{
-    const unsigned int n_face_quad_pts = face_quadrature.size();
-    const unsigned int n_dofs          = finite_element.dofs_per_cell;
-    const unsigned int n_faces_1D      = n_faces / dim;
-    //loop and store
-    for(unsigned int iface=0; iface<n_faces_1D; iface++){ 
-        //allocate the facet operator
-        this->oneD_surf_operator[iface].reinit(n_face_quad_pts, n_dofs);
-        //sum factorized operators use a 1D element.
-        const dealii::Quadrature<1> quadrature = dealii::QProjector<1>::project_to_face(dealii::ReferenceCell::get_hypercube(1),
-                                                                                                face_quadrature,
-                                                                                                iface);
-        for(unsigned int iquad=0; iquad<n_face_quad_pts; iquad++){
-            const dealii::Point<1> qpoint  = quadrature.point(iquad);
-            for(unsigned int idof=0; idof<n_dofs; idof++){
-                const int istate = finite_element.system_to_component_index(idof).first;
-                //Basis function idof of poly degree idegree evaluated at cubature node qpoint.
-                this->oneD_surf_operator[iface][iquad][idof] = finite_element.shape_value_component(idof,qpoint,istate);
-            }
-        }
-    }
-}
-
-template <int dim, int n_faces>  
-void basis_functions<dim,n_faces>::build_1D_surface_gradient_operator(
-    const dealii::FESystem<1,1> &finite_element,
-    const dealii::Quadrature<0> &face_quadrature)
-{
-    const unsigned int n_face_quad_pts = face_quadrature.size();
-    const unsigned int n_dofs          = finite_element.dofs_per_cell;
-    const unsigned int n_faces_1D      = n_faces / dim;
-    //loop and store
-    for(unsigned int iface=0; iface<n_faces_1D; iface++){ 
-        //allocate the facet operator
-        this->oneD_surf_grad_operator[iface].reinit(n_face_quad_pts, n_dofs);
-        //sum factorized operators use a 1D element.
-        const dealii::Quadrature<1> quadrature = dealii::QProjector<1>::project_to_face(dealii::ReferenceCell::get_hypercube(1),
-                                                                                                face_quadrature,
-                                                                                                iface);
-        for(unsigned int iquad=0; iquad<n_face_quad_pts; iquad++){
-            const dealii::Point<1> qpoint  = quadrature.point(iquad);
-            for(unsigned int idof=0; idof<n_dofs; idof++){
-                const int istate = finite_element.system_to_component_index(idof).first;
-                //Basis function idof of poly degree idegree evaluated at cubature node qpoint.
-                this->oneD_surf_grad_operator[iface][iquad][idof] = finite_element.shape_grad_component(idof,qpoint,istate)[0];
-            }
-        }
-    }
-}
-
-template <int dim, int n_faces>  
-vol_integral_basis<dim,n_faces>::vol_integral_basis(
-    const int nstate_input,
-    const unsigned int max_degree_input,
-    const unsigned int grid_degree_input)
-    : SumFactorizedOperators<dim,n_faces>::SumFactorizedOperators(nstate_input, max_degree_input, grid_degree_input)
 {
     //Initialize to the max degrees
     current_degree      = max_degree_input;
 }
-
-template <int dim, int n_faces>  
-void vol_integral_basis<dim,n_faces>::build_1D_volume_operator(
-    const dealii::FESystem<1,1> &finite_element,
-    const dealii::Quadrature<1> &quadrature)
-{
-    const unsigned int n_quad_pts = quadrature.size();
-    const unsigned int n_dofs     = finite_element.dofs_per_cell;
-    //allocate
-    this->oneD_vol_operator.reinit(n_quad_pts, n_dofs);
-    //loop and store
-    const std::vector<double> &quad_weights = quadrature.get_weights ();
-    for(unsigned int iquad=0; iquad<n_quad_pts; iquad++){
-        const dealii::Point<1> qpoint  = quadrature.point(iquad);
-        for(unsigned int idof=0; idof<n_dofs; idof++){
-            const int istate = finite_element.system_to_component_index(idof).first;
-            //Basis function idof of poly degree idegree evaluated at cubature node qpoint multiplied by quad weight.
-            this->oneD_vol_operator[iquad][idof] = quad_weights[iquad] * finite_element.shape_value_component(idof,qpoint,istate);
-        }
-    }
-}
-
-template <int dim, int n_faces>  
-local_mass<dim,n_faces>::local_mass(
-    const int nstate_input,
-    const unsigned int max_degree_input,
-    const unsigned int grid_degree_input)
-    : SumFactorizedOperators<dim,n_faces>::SumFactorizedOperators(nstate_input, max_degree_input, grid_degree_input)
-{
-    //Initialize to the max degrees
-    current_degree      = max_degree_input;
-}
-
-template <int dim, int n_faces>  
-void local_mass<dim,n_faces>::build_1D_volume_operator(
-    const dealii::FESystem<1,1> &finite_element,
-    const dealii::Quadrature<1> &quadrature)
-{
-    const unsigned int n_quad_pts = quadrature.size();
-    const unsigned int n_dofs     = finite_element.dofs_per_cell;
-    const std::vector<double> &quad_weights = quadrature.get_weights ();
-    //allocate
-    this->oneD_vol_operator.reinit(n_dofs,n_dofs);
-    //loop and store
-    for (unsigned int itest=0; itest<n_dofs; ++itest) {
-        const int istate_test = finite_element.system_to_component_index(itest).first;
-        for (unsigned int itrial=itest; itrial<n_dofs; ++itrial) {
-            const int istate_trial = finite_element.system_to_component_index(itrial).first;
-            double value = 0.0;
-            for (unsigned int iquad=0; iquad<n_quad_pts; ++iquad) {
-                const dealii::Point<1> qpoint  = quadrature.point(iquad);
-                value +=
-                         finite_element.shape_value_component(itest,qpoint,istate_test)
-                       * finite_element.shape_value_component(itrial,qpoint,istate_trial)
-                       * quad_weights[iquad];                            
-            }
-
-            this->oneD_vol_operator[itrial][itest] = 0.0;
-            this->oneD_vol_operator[itest][itrial] = 0.0;
-            if(istate_test==istate_trial) {
-                this->oneD_vol_operator[itrial][itest] = value;
-                this->oneD_vol_operator[itest][itrial] = value;
-            }
-        }
-    }
-}
-
-template <int dim, int n_faces>  
-dealii::FullMatrix<double> local_mass<dim,n_faces>::build_dim_mass_matrix(
-    const int nstate,
-    const unsigned int n_dofs, const unsigned int n_quad_pts,
-    basis_functions<dim,n_faces> &basis,
-    const std::vector<double> &det_Jac,
-    const std::vector<double> &quad_weights)
-
-{
-    const unsigned int n_shape_fns = n_dofs / nstate;
-    assert(nstate*pow(basis.oneD_vol_operator.m() / nstate, dim) == n_dofs);
-    dealii::FullMatrix<double> mass_matrix_dim(n_dofs);
-    dealii::FullMatrix<double> basis_dim(n_dofs);
-    basis_dim = basis.tensor_product_state(
-                    nstate,
-                    basis.oneD_vol_operator,
-                    basis.oneD_vol_operator,
-                    basis.oneD_vol_operator);
-    //loop and store
-    for(int istate=0; istate<nstate; istate++){
-        for(unsigned int itest=0; itest<n_shape_fns; ++itest){
-            for (unsigned int itrial=itest; itrial<n_shape_fns; ++itrial) {
-                double value = 0.0;
-                const unsigned int trial_index = istate*n_shape_fns + itrial;
-                const unsigned int test_index  = istate*n_shape_fns + itest;
-                for (unsigned int iquad=0; iquad<n_quad_pts; ++iquad) {
-                    value += basis_dim[iquad][test_index]
-                           * basis_dim[iquad][trial_index]
-                           * det_Jac[iquad]
-                           * quad_weights[iquad];
-                }
-                mass_matrix_dim[trial_index][test_index] = value;
-                mass_matrix_dim[test_index][trial_index] = value;
-            }
-        }
-    }
-    return mass_matrix_dim;
-}
-
-template <int dim, int n_faces>  
-local_basis_stiffness<dim,n_faces>::local_basis_stiffness(
-    const int nstate_input,
-    const unsigned int max_degree_input,
-    const unsigned int grid_degree_input,
-    const bool store_skew_symmetric_form_input)
-    : SumFactorizedOperators<dim,n_faces>::SumFactorizedOperators(nstate_input, max_degree_input, grid_degree_input)
-    , store_skew_symmetric_form(store_skew_symmetric_form_input)
-{
-    //Initialize to the max degrees
-    current_degree = max_degree_input;
-}
-
-template <int dim, int n_faces>  
-void local_basis_stiffness<dim,n_faces>::build_1D_volume_operator(
-    const dealii::FESystem<1,1> &finite_element,
-    const dealii::Quadrature<1> &quadrature)
-{
-    const unsigned int n_quad_pts = quadrature.size();
-    const unsigned int n_dofs     = finite_element.dofs_per_cell;
-    const std::vector<double> &quad_weights = quadrature.get_weights ();
-    //allocate
-    this->oneD_vol_operator.reinit(n_dofs,n_dofs);
-    //loop and store
-    for(unsigned int itest=0; itest<n_dofs; itest++){
-        const int istate_test = finite_element.system_to_component_index(itest).first;
-        for(unsigned int idof=0; idof<n_dofs; idof++){
-            const int istate = finite_element.system_to_component_index(idof).first;
-            double value = 0.0;
-            for(unsigned int iquad=0; iquad<n_quad_pts; iquad++){
-                const dealii::Point<1> qpoint  = quadrature.point(iquad);
-                value += finite_element.shape_value_component(itest,qpoint,istate_test)
-                       * finite_element.shape_grad_component(idof, qpoint, istate)[0]//since it's a 1D operator
-                       * quad_weights[iquad];
-            }
-            if(istate == istate_test){
-                this->oneD_vol_operator[itest][idof] = value; 
-            }
-        }
-    }
-    if(store_skew_symmetric_form){
-        //allocate
-        oneD_skew_symm_vol_oper.reinit(n_dofs,n_dofs);
-        //solve
-        oneD_skew_symm_vol_oper.add(1.0, this->oneD_vol_operator);
-        oneD_skew_symm_vol_oper.Tadd(-1.0, this->oneD_vol_operator);
-    }
-}
-
-template <int dim, int n_faces>  
-modal_basis_differential_operator<dim,n_faces>::modal_basis_differential_operator(
-    const int nstate_input,
-    const unsigned int max_degree_input,
-    const unsigned int grid_degree_input)
-    : SumFactorizedOperators<dim,n_faces>::SumFactorizedOperators(nstate_input, max_degree_input, grid_degree_input)
->>>>>>> ee3bdb4a
-{
-    //Initialize to the max degrees
-    current_degree      = max_degree_input;
-}
-<<<<<<< HEAD
 
 template <int dim, int n_faces>  
 void FR_mass<dim,n_faces>::build_1D_volume_operator(
@@ -2330,49 +1658,17 @@
     const Parameters::AllParameters::Flux_Reconstruction_Aux FR_param_input)
     : SumFactorizedOperators<dim,n_faces>::SumFactorizedOperators(nstate_input, max_degree_input, grid_degree_input)
     , FR_param_type(FR_param_input)
-=======
-
-template <int dim, int n_faces>  
-void modal_basis_differential_operator<dim,n_faces>::build_1D_volume_operator(
-    const dealii::FESystem<1,1> &finite_element,
-    const dealii::Quadrature<1> &quadrature)
-{
-    const unsigned int n_dofs     = finite_element.dofs_per_cell;
-    local_mass<dim,n_faces> mass_matrix(this->nstate, this->max_degree, this->max_grid_degree);
-    mass_matrix.build_1D_volume_operator(finite_element, quadrature);
-    local_basis_stiffness<dim,n_faces> stiffness(this->nstate, this->max_degree, this->max_grid_degree);
-    stiffness.build_1D_volume_operator(finite_element, quadrature);
-    //allocate
-    this->oneD_vol_operator.reinit(n_dofs,n_dofs);
-    dealii::FullMatrix<double> inv_mass(n_dofs);
-    inv_mass.invert(mass_matrix.oneD_vol_operator);
-    //solves
-    inv_mass.mmult(this->oneD_vol_operator, stiffness.oneD_vol_operator);
-}
-
-template <int dim, int n_faces>  
-derivative_p<dim,n_faces>::derivative_p(
-    const int nstate_input,
-    const unsigned int max_degree_input,
-    const unsigned int grid_degree_input)
-    : SumFactorizedOperators<dim,n_faces>::SumFactorizedOperators(nstate_input, max_degree_input, grid_degree_input)
->>>>>>> ee3bdb4a
 {
     //Initialize to the max degrees
     current_degree      = max_degree_input;
 }
 
 template <int dim, int n_faces>  
-<<<<<<< HEAD
 void FR_mass_aux<dim,n_faces>::build_1D_volume_operator(
-=======
-void derivative_p<dim,n_faces>::build_1D_volume_operator(
->>>>>>> ee3bdb4a
     const dealii::FESystem<1,1> &finite_element,
     const dealii::Quadrature<1> &quadrature)
 {
     const unsigned int n_dofs     = finite_element.dofs_per_cell;
-<<<<<<< HEAD
     local_mass<dim,n_faces> local_Mass_Matrix(this->nstate, this->max_degree, this->max_grid_degree);
     local_Mass_Matrix.build_1D_volume_operator(finite_element, quadrature);
     local_Flux_Reconstruction_operator_aux<dim,n_faces> local_FR_oper(this->nstate, this->max_degree, this->max_grid_degree, FR_param_type);
@@ -2480,322 +1776,11 @@
     const dealii::Quadrature<1> &quadrature)
 {
     const unsigned int n_dofs = finite_element.dofs_per_cell;
-=======
-    //allocate
-    this->oneD_vol_operator.reinit(n_dofs,n_dofs);
-    //set as identity
-    for(unsigned int idof=0; idof<n_dofs; idof++){
-        this->oneD_vol_operator[idof][idof] = 1.0;//set it equal to identity
-    } 
-    //get modal basis differential operator
-    modal_basis_differential_operator<dim,n_faces> diff_oper(this->nstate, this->max_degree, this->max_grid_degree);
-    diff_oper.build_1D_volume_operator(finite_element, quadrature);
-    //loop and solve
-    for(unsigned int idegree=0; idegree< this->max_degree; idegree++){
-       dealii::FullMatrix<double> derivative_p_temp(n_dofs, n_dofs);
-       derivative_p_temp.add(1.0, this->oneD_vol_operator);
-       diff_oper.oneD_vol_operator.mmult(this->oneD_vol_operator, derivative_p_temp);
-    }
-}
-
-template <int dim, int n_faces>  
-local_Flux_Reconstruction_operator<dim,n_faces>::local_Flux_Reconstruction_operator(
-    const int nstate_input,
-    const unsigned int max_degree_input,
-    const unsigned int grid_degree_input,
-    const Parameters::AllParameters::Flux_Reconstruction FR_param_input)
-    : SumFactorizedOperators<dim,n_faces>::SumFactorizedOperators(nstate_input, max_degree_input, grid_degree_input)
-    , FR_param_type(FR_param_input)
-{
-    //Initialize to the max degrees
-    current_degree      = max_degree_input;
-    //get the FR corrcetion parameter value
-    get_FR_correction_parameter(this->max_degree, FR_param);
-}
-
-template <int dim, int n_faces>  
-void local_Flux_Reconstruction_operator<dim,n_faces>::get_Huynh_g2_parameter (
-    const unsigned int curr_cell_degree,
-    double &c)
-{
-    const double pfact = this->compute_factorial(curr_cell_degree);
-    const double pfact2 = this->compute_factorial(2.0 * curr_cell_degree);
-    double cp = pfact2/(pow(pfact,2));//since ref element [0,1]
-    c = 2.0 * (curr_cell_degree+1)/( curr_cell_degree*((2.0*curr_cell_degree+1.0)*(pow(pfact*cp,2))));  
-    c/=2.0;//since orthonormal
-}
-template <int dim, int n_faces>  
-void local_Flux_Reconstruction_operator<dim,n_faces>::get_spectral_difference_parameter (
-    const unsigned int curr_cell_degree,
-    double &c)
-{
-    const double pfact = this->compute_factorial(curr_cell_degree);
-    const double pfact2 = this->compute_factorial(2.0 * curr_cell_degree);
-    double cp = pfact2/(pow(pfact,2));
-    c = 2.0 * (curr_cell_degree)/( (curr_cell_degree+1.0)*((2.0*curr_cell_degree+1.0)*(pow(pfact*cp,2))));  
-    c/=2.0;//since orthonormal
-}
-template <int dim, int n_faces>  
-void local_Flux_Reconstruction_operator<dim,n_faces>::get_c_negative_FR_parameter (
-    const unsigned int curr_cell_degree,
-    double &c)
-{
-    const double pfact = this->compute_factorial(curr_cell_degree);
-    const double pfact2 = this->compute_factorial(2.0 * curr_cell_degree);
-    double cp = pfact2/(pow(pfact,2));
-    c = - 2.0 / ( pow((2.0*curr_cell_degree+1.0)*(pow(pfact*cp,2)),1.0));  
-    c/=2.0;//since orthonormal
-}
-template <int dim, int n_faces>  
-void local_Flux_Reconstruction_operator<dim,n_faces>::get_c_negative_divided_by_two_FR_parameter (
-    const unsigned int curr_cell_degree,
-    double &c)
-{
-    get_c_negative_FR_parameter(curr_cell_degree, c); 
-    c/=2.0;
-}
-template <int dim, int n_faces>  
-void local_Flux_Reconstruction_operator<dim,n_faces>::get_c_plus_parameter (
-    const unsigned int curr_cell_degree,
-    double &c)
-{
-    if(curr_cell_degree == 2){
-        c = 0.186;
-//        c = 0.173;//RK33
-    }
-    if(curr_cell_degree == 3)
-        c = 3.67e-3;
-    if(curr_cell_degree == 4){
-        c = 4.79e-5;
-//       c = 4.92e-5;//RK33
-    }
-    if(curr_cell_degree == 5)
-       c = 4.24e-7;
-
-    c/=2.0;//since orthonormal
-    c/=pow(pow(2.0,curr_cell_degree),2);//since ref elem [0,1]
-}
-
-template <int dim, int n_faces>  
-void local_Flux_Reconstruction_operator<dim,n_faces>::get_FR_correction_parameter (
-    const unsigned int curr_cell_degree,
-    double &c)
-{
-    using FR_enum = Parameters::AllParameters::Flux_Reconstruction;
-    if(FR_param_type == FR_enum::cHU || FR_param_type == FR_enum::cHULumped){ 
-        get_Huynh_g2_parameter(curr_cell_degree, FR_param); 
-    }
-    else if(FR_param_type == FR_enum::cSD){ 
-        get_spectral_difference_parameter(curr_cell_degree, c); 
-    }
-    else if(FR_param_type == FR_enum::cNegative){ 
-        get_c_negative_FR_parameter(curr_cell_degree, c); 
-    }
-    else if(FR_param_type == FR_enum::cNegative2){ 
-        get_c_negative_divided_by_two_FR_parameter(curr_cell_degree, c); 
-    }
-    else if(FR_param_type == FR_enum::cDG){ 
-        //DG case is the 0.0 case.
-        c = 0.0;
-    }
-    else if(FR_param_type == FR_enum::c10Thousand){ 
-        //Set the value to 10000 for arbitrary high-numbers.
-        c = 10000.0;
-    }
-    else if(FR_param_type == FR_enum::cPlus){ 
-        get_c_plus_parameter(curr_cell_degree, c); 
-    }
-}
-template <int dim, int n_faces>  
-void local_Flux_Reconstruction_operator<dim,n_faces>::build_local_Flux_Reconstruction_operator(
-    const dealii::FullMatrix<double> &local_Mass_Matrix,
-    const dealii::FullMatrix<double> &pth_derivative,
-    const unsigned int n_dofs, 
-    const double c, 
-    dealii::FullMatrix<double> &Flux_Reconstruction_operator)
-{
-    dealii::FullMatrix<double> derivative_p_temp(n_dofs);
-    derivative_p_temp.add(c, pth_derivative);
-    dealii::FullMatrix<double> Flux_Reconstruction_operator_temp(n_dofs);
-    derivative_p_temp.Tmmult(Flux_Reconstruction_operator_temp, local_Mass_Matrix);
-    Flux_Reconstruction_operator_temp.mmult(Flux_Reconstruction_operator, pth_derivative);
-}
-
-
-template <int dim, int n_faces>  
-void local_Flux_Reconstruction_operator<dim,n_faces>::build_1D_volume_operator(
-    const dealii::FESystem<1,1> &finite_element,
-    const dealii::Quadrature<1> &quadrature)
-{
-    const unsigned int n_dofs     = finite_element.dofs_per_cell;
-    //allocate the volume operator
-    this->oneD_vol_operator.reinit(n_dofs, n_dofs);
-    //build the FR correction operator
-    derivative_p<dim,n_faces> pth_derivative(this->nstate, this->max_degree, this->max_grid_degree);
-    pth_derivative.build_1D_volume_operator(finite_element, quadrature);
-
-    local_mass<dim,n_faces> local_Mass_Matrix(this->nstate, this->max_degree, this->max_grid_degree);
-    local_Mass_Matrix.build_1D_volume_operator(finite_element, quadrature);
-    //solves
-    build_local_Flux_Reconstruction_operator(local_Mass_Matrix.oneD_vol_operator, pth_derivative.oneD_vol_operator, n_dofs, FR_param, this->oneD_vol_operator);
-}
-
-template <int dim, int n_faces>  
-dealii::FullMatrix<double> local_Flux_Reconstruction_operator<dim,n_faces>::build_dim_Flux_Reconstruction_operator_directly(
-    const int nstate,
-    const unsigned int n_dofs,
-    dealii::FullMatrix<double> &pth_deriv,
-    dealii::FullMatrix<double> &mass_matrix)
-{
-    dealii::FullMatrix<double> Flux_Reconstruction_operator(n_dofs);
-    dealii::FullMatrix<double> identity (dealii::IdentityMatrix(pth_deriv.m()));
-    for(int idim=0; idim<dim; idim++){
-        dealii::FullMatrix<double> pth_deriv_dim(n_dofs);
-        if(idim==0){
-            pth_deriv_dim = this->tensor_product_state(nstate, pth_deriv, identity, identity);
-        }
-        if(idim==1){
-            pth_deriv_dim = this->tensor_product_state(nstate, identity, pth_deriv, identity);
-        }
-        if(idim==2){
-            pth_deriv_dim = this->tensor_product_state(nstate, identity, identity, pth_deriv);
-        }
-        dealii::FullMatrix<double> derivative_p_temp(n_dofs);
-        derivative_p_temp.add(FR_param, pth_deriv_dim);
-        dealii::FullMatrix<double> Flux_Reconstruction_operator_temp(n_dofs);
-        derivative_p_temp.Tmmult(Flux_Reconstruction_operator_temp, mass_matrix);
-        Flux_Reconstruction_operator_temp.mmult(Flux_Reconstruction_operator, pth_deriv_dim, true);
-    }
-    if constexpr (dim>=2){
-        const int deriv_2p_loop = (dim==2) ? 1 : dim; 
-        double FR_param_sqrd = pow(FR_param,2.0);
-        for(int idim=0; idim<deriv_2p_loop; idim++){
-            dealii::FullMatrix<double> pth_deriv_dim(n_dofs);
-            if(idim==0){
-                pth_deriv_dim = this->tensor_product_state(nstate, pth_deriv, pth_deriv, identity);
-            }
-            if(idim==1){
-                pth_deriv_dim = this->tensor_product_state(nstate, identity, pth_deriv, pth_deriv);
-            }
-            if(idim==2){
-                pth_deriv_dim = this->tensor_product_state(nstate, pth_deriv, identity, pth_deriv);
-            }
-            dealii::FullMatrix<double> derivative_p_temp(n_dofs);
-            derivative_p_temp.add(FR_param_sqrd, pth_deriv_dim);
-            dealii::FullMatrix<double> Flux_Reconstruction_operator_temp(n_dofs);
-            derivative_p_temp.Tmmult(Flux_Reconstruction_operator_temp, mass_matrix);
-            Flux_Reconstruction_operator_temp.mmult(Flux_Reconstruction_operator, pth_deriv_dim, true);
-        }
-    }
-    if constexpr (dim == 3){
-        double FR_param_cubed = pow(FR_param,3.0);
-        dealii::FullMatrix<double> pth_deriv_dim(n_dofs);
-        pth_deriv_dim = this->tensor_product_state(nstate, pth_deriv, pth_deriv, pth_deriv);
-        dealii::FullMatrix<double> derivative_p_temp(n_dofs);
-        derivative_p_temp.add(FR_param_cubed, pth_deriv_dim);
-        dealii::FullMatrix<double> Flux_Reconstruction_operator_temp(n_dofs);
-        derivative_p_temp.Tmmult(Flux_Reconstruction_operator_temp, mass_matrix);
-        Flux_Reconstruction_operator_temp.mmult(Flux_Reconstruction_operator, pth_deriv_dim, true);
-    }    
-
-    return Flux_Reconstruction_operator;
-}        
-
-template <int dim, int n_faces>  
-dealii::FullMatrix<double> local_Flux_Reconstruction_operator<dim,n_faces>::build_dim_Flux_Reconstruction_operator(
-    const dealii::FullMatrix<double> &local_Mass_Matrix,
-    const int nstate,
-    const unsigned int n_dofs)
-{
-    dealii::FullMatrix<double> dim_FR_operator(n_dofs);
-    if constexpr (dim == 1){
-        dim_FR_operator = this->oneD_vol_operator;
-    }
-    if (dim >= 2){
-        dealii::FullMatrix<double> FR1(n_dofs);
-        FR1 = this->tensor_product_state(nstate, this->oneD_vol_operator, local_Mass_Matrix, local_Mass_Matrix);
-        dealii::FullMatrix<double> FR2(n_dofs);
-        FR2 = this->tensor_product_state(nstate, local_Mass_Matrix, this->oneD_vol_operator, local_Mass_Matrix);
-        dealii::FullMatrix<double> FR_cross1(n_dofs);
-        FR_cross1 = this->tensor_product_state(nstate, this->oneD_vol_operator, this->oneD_vol_operator, local_Mass_Matrix);
-        dim_FR_operator.add(1.0, FR1, 1.0, FR2, 1.0, FR_cross1);
-    }
-    if constexpr (dim == 3){
-        dealii::FullMatrix<double> FR3(n_dofs);
-        FR3 = this->tensor_product_state(nstate, local_Mass_Matrix, local_Mass_Matrix, this->oneD_vol_operator);
-        dealii::FullMatrix<double> FR_cross2(n_dofs);
-        FR_cross2 = this->tensor_product_state(nstate, this->oneD_vol_operator, local_Mass_Matrix, this->oneD_vol_operator);
-        dealii::FullMatrix<double> FR_cross3(n_dofs);
-        FR_cross3 = this->tensor_product_state(nstate, local_Mass_Matrix, this->oneD_vol_operator, this->oneD_vol_operator);
-        dealii::FullMatrix<double> FR_triple(n_dofs);
-        FR_triple = this->tensor_product_state(nstate, this->oneD_vol_operator, this->oneD_vol_operator, this->oneD_vol_operator);
-        dim_FR_operator.add(1.0, FR3, 1.0, FR_cross2, 1.0, FR_cross3); 
-        dim_FR_operator.add(1.0, FR_triple); 
-    }
-    return dim_FR_operator;
-    
-}
-
-
-template <int dim, int n_faces>  
-local_Flux_Reconstruction_operator_aux<dim,n_faces>::local_Flux_Reconstruction_operator_aux(
-    const int nstate_input,
-    const unsigned int max_degree_input,
-    const unsigned int grid_degree_input,
-    const Parameters::AllParameters::Flux_Reconstruction_Aux FR_param_aux_input)
-    : local_Flux_Reconstruction_operator<dim,n_faces>::local_Flux_Reconstruction_operator(nstate_input, max_degree_input, grid_degree_input, Parameters::AllParameters::Flux_Reconstruction::cDG)
-    , FR_param_aux_type(FR_param_aux_input)
-{
-    //Initialize to the max degrees
-    current_degree      = max_degree_input;
-    //get the FR corrcetion parameter value
-    get_FR_aux_correction_parameter(this->max_degree, FR_param_aux);
-}
-
-template <int dim, int n_faces>  
-void local_Flux_Reconstruction_operator_aux<dim,n_faces>::get_FR_aux_correction_parameter (
-                                const unsigned int curr_cell_degree,
-                                double &k)
-{
-    using FR_Aux_enum = Parameters::AllParameters::Flux_Reconstruction_Aux;
-    if(FR_param_aux_type == FR_Aux_enum::kHU){ 
-        this->get_Huynh_g2_parameter(curr_cell_degree, k); 
-    }
-    else if(FR_param_aux_type == FR_Aux_enum::kSD){ 
-        this->get_spectral_difference_parameter(curr_cell_degree, k); 
-    }
-    else if(FR_param_aux_type == FR_Aux_enum::kNegative){ 
-        this->get_c_negative_FR_parameter(curr_cell_degree, k); 
-    }
-    else if(FR_param_aux_type == FR_Aux_enum::kNegative2){//knegative divided by 2 
-        this->get_c_negative_divided_by_two_FR_parameter(curr_cell_degree, k); 
-    }
-    else if(FR_param_aux_type == FR_Aux_enum::kDG){ 
-        k = 0.0;
-    }
-    else if(FR_param_aux_type == FR_Aux_enum::k10Thousand){ 
-        k = 10000.0;
-    }
-    else if(FR_param_aux_type == FR_Aux_enum::kPlus){ 
-        this->get_c_plus_parameter(curr_cell_degree, k); 
-    }
-}
-template <int dim, int n_faces>  
-void local_Flux_Reconstruction_operator_aux<dim,n_faces>::build_1D_volume_operator(
-    const dealii::FESystem<1,1> &finite_element,
-    const dealii::Quadrature<1> &quadrature)
-{
-    const unsigned int n_dofs     = finite_element.dofs_per_cell;
-    //build the FR correction operator
-    derivative_p<dim,n_faces> pth_derivative(this->nstate, this->max_degree, this->max_grid_degree);
-    pth_derivative.build_1D_volume_operator(finite_element, quadrature);
->>>>>>> ee3bdb4a
     local_mass<dim,n_faces> local_Mass_Matrix(this->nstate, this->max_degree, this->max_grid_degree);
     local_Mass_Matrix.build_1D_volume_operator(finite_element, quadrature);
     //allocate the volume operator
     this->oneD_vol_operator.reinit(n_dofs, n_dofs);
     //solves
-<<<<<<< HEAD
     this->oneD_vol_operator.add(1.0, local_Mass_Matrix.oneD_vol_operator);
 }
 template <int dim, int n_faces>  
@@ -2825,136 +1810,16 @@
         //allocate the facet operator
         this->oneD_surf_operator[iface].reinit(n_dofs, n_face_quad_pts);
         build_local_surface_lifting_operator(n_dofs, this->oneD_vol_operator, basis_int_facet.oneD_surf_operator[iface], this->oneD_surf_operator[iface]);
-=======
-    this->build_local_Flux_Reconstruction_operator(local_Mass_Matrix.oneD_vol_operator, pth_derivative.oneD_vol_operator, n_dofs, FR_param_aux, this->oneD_vol_operator);
-}
-
-template <int dim, int n_faces>  
-vol_projection_operator<dim,n_faces>::vol_projection_operator(
-    const int nstate_input,
-    const unsigned int max_degree_input,
-    const unsigned int grid_degree_input)
-    : SumFactorizedOperators<dim,n_faces>::SumFactorizedOperators(nstate_input, max_degree_input, grid_degree_input)
-{
-    //Initialize to the max degrees
-    current_degree      = max_degree_input;
-}
-
-template <int dim, int n_faces>  
-void vol_projection_operator<dim,n_faces>::compute_local_vol_projection_operator(
-                                const dealii::FullMatrix<double> &norm_matrix_inverse, 
-                                const dealii::FullMatrix<double> &integral_vol_basis, 
-                                dealii::FullMatrix<double> &volume_projection)
-{
-    norm_matrix_inverse.mTmult(volume_projection, integral_vol_basis);
-}
-template <int dim, int n_faces>  
-void vol_projection_operator<dim,n_faces>::build_1D_volume_operator(
-    const dealii::FESystem<1,1> &finite_element,
-    const dealii::Quadrature<1> &quadrature)
-{
-    const unsigned int n_dofs     = finite_element.dofs_per_cell;
-    const unsigned int n_quad_pts = quadrature.size();
-    vol_integral_basis<dim,n_faces> integral_vol_basis(this->nstate, this->max_degree, this->max_grid_degree);
-    integral_vol_basis.build_1D_volume_operator(finite_element, quadrature);
-    local_mass<dim,n_faces> local_Mass_Matrix(this->nstate, this->max_degree, this->max_grid_degree);
-    local_Mass_Matrix.build_1D_volume_operator(finite_element, quadrature);
-    dealii::FullMatrix<double> mass_inv(n_dofs);
-    mass_inv.invert(local_Mass_Matrix.oneD_vol_operator);
-    //allocate the volume operator
-    this->oneD_vol_operator.reinit(n_dofs, n_quad_pts);
-    //solves
-    compute_local_vol_projection_operator(mass_inv, integral_vol_basis.oneD_vol_operator, this->oneD_vol_operator);
-}
-
-template <int dim, int n_faces>  
-vol_projection_operator_FR<dim,n_faces>::vol_projection_operator_FR(
-    const int nstate_input,
-    const unsigned int max_degree_input,
-    const unsigned int grid_degree_input,
-    const Parameters::AllParameters::Flux_Reconstruction FR_param_input,
-    const bool store_transpose_input)
-    : vol_projection_operator<dim,n_faces>::vol_projection_operator(nstate_input, max_degree_input, grid_degree_input)
-    , store_transpose(store_transpose_input)
-    , FR_param_type(FR_param_input)
-{
-    //Initialize to the max degrees
-    current_degree      = max_degree_input;
-}
-
-template <int dim, int n_faces>  
-void vol_projection_operator_FR<dim,n_faces>::build_1D_volume_operator(
-    const dealii::FESystem<1,1> &finite_element,
-    const dealii::Quadrature<1> &quadrature)
-{
-    const unsigned int n_dofs     = finite_element.dofs_per_cell;
-    const unsigned int n_quad_pts = quadrature.size();
-    vol_integral_basis<dim,n_faces> integral_vol_basis(this->nstate, this->max_degree, this->max_grid_degree);
-    integral_vol_basis.build_1D_volume_operator(finite_element, quadrature);
-    FR_mass_inv<dim,n_faces> local_FR_Mass_Matrix_inv(this->nstate, this->max_degree, this->max_grid_degree, FR_param_type);
-    local_FR_Mass_Matrix_inv.build_1D_volume_operator(finite_element, quadrature);
-    //allocate the volume operator
-    this->oneD_vol_operator.reinit(n_dofs, n_quad_pts);
-    //solves
-    this->compute_local_vol_projection_operator(local_FR_Mass_Matrix_inv.oneD_vol_operator, integral_vol_basis.oneD_vol_operator, this->oneD_vol_operator);
-    
-    if(store_transpose){
-        oneD_transpose_vol_operator.reinit(n_quad_pts, n_dofs);
-        oneD_transpose_vol_operator.Tadd(1.0, this->oneD_vol_operator);
-    }
-}
-template <int dim, int n_faces>  
-vol_projection_operator_FR_aux<dim,n_faces>::vol_projection_operator_FR_aux(
-    const int nstate_input,
-    const unsigned int max_degree_input,
-    const unsigned int grid_degree_input,
-    const Parameters::AllParameters::Flux_Reconstruction_Aux FR_param_input,
-    const bool store_transpose_input)
-    : vol_projection_operator<dim,n_faces>::vol_projection_operator(nstate_input, max_degree_input, grid_degree_input)
-    , store_transpose(store_transpose_input)
-    , FR_param_type(FR_param_input)
-{
-    //Initialize to the max degrees
-    current_degree      = max_degree_input;
-}
-
-template <int dim, int n_faces>  
-void vol_projection_operator_FR_aux<dim,n_faces>::build_1D_volume_operator(
-    const dealii::FESystem<1,1> &finite_element,
-    const dealii::Quadrature<1> &quadrature)
-{
-    const unsigned int n_dofs     = finite_element.dofs_per_cell;
-    const unsigned int n_quad_pts = quadrature.size();
-    vol_integral_basis<dim,n_faces> integral_vol_basis(this->nstate, this->max_degree, this->max_grid_degree);
-    integral_vol_basis.build_1D_volume_operator(finite_element, quadrature);
-    FR_mass_inv_aux<dim,n_faces> local_FR_Mass_Matrix_inv(this->nstate, this->max_degree, this->max_grid_degree, FR_param_type);
-    local_FR_Mass_Matrix_inv.build_1D_volume_operator(finite_element, quadrature);
-    //allocate the volume operator
-    this->oneD_vol_operator.reinit(n_dofs, n_quad_pts);
-    //solves
-    this->compute_local_vol_projection_operator(local_FR_Mass_Matrix_inv.oneD_vol_operator, integral_vol_basis.oneD_vol_operator, this->oneD_vol_operator);
-    
-    if(store_transpose){
-        oneD_transpose_vol_operator.reinit(n_quad_pts, n_dofs);
-        oneD_transpose_vol_operator.Tadd(1.0, this->oneD_vol_operator);
->>>>>>> ee3bdb4a
-    }
-}
-
-template <int dim, int n_faces>  
-<<<<<<< HEAD
+    }
+}
+
+template <int dim, int n_faces>  
 lifting_operator_FR<dim,n_faces>::lifting_operator_FR(
-=======
-FR_mass_inv<dim,n_faces>::FR_mass_inv(
->>>>>>> ee3bdb4a
     const int nstate_input,
     const unsigned int max_degree_input,
     const unsigned int grid_degree_input,
     const Parameters::AllParameters::Flux_Reconstruction FR_param_input)
-<<<<<<< HEAD
     : lifting_operator<dim,n_faces>::lifting_operator(nstate_input, max_degree_input, grid_degree_input)
-=======
-    : SumFactorizedOperators<dim,n_faces>::SumFactorizedOperators(nstate_input, max_degree_input, grid_degree_input)
     , FR_param_type(FR_param_input)
 {
     //Initialize to the max degrees
@@ -2962,39 +1827,6 @@
 }
 
 template <int dim, int n_faces>  
-void FR_mass_inv<dim,n_faces>::build_1D_volume_operator(
-    const dealii::FESystem<1,1> &finite_element,
-    const dealii::Quadrature<1> &quadrature)
-{
-    const unsigned int n_dofs     = finite_element.dofs_per_cell;
-    local_mass<dim,n_faces> local_Mass_Matrix(this->nstate, this->max_degree, this->max_grid_degree);
-    local_Mass_Matrix.build_1D_volume_operator(finite_element, quadrature);
-    local_Flux_Reconstruction_operator<dim,n_faces> local_FR_oper(this->nstate, this->max_degree, this->max_grid_degree, FR_param_type);
-    local_FR_oper.build_1D_volume_operator(finite_element, quadrature);
-    dealii::FullMatrix<double> FR_mass_matrix(n_dofs);
-    FR_mass_matrix.add(1.0, local_Mass_Matrix.oneD_vol_operator, 1.0, local_FR_oper.oneD_vol_operator);
-    //allocate the volume operator
-    this->oneD_vol_operator.reinit(n_dofs, n_dofs);
-    //solves
-    this->oneD_vol_operator.invert(FR_mass_matrix);
-}
-
-template <int dim, int n_faces>  
-FR_mass_inv_aux<dim,n_faces>::FR_mass_inv_aux(
-    const int nstate_input,
-    const unsigned int max_degree_input,
-    const unsigned int grid_degree_input,
-    const Parameters::AllParameters::Flux_Reconstruction_Aux FR_param_input)
-    : SumFactorizedOperators<dim,n_faces>::SumFactorizedOperators(nstate_input, max_degree_input, grid_degree_input)
->>>>>>> ee3bdb4a
-    , FR_param_type(FR_param_input)
-{
-    //Initialize to the max degrees
-    current_degree      = max_degree_input;
-}
-
-template <int dim, int n_faces>  
-<<<<<<< HEAD
 void lifting_operator_FR<dim,n_faces>::build_1D_volume_operator(
     const dealii::FESystem<1,1> &finite_element,
     const dealii::Quadrature<1> &quadrature)
@@ -3146,188 +1978,8 @@
             }
         }
     }
-=======
-void FR_mass_inv_aux<dim,n_faces>::build_1D_volume_operator(
-    const dealii::FESystem<1,1> &finite_element,
-    const dealii::Quadrature<1> &quadrature)
-{
-    const unsigned int n_dofs     = finite_element.dofs_per_cell;
-    local_mass<dim,n_faces> local_Mass_Matrix(this->nstate, this->max_degree, this->max_grid_degree);
-    local_Mass_Matrix.build_1D_volume_operator(finite_element, quadrature);
-    local_Flux_Reconstruction_operator_aux<dim,n_faces> local_FR_oper(this->nstate, this->max_degree, this->max_grid_degree, FR_param_type);
-    local_FR_oper.build_1D_volume_operator(finite_element, quadrature);
-    dealii::FullMatrix<double> FR_mass_matrix(n_dofs);
-    FR_mass_matrix.add(1.0, local_Mass_Matrix.oneD_vol_operator, 1.0, local_FR_oper.oneD_vol_operator);
-    //allocate the volume operator
-    this->oneD_vol_operator.reinit(n_dofs, n_dofs);
-    //solves
-    this->oneD_vol_operator.invert(FR_mass_matrix);
-}
-template <int dim, int n_faces>  
-FR_mass<dim,n_faces>::FR_mass(
-    const int nstate_input,
-    const unsigned int max_degree_input,
-    const unsigned int grid_degree_input,
-    const Parameters::AllParameters::Flux_Reconstruction FR_param_input)
-    : SumFactorizedOperators<dim,n_faces>::SumFactorizedOperators(nstate_input, max_degree_input, grid_degree_input)
-    , FR_param_type(FR_param_input)
-{
-    //Initialize to the max degrees
-    current_degree      = max_degree_input;
-}
-
-template <int dim, int n_faces>  
-void FR_mass<dim,n_faces>::build_1D_volume_operator(
-    const dealii::FESystem<1,1> &finite_element,
-    const dealii::Quadrature<1> &quadrature)
-{
-    const unsigned int n_dofs     = finite_element.dofs_per_cell;
-    local_mass<dim,n_faces> local_Mass_Matrix(this->nstate, this->max_degree, this->max_grid_degree);
-    local_Mass_Matrix.build_1D_volume_operator(finite_element, quadrature);
-    local_Flux_Reconstruction_operator<dim,n_faces> local_FR_oper(this->nstate, this->max_degree, this->max_grid_degree, FR_param_type);
-    local_FR_oper.build_1D_volume_operator(finite_element, quadrature);
-    dealii::FullMatrix<double> FR_mass_matrix(n_dofs);
-    FR_mass_matrix.add(1.0, local_Mass_Matrix.oneD_vol_operator, 1.0, local_FR_oper.oneD_vol_operator);
-    //allocate the volume operator
-    this->oneD_vol_operator.reinit(n_dofs, n_dofs);
-    //solves
-    this->oneD_vol_operator.add(1.0, FR_mass_matrix);
-}
-template <int dim, int n_faces>  
-FR_mass_aux<dim,n_faces>::FR_mass_aux(
-    const int nstate_input,
-    const unsigned int max_degree_input,
-    const unsigned int grid_degree_input,
-    const Parameters::AllParameters::Flux_Reconstruction_Aux FR_param_input)
-    : SumFactorizedOperators<dim,n_faces>::SumFactorizedOperators(nstate_input, max_degree_input, grid_degree_input)
-    , FR_param_type(FR_param_input)
-{
-    //Initialize to the max degrees
-    current_degree      = max_degree_input;
-}
-
-template <int dim, int n_faces>  
-void FR_mass_aux<dim,n_faces>::build_1D_volume_operator(
-    const dealii::FESystem<1,1> &finite_element,
-    const dealii::Quadrature<1> &quadrature)
-{
-    const unsigned int n_dofs     = finite_element.dofs_per_cell;
-    local_mass<dim,n_faces> local_Mass_Matrix(this->nstate, this->max_degree, this->max_grid_degree);
-    local_Mass_Matrix.build_1D_volume_operator(finite_element, quadrature);
-    local_Flux_Reconstruction_operator_aux<dim,n_faces> local_FR_oper(this->nstate, this->max_degree, this->max_grid_degree, FR_param_type);
-    local_FR_oper.build_1D_volume_operator(finite_element, quadrature);
-    dealii::FullMatrix<double> FR_mass_matrix(n_dofs);
-    FR_mass_matrix.add(1.0, local_Mass_Matrix.oneD_vol_operator, 1.0, local_FR_oper.oneD_vol_operator);
-    //allocate the volume operator
-    this->oneD_vol_operator.reinit(n_dofs, n_dofs);
-    //solves
-    this->oneD_vol_operator.add(1.0, FR_mass_matrix);
-}
-
-template <int dim, int n_faces>
-vol_integral_gradient_basis<dim,n_faces>::vol_integral_gradient_basis(
-    const int nstate_input,
-    const unsigned int max_degree_input,
-    const unsigned int grid_degree_input)
-    : SumFactorizedOperators<dim,n_faces>::SumFactorizedOperators(nstate_input, max_degree_input, grid_degree_input)
-{
-    //Initialize to the max degrees
-    current_degree      = max_degree_input;
-}
-
-template <int dim, int n_faces>
-void vol_integral_gradient_basis<dim,n_faces>::build_1D_gradient_operator(
-    const dealii::FESystem<1,1> &finite_element,
-    const dealii::Quadrature<1> &quadrature)
-{
-    const unsigned int n_quad_pts  = quadrature.size();
-    const unsigned int n_dofs      = finite_element.dofs_per_cell;
-    //allocate
-    this->oneD_grad_operator.reinit(n_quad_pts, n_dofs);
-    //loop and store
-    const std::vector<double> &quad_weights = quadrature.get_weights ();
-    for(unsigned int itest=0; itest<n_dofs; itest++){
-        const int istate_test = finite_element.system_to_component_index(itest).first;
-        for(unsigned int iquad=0; iquad<n_quad_pts; iquad++){ 
-            const dealii::Point<1> qpoint  = quadrature.point(iquad);
-            this->oneD_grad_operator[iquad][itest] = finite_element.shape_grad_component(itest, qpoint, istate_test)[0]
-                                                        * quad_weights[iquad]; 
-        }
-    }
-}
-
-/*************************************
-*
-*  SURFACE OPERATORS
-*
-*************************************/
-
-template <int dim, int n_faces>  
-face_integral_basis<dim,n_faces>::face_integral_basis(
-    const int nstate_input,
-    const unsigned int max_degree_input,
-    const unsigned int grid_degree_input)
-    : SumFactorizedOperators<dim,n_faces>::SumFactorizedOperators(nstate_input, max_degree_input, grid_degree_input)
-{
-    //Initialize to the max degrees
-    current_degree      = max_degree_input;
-}
-
-template <int dim, int n_faces>  
-void face_integral_basis<dim,n_faces>::build_1D_surface_operator(
-    const dealii::FESystem<1,1> &finite_element,
-    const dealii::Quadrature<0> &face_quadrature)
-{
-    const unsigned int n_face_quad_pts = face_quadrature.size();
-    const unsigned int n_dofs          = finite_element.dofs_per_cell;
-    const unsigned int n_faces_1D      = n_faces / dim;
-    const std::vector<double> &quad_weights = face_quadrature.get_weights ();
-    //loop and store
-    for(unsigned int iface=0; iface<n_faces_1D; iface++){ 
-        //allocate the facet operator
-        this->oneD_surf_operator[iface].reinit(n_face_quad_pts, n_dofs);
-        //sum factorized operators use a 1D element.
-        const dealii::Quadrature<1> quadrature = dealii::QProjector<1>::project_to_face(dealii::ReferenceCell::get_hypercube(1),
-                                                                                                face_quadrature,
-                                                                                                iface);
-        for(unsigned int iquad=0; iquad<n_face_quad_pts; iquad++){
-            const dealii::Point<1> qpoint  = quadrature.point(iquad);
-            for(unsigned int idof=0; idof<n_dofs; idof++){
-                const int istate = finite_element.system_to_component_index(idof).first;
-                //Basis function idof of poly degree idegree evaluated at cubature node qpoint.
-                this->oneD_surf_operator[iface][iquad][idof] = finite_element.shape_value_component(idof,qpoint,istate)
-                                                       * quad_weights[iquad];
-            }
-        }
-    }
-}
-
-template <int dim, int n_faces>  
-lifting_operator<dim,n_faces>::lifting_operator(
-    const int nstate_input,
-    const unsigned int max_degree_input,
-    const unsigned int grid_degree_input)
-    : SumFactorizedOperators<dim,n_faces>::SumFactorizedOperators(nstate_input, max_degree_input, grid_degree_input)
-{
-    //Initialize to the max degrees
-    current_degree      = max_degree_input;
-}
->>>>>>> ee3bdb4a
-
-template <int dim, int n_faces>  
-void lifting_operator<dim,n_faces>::build_1D_volume_operator(
-    const dealii::FESystem<1,1> &finite_element,
-    const dealii::Quadrature<1> &quadrature)
-{
-    const unsigned int n_dofs = finite_element.dofs_per_cell;
-    local_mass<dim,n_faces> local_Mass_Matrix(this->nstate, this->max_degree, this->max_grid_degree);
-    local_Mass_Matrix.build_1D_volume_operator(finite_element, quadrature);
-    //allocate the volume operator
-    this->oneD_vol_operator.reinit(n_dofs, n_dofs);
-    //solves
-    this->oneD_vol_operator.add(1.0, local_Mass_Matrix.oneD_vol_operator);
-}
-<<<<<<< HEAD
+
+}
 
 template <typename real, int dim, int n_faces>  
 void metric_operators<real,dim,n_faces>::transform_reference_unit_normal_to_physical_unit_normal(
@@ -3423,189 +2075,10 @@
                                      mapping_basis.mapping_shape_functions_flux_nodes.oneD_vol_operator,
                                      mapping_basis.mapping_shape_functions_flux_nodes.oneD_vol_operator);
         }
-=======
-template <int dim, int n_faces>  
-void lifting_operator<dim,n_faces>::build_local_surface_lifting_operator(
-    const unsigned int n_dofs, 
-    const dealii::FullMatrix<double> &norm_matrix, 
-    const dealii::FullMatrix<double> &face_integral, 
-    dealii::FullMatrix<double> &lifting)
-{
-    dealii::FullMatrix<double> norm_inv(n_dofs);
-    norm_inv.invert(norm_matrix);
-    norm_inv.mTmult(lifting, face_integral);
-}
-template <int dim, int n_faces>  
-void lifting_operator<dim,n_faces>::build_1D_surface_operator(
-    const dealii::FESystem<1,1> &finite_element,
-    const dealii::Quadrature<0> &face_quadrature)
-{
-    const unsigned int n_face_quad_pts = face_quadrature.size();
-    const unsigned int n_dofs          = finite_element.dofs_per_cell;
-    const unsigned int n_faces_1D      = n_faces / dim;
-    //create surface integral of basis functions
-    face_integral_basis<dim,n_faces> basis_int_facet(this->nstate, this->max_degree, this->max_grid_degree);
-    basis_int_facet.build_1D_surface_operator(finite_element, face_quadrature);
-    //loop and store
-    for(unsigned int iface=0; iface<n_faces_1D; iface++){
-        //allocate the facet operator
-        this->oneD_surf_operator[iface].reinit(n_dofs, n_face_quad_pts);
-        build_local_surface_lifting_operator(n_dofs, this->oneD_vol_operator, basis_int_facet.oneD_surf_operator[iface], this->oneD_surf_operator[iface]);
-    }
-}
-
-template <int dim, int n_faces>  
-lifting_operator_FR<dim,n_faces>::lifting_operator_FR(
-    const int nstate_input,
-    const unsigned int max_degree_input,
-    const unsigned int grid_degree_input,
-    const Parameters::AllParameters::Flux_Reconstruction FR_param_input)
-    : lifting_operator<dim,n_faces>::lifting_operator(nstate_input, max_degree_input, grid_degree_input)
-    , FR_param_type(FR_param_input)
-{
-    //Initialize to the max degrees
-    current_degree      = max_degree_input;
-}
-
-template <int dim, int n_faces>  
-void lifting_operator_FR<dim,n_faces>::build_1D_volume_operator(
-    const dealii::FESystem<1,1> &finite_element,
-    const dealii::Quadrature<1> &quadrature)
-{
-    const unsigned int n_dofs = finite_element.dofs_per_cell;
-    local_mass<dim,n_faces> local_Mass_Matrix(this->nstate, this->max_degree, this->max_grid_degree);
-    local_Mass_Matrix.build_1D_volume_operator(finite_element, quadrature);
-    local_Flux_Reconstruction_operator<dim,n_faces> local_FR(this->nstate, this->max_degree, this->max_grid_degree, FR_param_type);
-    local_FR.build_1D_volume_operator(finite_element, quadrature);
-    //allocate the volume operator
-    this->oneD_vol_operator.reinit(n_dofs, n_dofs);
-    //solves
-    this->oneD_vol_operator.add(1.0, local_Mass_Matrix.oneD_vol_operator);
-    this->oneD_vol_operator.add(1.0, local_FR.oneD_vol_operator);
-}
-template <int dim, int n_faces>  
-void lifting_operator_FR<dim,n_faces>::build_1D_surface_operator(
-    const dealii::FESystem<1,1> &finite_element,
-    const dealii::Quadrature<0> &face_quadrature)
-{
-    const unsigned int n_face_quad_pts = face_quadrature.size();
-    const unsigned int n_dofs          = finite_element.dofs_per_cell;
-    const unsigned int n_faces_1D      = n_faces / dim;
-    //create surface integral of basis functions
-    face_integral_basis<dim,n_faces> basis_int_facet(this->nstate, this->max_degree, this->max_grid_degree);
-    basis_int_facet.build_1D_surface_operator(finite_element, face_quadrature);
-    //loop and store
-    for(unsigned int iface=0; iface<n_faces_1D; iface++){
-        //allocate the facet operator
-        this->oneD_surf_operator[iface].reinit(n_dofs, n_face_quad_pts);
-        this->build_local_surface_lifting_operator(n_dofs, this->oneD_vol_operator, basis_int_facet.oneD_surf_operator[iface], this->oneD_surf_operator[iface]);
-    }
-}
-
-
-/******************************************************************************
-*
-*          METRIC MAPPING OPERATORS
-*
-******************************************************************************/
-
-template <int dim, int n_faces>  
-mapping_shape_functions<dim,n_faces>::mapping_shape_functions(
-    const int nstate_input,
-    const unsigned int max_degree_input,
-    const unsigned int grid_degree_input)
-    : SumFactorizedOperators<dim,n_faces>::SumFactorizedOperators(nstate_input, max_degree_input, grid_degree_input)
-    , mapping_shape_functions_grid_nodes(nstate_input, max_degree_input, grid_degree_input)
-    , mapping_shape_functions_flux_nodes(nstate_input, max_degree_input, grid_degree_input)
-{
-    //Initialize to the max degrees
-    current_degree      = max_degree_input;
-    current_grid_degree = grid_degree_input;
-}
-
-template <int dim, int n_faces>  
-void mapping_shape_functions<dim,n_faces>::build_1D_shape_functions_at_grid_nodes(
-    const dealii::FESystem<1,1> &finite_element,
-    const dealii::Quadrature<1> &quadrature)
-{
-    assert(finite_element.dofs_per_cell == quadrature.size());//checks collocation
-    mapping_shape_functions_grid_nodes.build_1D_volume_operator(finite_element, quadrature);
-    mapping_shape_functions_grid_nodes.build_1D_gradient_operator(finite_element, quadrature);
-}
-template <int dim, int n_faces>  
-void mapping_shape_functions<dim,n_faces>::build_1D_shape_functions_at_flux_nodes(
-    const dealii::FESystem<1,1> &finite_element,
-    const dealii::Quadrature<1> &quadrature,
-    const dealii::Quadrature<0> &face_quadrature)
-{
-    mapping_shape_functions_flux_nodes.build_1D_volume_operator(finite_element, quadrature);
-    mapping_shape_functions_flux_nodes.build_1D_gradient_operator(finite_element, quadrature);
-    mapping_shape_functions_flux_nodes.build_1D_surface_operator(finite_element, face_quadrature);
-    mapping_shape_functions_flux_nodes.build_1D_surface_gradient_operator(finite_element, face_quadrature);
-
-}
-template <int dim, int n_faces>  
-void mapping_shape_functions<dim,n_faces>::build_1D_shape_functions_at_volume_flux_nodes(
-    const dealii::FESystem<1,1> &finite_element,
-    const dealii::Quadrature<1> &quadrature)
-{
-    mapping_shape_functions_flux_nodes.build_1D_volume_operator(finite_element, quadrature);
-    mapping_shape_functions_flux_nodes.build_1D_gradient_operator(finite_element, quadrature);
-}
-
-/***********************************************
-*
-*       METRIC DET JAC AND COFACTOR
-*
-************************************************/
-//Constructor
+    }
+}
+
 template <typename real, int dim, int n_faces>  
-metric_operators<real,dim,n_faces>::metric_operators(
-    const int nstate_input,
-    const unsigned int max_degree_input,
-    const unsigned int grid_degree_input,
-    const bool store_vol_flux_nodes_input,
-    const bool store_surf_flux_nodes_input,
-    const bool store_Jacobian_input)
-    : SumFactorizedOperators<dim,n_faces>::SumFactorizedOperators(nstate_input, max_degree_input, grid_degree_input)
-    , store_Jacobian(store_Jacobian_input)
-    , store_vol_flux_nodes(store_vol_flux_nodes_input)
-    , store_surf_flux_nodes(store_surf_flux_nodes_input)
-{}
-
-template <typename real, int dim, int n_faces>  
-void metric_operators<real,dim,n_faces>::transform_physical_to_reference(
-    const dealii::Tensor<1,dim,real> &phys,
-    const dealii::Tensor<2,dim,real> &metric_cofactor,
-    dealii::Tensor<1,dim,real> &ref)
-{
-    for(int idim=0; idim<dim; idim++){
-        for(int idim2=0; idim2<dim; idim2++){
-            ref[idim] += metric_cofactor[idim2][idim] * phys[idim2];
-        }
-    }
-
-}
-
-template <typename real, int dim, int n_faces>  
-void metric_operators<real,dim,n_faces>::transform_reference_to_physical(
-    const dealii::Tensor<1,dim,real> &ref,
-    const dealii::Tensor<2,dim,real> &metric_cofactor,
-    dealii::Tensor<1,dim,real> &phys)
-{
-    for(int idim=0; idim<dim; idim++){
-        phys[idim] = metric_cofactor[idim] * ref;
-//        phys[idim] = 0.0;
-//        for(int idim2=0; idim2<dim; idim2++){
-//            phys[idim] += metric_cofactor[idim][idim2] 
-//                               * ref[idim2];
-//        }
->>>>>>> ee3bdb4a
-    }
-}
-
-template <typename real, int dim, int n_faces>  
-<<<<<<< HEAD
 void metric_operators<real,dim,n_faces>::build_facet_metric_operators(
     const unsigned int iface,
     const unsigned int n_quad_pts,
@@ -3692,125 +2165,10 @@
                                                  mapping_basis.mapping_shape_functions_flux_nodes.oneD_vol_operator));
             }
         }
-=======
-void metric_operators<real,dim,n_faces>::transform_physical_to_reference_vector(
-    const dealii::Tensor<1,dim,std::vector<real>> &phys,
-    const dealii::Tensor<2,dim,std::vector<real>> &metric_cofactor,
-    dealii::Tensor<1,dim,std::vector<real>> &ref)
-{
-    assert(phys[0].size() == metric_cofactor[0][0].size());
-    const unsigned int n_pts = phys[0].size();
-    for(int idim=0; idim<dim; idim++){
-        ref[idim].resize(n_pts);
-        for(int idim2=0; idim2<dim; idim2++){
-            for(unsigned int ipt=0; ipt<n_pts; ipt++){
-                ref[idim][ipt] += metric_cofactor[idim2][idim][ipt] * phys[idim2][ipt];
-            }
-        }
-    }
-
+    }
 }
 
 template <typename real, int dim, int n_faces>  
-void metric_operators<real,dim,n_faces>::transform_reference_unit_normal_to_physical_unit_normal(
-    const unsigned int n_quad_pts,
-    const dealii::Tensor<1,dim,real> &ref,
-    const dealii::Tensor<2,dim,std::vector<real>> &metric_cofactor,
-    std::vector<dealii::Tensor<1,dim,real>> &phys)
-{
-    for(unsigned int iquad=0; iquad<n_quad_pts; iquad++){
-        for(int idim=0; idim<dim; idim++){
-            phys[iquad][idim] = 0.0;
-            for(int idim2; idim2<dim; idim2++){
-                phys[iquad][idim] += metric_cofactor[idim][idim2][iquad] 
-                                   * ref[idim2];
-            }
-        }
-        phys[iquad] /= phys[iquad].norm();
-    } 
-}
-
-template <typename real, int dim, int n_faces>  
-void metric_operators<real,dim,n_faces>::build_determinant_volume_metric_Jacobian(
-    const unsigned int n_quad_pts,
-    const unsigned int /*n_metric_dofs*/,//dofs of metric basis. NOTE: this is the number of mapping support points
-    const std::array<std::vector<real>,dim> &mapping_support_points,
-    mapping_shape_functions<dim,n_faces> &mapping_basis)
-{
-    det_Jac_vol.resize(n_quad_pts);
-    //compute determinant of metric Jacobian
-    build_determinant_metric_Jacobian(
-        n_quad_pts,
-        mapping_support_points,
-        mapping_basis.mapping_shape_functions_flux_nodes.oneD_vol_operator,
-        mapping_basis.mapping_shape_functions_flux_nodes.oneD_vol_operator,
-        mapping_basis.mapping_shape_functions_flux_nodes.oneD_vol_operator,
-        mapping_basis.mapping_shape_functions_flux_nodes.oneD_grad_operator,
-        mapping_basis.mapping_shape_functions_flux_nodes.oneD_grad_operator,
-        mapping_basis.mapping_shape_functions_flux_nodes.oneD_grad_operator,
-        det_Jac_vol);
-}
-
-template <typename real, int dim, int n_faces>  
-void metric_operators<real,dim,n_faces>::build_volume_metric_operators(
-    const unsigned int n_quad_pts,
-    const unsigned int n_metric_dofs,//dofs of metric basis. NOTE: this is the number of mapping support points
-    const std::array<std::vector<real>,dim> &mapping_support_points,
-    mapping_shape_functions<dim,n_faces> &mapping_basis,
-    const bool use_invariant_curl_form)
-{
-    det_Jac_vol.resize(n_quad_pts);
-    for(int idim=0; idim<dim; idim++){
-        for(int jdim=0; jdim<dim; jdim++){
-            metric_cofactor_vol[idim][jdim].resize(n_quad_pts);
-        }
-    }
-    //compute determinant of metric Jacobian
-    build_determinant_metric_Jacobian(
-        n_quad_pts,
-        mapping_support_points,
-        mapping_basis.mapping_shape_functions_flux_nodes.oneD_vol_operator,
-        mapping_basis.mapping_shape_functions_flux_nodes.oneD_vol_operator,
-        mapping_basis.mapping_shape_functions_flux_nodes.oneD_vol_operator,
-        mapping_basis.mapping_shape_functions_flux_nodes.oneD_grad_operator,
-        mapping_basis.mapping_shape_functions_flux_nodes.oneD_grad_operator,
-        mapping_basis.mapping_shape_functions_flux_nodes.oneD_grad_operator,
-        det_Jac_vol);
-    //compute the metric cofactor
-    build_local_metric_cofactor_matrix(
-        n_quad_pts,
-        n_metric_dofs,
-        mapping_support_points,
-        mapping_basis.mapping_shape_functions_grid_nodes.oneD_vol_operator,
-        mapping_basis.mapping_shape_functions_grid_nodes.oneD_vol_operator,
-        mapping_basis.mapping_shape_functions_grid_nodes.oneD_vol_operator,
-        mapping_basis.mapping_shape_functions_flux_nodes.oneD_vol_operator,
-        mapping_basis.mapping_shape_functions_flux_nodes.oneD_vol_operator,
-        mapping_basis.mapping_shape_functions_flux_nodes.oneD_vol_operator,
-        mapping_basis.mapping_shape_functions_grid_nodes.oneD_grad_operator,
-        mapping_basis.mapping_shape_functions_grid_nodes.oneD_grad_operator,
-        mapping_basis.mapping_shape_functions_grid_nodes.oneD_grad_operator,
-        mapping_basis.mapping_shape_functions_flux_nodes.oneD_grad_operator,
-        mapping_basis.mapping_shape_functions_flux_nodes.oneD_grad_operator,
-        mapping_basis.mapping_shape_functions_flux_nodes.oneD_grad_operator,
-        metric_cofactor_vol,
-        use_invariant_curl_form);
-
-    if(store_vol_flux_nodes){
-        for(int idim=0; idim<dim; idim++){
-            flux_nodes_vol[idim].resize(n_quad_pts);
-            this->matrix_vector_mult(mapping_support_points[idim],
-                                     flux_nodes_vol[idim],
-                                     mapping_basis.mapping_shape_functions_flux_nodes.oneD_vol_operator,
-                                     mapping_basis.mapping_shape_functions_flux_nodes.oneD_vol_operator,
-                                     mapping_basis.mapping_shape_functions_flux_nodes.oneD_vol_operator);
-        }
->>>>>>> ee3bdb4a
-    }
-}
-
-template <typename real, int dim, int n_faces>  
-<<<<<<< HEAD
 void metric_operators<real,dim,n_faces>::build_metric_Jacobian(
     const unsigned int n_quad_pts,
     const std::array<std::vector<real>,dim> &mapping_support_points,
@@ -3843,105 +2201,14 @@
                                         grad_basis_z_flux_nodes);
             for(unsigned int iquad=0; iquad<n_quad_pts; iquad++){
                 local_Jac[iquad][idim][jdim] = output_vect[iquad];
-=======
-void metric_operators<real,dim,n_faces>::build_facet_metric_operators(
-    const unsigned int iface,
-    const unsigned int n_quad_pts,
-    const unsigned int n_metric_dofs,//dofs of metric basis. NOTE: this is the number of mapping support points
-    const std::array<std::vector<real>,dim> &mapping_support_points,
-    mapping_shape_functions<dim,n_faces> &mapping_basis,
-    const bool use_invariant_curl_form)
-{
-    det_Jac_surf.resize(n_quad_pts);
-    for(int idim=0; idim<dim; idim++){
-        for(int jdim=0; jdim<dim; jdim++){
-            metric_cofactor_surf[idim][jdim].resize(n_quad_pts);
-        }
-    }
-    //compute determinant of metric Jacobian
-    build_determinant_metric_Jacobian(
-        n_quad_pts,
-        mapping_support_points,
-        (iface == 0) ? mapping_basis.mapping_shape_functions_flux_nodes.oneD_surf_operator[0] : 
-            ((iface == 1) ? mapping_basis.mapping_shape_functions_flux_nodes.oneD_surf_operator[1] : 
-                mapping_basis.mapping_shape_functions_flux_nodes.oneD_vol_operator),
-        (iface == 2) ? mapping_basis.mapping_shape_functions_flux_nodes.oneD_surf_operator[0] : 
-            ((iface == 3) ? mapping_basis.mapping_shape_functions_flux_nodes.oneD_surf_operator[1] : 
-                mapping_basis.mapping_shape_functions_flux_nodes.oneD_vol_operator),
-        (iface == 4) ? mapping_basis.mapping_shape_functions_flux_nodes.oneD_surf_operator[0] : 
-            ((iface == 5) ? mapping_basis.mapping_shape_functions_flux_nodes.oneD_surf_operator[1] : 
-                mapping_basis.mapping_shape_functions_flux_nodes.oneD_vol_operator),
-        (iface == 0) ? mapping_basis.mapping_shape_functions_flux_nodes.oneD_surf_grad_operator[0] : 
-            ((iface == 1) ? mapping_basis.mapping_shape_functions_flux_nodes.oneD_surf_grad_operator[1] : 
-                mapping_basis.mapping_shape_functions_flux_nodes.oneD_grad_operator),
-        (iface == 2) ? mapping_basis.mapping_shape_functions_flux_nodes.oneD_surf_grad_operator[0] : 
-            ((iface == 3) ? mapping_basis.mapping_shape_functions_flux_nodes.oneD_surf_grad_operator[1] : 
-                mapping_basis.mapping_shape_functions_flux_nodes.oneD_grad_operator),
-        (iface == 4) ? mapping_basis.mapping_shape_functions_flux_nodes.oneD_surf_grad_operator[0] : 
-            ((iface == 5) ? mapping_basis.mapping_shape_functions_flux_nodes.oneD_surf_grad_operator[1] : 
-                mapping_basis.mapping_shape_functions_flux_nodes.oneD_grad_operator),
-        det_Jac_surf);
-    //compute the metric cofactor
-    build_local_metric_cofactor_matrix(
-        n_quad_pts,
-        n_metric_dofs,
-        mapping_support_points,
-        mapping_basis.mapping_shape_functions_grid_nodes.oneD_vol_operator,
-        mapping_basis.mapping_shape_functions_grid_nodes.oneD_vol_operator,
-        mapping_basis.mapping_shape_functions_grid_nodes.oneD_vol_operator,
-        (iface == 0) ? mapping_basis.mapping_shape_functions_flux_nodes.oneD_surf_operator[0] : 
-            ((iface == 1) ? mapping_basis.mapping_shape_functions_flux_nodes.oneD_surf_operator[1] : 
-                mapping_basis.mapping_shape_functions_flux_nodes.oneD_vol_operator),
-        (iface == 2) ? mapping_basis.mapping_shape_functions_flux_nodes.oneD_surf_operator[0] : 
-            ((iface == 3) ? mapping_basis.mapping_shape_functions_flux_nodes.oneD_surf_operator[1] : 
-                mapping_basis.mapping_shape_functions_flux_nodes.oneD_vol_operator),
-        (iface == 4) ? mapping_basis.mapping_shape_functions_flux_nodes.oneD_surf_operator[0] : 
-            ((iface == 5) ? mapping_basis.mapping_shape_functions_flux_nodes.oneD_surf_operator[1] : 
-                mapping_basis.mapping_shape_functions_flux_nodes.oneD_vol_operator),
-        mapping_basis.mapping_shape_functions_grid_nodes.oneD_grad_operator,
-        mapping_basis.mapping_shape_functions_grid_nodes.oneD_grad_operator,
-        mapping_basis.mapping_shape_functions_grid_nodes.oneD_grad_operator,
-        (iface == 0) ? mapping_basis.mapping_shape_functions_flux_nodes.oneD_surf_grad_operator[0] : 
-            ((iface == 1) ? mapping_basis.mapping_shape_functions_flux_nodes.oneD_surf_grad_operator[1] : 
-                mapping_basis.mapping_shape_functions_flux_nodes.oneD_grad_operator),
-        (iface == 2) ? mapping_basis.mapping_shape_functions_flux_nodes.oneD_surf_grad_operator[0] : 
-            ((iface == 3) ? mapping_basis.mapping_shape_functions_flux_nodes.oneD_surf_grad_operator[1] : 
-                mapping_basis.mapping_shape_functions_flux_nodes.oneD_grad_operator),
-        (iface == 4) ? mapping_basis.mapping_shape_functions_flux_nodes.oneD_surf_grad_operator[0] : 
-            ((iface == 5) ? mapping_basis.mapping_shape_functions_flux_nodes.oneD_surf_grad_operator[1] : 
-                mapping_basis.mapping_shape_functions_flux_nodes.oneD_grad_operator),
-        metric_cofactor_surf,
-        use_invariant_curl_form);
-
-    if(store_surf_flux_nodes){
-        for(int iface=0; iface<n_faces; iface++){
-            for(int idim=0; idim<dim; idim++){
-                flux_nodes_surf[iface][idim].resize(n_quad_pts);
-                this->matrix_vector_mult(mapping_support_points[idim],
-                                         flux_nodes_surf[iface][idim],
-                                         (iface == 0) ? mapping_basis.mapping_shape_functions_flux_nodes.oneD_surf_operator[0] : 
-                                             ((iface == 1) ? mapping_basis.mapping_shape_functions_flux_nodes.oneD_surf_operator[1] : 
-                                                 mapping_basis.mapping_shape_functions_flux_nodes.oneD_vol_operator),
-                                         (iface == 2) ? mapping_basis.mapping_shape_functions_flux_nodes.oneD_surf_operator[0] : 
-                                             ((iface == 3) ? mapping_basis.mapping_shape_functions_flux_nodes.oneD_surf_operator[1] : 
-                                                 mapping_basis.mapping_shape_functions_flux_nodes.oneD_vol_operator),
-                                         (iface == 4) ? mapping_basis.mapping_shape_functions_flux_nodes.oneD_surf_operator[0] : 
-                                             ((iface == 5) ? mapping_basis.mapping_shape_functions_flux_nodes.oneD_surf_operator[1] : 
-                                                 mapping_basis.mapping_shape_functions_flux_nodes.oneD_vol_operator));
->>>>>>> ee3bdb4a
             }
         }
     }
 }
 
 template <typename real, int dim, int n_faces>  
-<<<<<<< HEAD
 void metric_operators<real,dim,n_faces>::build_determinant_metric_Jacobian(
     const unsigned int n_quad_pts,//number volume quad pts
-=======
-void metric_operators<real,dim,n_faces>::build_metric_Jacobian(
-    const unsigned int n_quad_pts,
->>>>>>> ee3bdb4a
     const std::array<std::vector<real>,dim> &mapping_support_points,
     const dealii::FullMatrix<double> &basis_x_flux_nodes,
     const dealii::FullMatrix<double> &basis_y_flux_nodes,
@@ -3949,7 +2216,6 @@
     const dealii::FullMatrix<double> &grad_basis_x_flux_nodes,
     const dealii::FullMatrix<double> &grad_basis_y_flux_nodes,
     const dealii::FullMatrix<double> &grad_basis_z_flux_nodes,
-<<<<<<< HEAD
     std::vector<real> &det_metric_Jac)
 {
     //mapping support points must be passed as a vector[dim][n_metric_dofs]
@@ -3972,31 +2238,6 @@
                 for(unsigned int iquad=0; iquad<n_quad_pts; iquad++){
                     metric_Jacobian_vol_cubature[idim][jdim][iquad] = Jacobian_flux_nodes[iquad][idim][jdim];
                 }
-=======
-    std::vector<dealii::Tensor<2,dim,real>> &local_Jac)
-{
-    for(int idim=0; idim<dim; idim++){
-        for(int jdim=0; jdim<dim; jdim++){
-           // std::vector<real> output_vect(pow(n_quad_pts_1D,dim));
-            std::vector<real> output_vect(n_quad_pts);
-            if(jdim == 0)
-                this->matrix_vector_mult(mapping_support_points[idim], output_vect,
-                                        grad_basis_x_flux_nodes, 
-                                        basis_y_flux_nodes, 
-                                        basis_z_flux_nodes);
-            if(jdim == 1)
-                this->matrix_vector_mult(mapping_support_points[idim], output_vect,
-                                        basis_x_flux_nodes, 
-                                        grad_basis_y_flux_nodes, 
-                                        basis_z_flux_nodes);
-            if(jdim == 2)
-                this->matrix_vector_mult(mapping_support_points[idim], output_vect,
-                                        basis_x_flux_nodes, 
-                                        basis_y_flux_nodes, 
-                                        grad_basis_z_flux_nodes);
-            for(unsigned int iquad=0; iquad<n_quad_pts; iquad++){
-                local_Jac[iquad][idim][jdim] = output_vect[iquad];
->>>>>>> ee3bdb4a
             }
         }
     }
@@ -4005,50 +2246,6 @@
         det_metric_Jac[iquad] = dealii::determinant(Jacobian_flux_nodes[iquad]);
     }
 }
-<<<<<<< HEAD
-=======
-
-template <typename real, int dim, int n_faces>  
-void metric_operators<real,dim,n_faces>::build_determinant_metric_Jacobian(
-    const unsigned int n_quad_pts,//number volume quad pts
-    const std::array<std::vector<real>,dim> &mapping_support_points,
-    const dealii::FullMatrix<double> &basis_x_flux_nodes,
-    const dealii::FullMatrix<double> &basis_y_flux_nodes,
-    const dealii::FullMatrix<double> &basis_z_flux_nodes,
-    const dealii::FullMatrix<double> &grad_basis_x_flux_nodes,
-    const dealii::FullMatrix<double> &grad_basis_y_flux_nodes,
-    const dealii::FullMatrix<double> &grad_basis_z_flux_nodes,
-    std::vector<real> &det_metric_Jac)
-{
-    //mapping support points must be passed as a vector[dim][n_metric_dofs]
-    assert(pow(this->max_grid_degree+1,dim) == mapping_support_points[0].size());
-
-    std::vector<dealii::Tensor<2,dim,double>> Jacobian_flux_nodes(n_quad_pts);
-    this->build_metric_Jacobian(n_quad_pts,
-                                mapping_support_points, 
-                                basis_x_flux_nodes, 
-                                basis_y_flux_nodes, 
-                                basis_z_flux_nodes, 
-                                grad_basis_x_flux_nodes,
-                                grad_basis_y_flux_nodes,
-                                grad_basis_z_flux_nodes,
-                                Jacobian_flux_nodes);
-    if(store_Jacobian){
-        for(int idim=0; idim<dim; idim++){
-            for(int jdim=0; jdim<dim; jdim++){
-                metric_Jacobian_vol_cubature[idim][jdim].resize(n_quad_pts);
-                for(unsigned int iquad=0; iquad<n_quad_pts; iquad++){
-                    metric_Jacobian_vol_cubature[idim][jdim][iquad] = Jacobian_flux_nodes[iquad][idim][jdim];
-                }
-            }
-        }
-    }
-
-    for(unsigned int iquad=0; iquad<n_quad_pts; iquad++){
-        det_metric_Jac[iquad] = dealii::determinant(Jacobian_flux_nodes[iquad]);
-    }
-}
->>>>>>> ee3bdb4a
 template <typename real, int dim, int n_faces>  
 void metric_operators<real,dim,n_faces>::build_local_metric_cofactor_matrix(
     const unsigned int n_quad_pts,//number flux pts
@@ -4068,14 +2265,13 @@
     const dealii::FullMatrix<double> &grad_basis_z_flux_nodes,
     dealii::Tensor<2,dim,std::vector<real>> &metric_cofactor,
     const bool use_invariant_curl_form)
-<<<<<<< HEAD
 {
     //mapping support points must be passed as a vector[dim][n_metric_dofs]
     //Solve for Cofactor
-    if(dim == 1){//constant for 1D
+    if (dim == 1){//constant for 1D
         std::fill(metric_cofactor[0][0].begin(), metric_cofactor[0][0].end(), 1.0);
     }
-    if(dim == 2){
+    if (dim == 2){
         std::vector<dealii::Tensor<2,dim,double>> Jacobian_flux_nodes(n_quad_pts);
         this->build_metric_Jacobian(n_quad_pts,
                                     mapping_support_points, 
@@ -4093,7 +2289,7 @@
             metric_cofactor[1][1][iquad] =   Jacobian_flux_nodes[iquad][0][0];
         }
     }
-    if(dim == 3){
+    if (dim == 3){
         compute_local_3D_cofactor(n_metric_dofs, 
                                   n_quad_pts,
                                   mapping_support_points, 
@@ -4291,230 +2487,6 @@
     const dealii::FESystem<1,1> &finite_element,
     const dealii::Quadrature<1> &quadrature)
 {
-=======
-{
-    //mapping support points must be passed as a vector[dim][n_metric_dofs]
-    //Solve for Cofactor
-    if (dim == 1){//constant for 1D
-        std::fill(metric_cofactor[0][0].begin(), metric_cofactor[0][0].end(), 1.0);
-    }
-    if (dim == 2){
-        std::vector<dealii::Tensor<2,dim,double>> Jacobian_flux_nodes(n_quad_pts);
-        this->build_metric_Jacobian(n_quad_pts,
-                                    mapping_support_points, 
-                                    basis_x_flux_nodes, 
-                                    basis_y_flux_nodes, 
-                                    basis_z_flux_nodes, 
-                                    grad_basis_x_flux_nodes,
-                                    grad_basis_y_flux_nodes,
-                                    grad_basis_z_flux_nodes,
-                                    Jacobian_flux_nodes);
-        for(unsigned int iquad=0; iquad<n_quad_pts; iquad++){
-            metric_cofactor[0][0][iquad] =   Jacobian_flux_nodes[iquad][1][1];
-            metric_cofactor[1][0][iquad] = - Jacobian_flux_nodes[iquad][0][1];
-            metric_cofactor[0][1][iquad] = - Jacobian_flux_nodes[iquad][1][0];
-            metric_cofactor[1][1][iquad] =   Jacobian_flux_nodes[iquad][0][0];
-        }
-    }
-    if (dim == 3){
-        compute_local_3D_cofactor(n_metric_dofs, 
-                                  n_quad_pts,
-                                  mapping_support_points, 
-                                  basis_x_grid_nodes, 
-                                  basis_y_grid_nodes, 
-                                  basis_z_grid_nodes, 
-                                  basis_x_flux_nodes,
-                                  basis_y_flux_nodes,
-                                  basis_z_flux_nodes,
-                                  grad_basis_x_grid_nodes, 
-                                  grad_basis_y_grid_nodes, 
-                                  grad_basis_z_grid_nodes, 
-                                  grad_basis_x_flux_nodes,
-                                  grad_basis_y_flux_nodes,
-                                  grad_basis_z_flux_nodes,
-                                  metric_cofactor,
-                                  use_invariant_curl_form);
-    }
-}
-
-template <typename real, int dim, int n_faces>  
-void metric_operators<real,dim,n_faces>::compute_local_3D_cofactor(
-    const unsigned int n_metric_dofs,
-    const unsigned int /*n_quad_pts*/,
-    const std::array<std::vector<real>,dim> &mapping_support_points,
-    const dealii::FullMatrix<double> &basis_x_grid_nodes,
-    const dealii::FullMatrix<double> &basis_y_grid_nodes,
-    const dealii::FullMatrix<double> &basis_z_grid_nodes,
-    const dealii::FullMatrix<double> &basis_x_flux_nodes,
-    const dealii::FullMatrix<double> &basis_y_flux_nodes,
-    const dealii::FullMatrix<double> &basis_z_flux_nodes,
-    const dealii::FullMatrix<double> &grad_basis_x_grid_nodes,
-    const dealii::FullMatrix<double> &grad_basis_y_grid_nodes,
-    const dealii::FullMatrix<double> &grad_basis_z_grid_nodes,
-    const dealii::FullMatrix<double> &grad_basis_x_flux_nodes,
-    const dealii::FullMatrix<double> &grad_basis_y_flux_nodes,
-    const dealii::FullMatrix<double> &grad_basis_z_flux_nodes,
-    dealii::Tensor<2,dim,std::vector<real>> &metric_cofactor,
-    const bool use_invariant_curl_form)
-{
-    //Conservative Curl Form
-
-    //compute grad Xm, NOTE: it is the same as the Jacobian at Grid Nodes
-    std::vector<dealii::Tensor<2,dim,real>> grad_Xm(n_metric_dofs);//gradient of mapping support points at Grid Nodes
-    this->build_metric_Jacobian(n_metric_dofs,
-                                mapping_support_points, 
-                                basis_x_grid_nodes, 
-                                basis_y_grid_nodes, 
-                                basis_z_grid_nodes, 
-                                grad_basis_x_grid_nodes,
-                                grad_basis_y_grid_nodes,
-                                grad_basis_z_grid_nodes,
-                                grad_Xm);
-
-    //Store Xl * grad Xm using fact the mapping shape functions collocated on Grid Nodes.
-    //Also, we only store the ones needed, not all to reduce computational cost.
-    std::vector<real> z_dy_dxi(n_metric_dofs);
-    std::vector<real> z_dy_deta(n_metric_dofs);
-    std::vector<real> z_dy_dzeta(n_metric_dofs);
-
-    std::vector<real> x_dz_dxi(n_metric_dofs);
-    std::vector<real> x_dz_deta(n_metric_dofs);
-    std::vector<real> x_dz_dzeta(n_metric_dofs);
-
-    std::vector<real> y_dx_dxi(n_metric_dofs);
-    std::vector<real> y_dx_deta(n_metric_dofs);
-    std::vector<real> y_dx_dzeta(n_metric_dofs);
-
-    for(unsigned int grid_node=0; grid_node<n_metric_dofs; grid_node++){
-        z_dy_dxi[grid_node]   = mapping_support_points[2][grid_node] * grad_Xm[grid_node][1][0];
-        if(use_invariant_curl_form){
-            z_dy_dxi[grid_node] = 0.5 * z_dy_dxi[grid_node]  
-                                - 0.5 * mapping_support_points[1][grid_node] * grad_Xm[grid_node][2][0];
-        }
-        z_dy_deta[grid_node]  = mapping_support_points[2][grid_node] * grad_Xm[grid_node][1][1];
-        if(use_invariant_curl_form){
-            z_dy_deta[grid_node] = 0.5 * z_dy_deta[grid_node]  
-                                 - 0.5 * mapping_support_points[1][grid_node] * grad_Xm[grid_node][2][1];
-        }
-        z_dy_dzeta[grid_node] = mapping_support_points[2][grid_node] * grad_Xm[grid_node][1][2];
-        if(use_invariant_curl_form){
-            z_dy_dzeta[grid_node] = 0.5 * z_dy_dzeta[grid_node]  
-                                  - 0.5 * mapping_support_points[1][grid_node] * grad_Xm[grid_node][2][2];
-        }
-                                                                                         
-        x_dz_dxi[grid_node]   = mapping_support_points[0][grid_node] * grad_Xm[grid_node][2][0];
-        if(use_invariant_curl_form){
-            x_dz_dxi[grid_node] = 0.5 * x_dz_dxi[grid_node]  
-                                - 0.5 * mapping_support_points[2][grid_node] * grad_Xm[grid_node][1][0];
-        }
-        x_dz_deta[grid_node]  = mapping_support_points[0][grid_node] * grad_Xm[grid_node][2][1];
-        if(use_invariant_curl_form){
-            x_dz_deta[grid_node] = 0.5 * x_dz_deta[grid_node]  
-                                 - 0.5 * mapping_support_points[2][grid_node] * grad_Xm[grid_node][1][1];
-        }
-        x_dz_dzeta[grid_node] = mapping_support_points[0][grid_node] * grad_Xm[grid_node][2][2];
-        if(use_invariant_curl_form){
-            x_dz_dzeta[grid_node] = 0.5 * x_dz_dzeta[grid_node]  
-                                  - 0.5 * mapping_support_points[2][grid_node] * grad_Xm[grid_node][1][2];
-        }
-                                                                                         
-        y_dx_dxi[grid_node]   = mapping_support_points[1][grid_node] * grad_Xm[grid_node][0][0];
-        if(use_invariant_curl_form){
-            y_dx_dxi[grid_node] = 0.5 * y_dx_dxi[grid_node]  
-                                - 0.5 * mapping_support_points[0][grid_node] * grad_Xm[grid_node][1][0];
-        }
-        y_dx_deta[grid_node]  = mapping_support_points[1][grid_node] * grad_Xm[grid_node][0][1];
-        if(use_invariant_curl_form){
-            y_dx_deta[grid_node] = 0.5 * y_dx_deta[grid_node]  
-                                 - 0.5 * mapping_support_points[0][grid_node] * grad_Xm[grid_node][1][1];
-        }
-        y_dx_dzeta[grid_node] = mapping_support_points[1][grid_node] * grad_Xm[grid_node][0][2];
-        if(use_invariant_curl_form){
-            y_dx_dzeta[grid_node] = 0.5 * y_dx_dzeta[grid_node]  
-                                  - 0.5 * mapping_support_points[0][grid_node] * grad_Xm[grid_node][1][2];
-        }
-    }
-
-    //Compute metric Cofactor via conservative curl form at flux nodes.
-    //C11
-    this->matrix_vector_mult(z_dy_dzeta, metric_cofactor[0][0],
-                             basis_x_flux_nodes, grad_basis_y_flux_nodes, basis_z_flux_nodes, false, -1.0);
-    this->matrix_vector_mult(z_dy_deta, metric_cofactor[0][0],
-                             basis_x_flux_nodes, basis_y_flux_nodes, grad_basis_z_flux_nodes, true);
-    //C12
-    this->matrix_vector_mult(z_dy_dzeta, metric_cofactor[0][1],
-                             grad_basis_x_flux_nodes, basis_y_flux_nodes, basis_z_flux_nodes);
-    this->matrix_vector_mult(z_dy_dxi, metric_cofactor[0][1],
-                             basis_x_flux_nodes, basis_y_flux_nodes, grad_basis_z_flux_nodes, true, -1.0);
-    //C13
-    this->matrix_vector_mult(z_dy_deta, metric_cofactor[0][2],
-                             grad_basis_x_flux_nodes, basis_y_flux_nodes, basis_z_flux_nodes, false, -1.0);
-    this->matrix_vector_mult(z_dy_dxi, metric_cofactor[0][2],
-                             basis_x_flux_nodes, grad_basis_y_flux_nodes, basis_z_flux_nodes, true);
-
-    //C21
-    this->matrix_vector_mult(x_dz_dzeta, metric_cofactor[1][0],
-                             basis_x_flux_nodes, grad_basis_y_flux_nodes, basis_z_flux_nodes, false, -1.0);
-    this->matrix_vector_mult(x_dz_deta, metric_cofactor[1][0],
-                             basis_x_flux_nodes, basis_y_flux_nodes, grad_basis_z_flux_nodes, true);
-    //C22
-    this->matrix_vector_mult(x_dz_dzeta, metric_cofactor[1][1],
-                             grad_basis_x_flux_nodes, basis_y_flux_nodes, basis_z_flux_nodes);
-    this->matrix_vector_mult(x_dz_dxi, metric_cofactor[1][1],
-                             basis_x_flux_nodes, basis_y_flux_nodes, grad_basis_z_flux_nodes, true, -1.0);
-    //C23
-    this->matrix_vector_mult(x_dz_deta, metric_cofactor[1][2],
-                             grad_basis_x_flux_nodes, basis_y_flux_nodes, basis_z_flux_nodes, false, -1.0);
-    this->matrix_vector_mult(x_dz_dxi, metric_cofactor[1][2],
-                             basis_x_flux_nodes, grad_basis_y_flux_nodes, basis_z_flux_nodes, true);
-
-    //C31
-    this->matrix_vector_mult(y_dx_dzeta, metric_cofactor[2][0],
-                             basis_x_flux_nodes, grad_basis_y_flux_nodes, basis_z_flux_nodes, false, -1.0);
-    this->matrix_vector_mult(y_dx_deta, metric_cofactor[2][0],
-                             basis_x_flux_nodes, basis_y_flux_nodes, grad_basis_z_flux_nodes, true);
-    //C32
-    this->matrix_vector_mult(y_dx_dzeta, metric_cofactor[2][1],
-                             grad_basis_x_flux_nodes, basis_y_flux_nodes, basis_z_flux_nodes);
-    this->matrix_vector_mult(y_dx_dxi, metric_cofactor[2][1],
-                             basis_x_flux_nodes, basis_y_flux_nodes, grad_basis_z_flux_nodes, true, -1.0);
-    //C33
-    this->matrix_vector_mult(y_dx_deta, metric_cofactor[2][2],
-                             grad_basis_x_flux_nodes, basis_y_flux_nodes, basis_z_flux_nodes, false, -1.0);
-    this->matrix_vector_mult(y_dx_dxi, metric_cofactor[2][2],
-                             basis_x_flux_nodes, grad_basis_y_flux_nodes, basis_z_flux_nodes, true);
-
-}
-
-/**********************************
-*
-* Sum Factorization STATE class
-*
-**********************************/
-//Constructor
-template <int dim, int nstate, int n_faces>
-SumFactorizedOperatorsState<dim,nstate,n_faces>::SumFactorizedOperatorsState(
-    const unsigned int max_degree_input,
-    const unsigned int grid_degree_input)
-    : SumFactorizedOperators<dim,n_faces>::SumFactorizedOperators(nstate, max_degree_input, grid_degree_input)
-{}
-
-template <int dim, int nstate, int n_faces>
-basis_functions_state<dim,nstate,n_faces>::basis_functions_state(
-    const unsigned int max_degree_input,
-    const unsigned int grid_degree_input)
-    : SumFactorizedOperatorsState<dim,nstate,n_faces>::SumFactorizedOperatorsState(max_degree_input, grid_degree_input)
-{
-    //Initialize to the max degrees
-    current_degree      = max_degree_input;
-}
-
-template <int dim, int nstate, int n_faces>
-void basis_functions_state<dim,nstate,n_faces>::build_1D_volume_state_operator(
-    const dealii::FESystem<1,1> &finite_element,
-    const dealii::Quadrature<1> &quadrature)
-{
->>>>>>> ee3bdb4a
     const unsigned int n_quad_pts  = quadrature.size();
     const unsigned int n_dofs      = finite_element.dofs_per_cell;
     const unsigned int n_shape_fns = n_dofs / nstate;
