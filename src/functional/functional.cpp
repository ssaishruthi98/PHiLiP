--- conflicted
+++ resolved
@@ -306,88 +306,6 @@
     : dg(_dg)
     , uses_solution_values(_uses_solution_values)
     , uses_solution_gradient(_uses_solution_gradient)
-<<<<<<< HEAD
-{ }
-
-// template <int dim, int nstate, typename real, typename MeshType>
-// void Functional<dim, nstate, real, MeshType>::evaluate_function(const Physics::PhysicsBase<dim,nstate,real> &physics)
-// {
-//     real local_sum = 0;
-// 
-//     // allocating vectors for local calculations
-//     // could these also be indexSets?
-//     const unsigned int max_dofs_per_cell = dg.dof_handler.get_fe_collection().max_dofs_per_cell();
-//     std::vector<dealii::types::global_dof_index> cell_soln_dofs_indices(max_dofs_per_cell);
-//     std::vector<real> soln_coeff(max_dofs_per_cell);
-// 
-//     const auto mapping = (*(dg.high_order_grid.mapping_fe_field));
-//     dealii::hp::MappingCollection<dim> mapping_collection(mapping);
-// 
-//     dealii::hp::FEValues<dim,dim>     fe_values_collection_volume(mapping_collection, dg.fe_collection, dg.volume_quadrature_collection, this->volume_update_flags);
-//     dealii::hp::FEFaceValues<dim,dim> fe_values_collection_face  (mapping_collection, dg.fe_collection, dg.face_quadrature_collection,   this->face_update_flags);
-// 
-//     dg.solution.update_ghost_values();
-//     for(auto cell = dg.dof_handler.begin_active(); cell != dg.dof_handler.end(); ++cell){
-//         if(!cell->is_locally_owned()) continue;
-// 
-//         // setting up the volume integration
-//         const unsigned int i_mapp = 0; // *** ask doug if this will ever be 
-//         const unsigned int i_fele = cell->active_fe_index();
-//         const unsigned int i_quad = i_fele;
-//         const dealii::FESystem<dim,dim> &current_fe_ref = dg.fe_collection[i_fele];
-//         const unsigned int n_soln_dofs_cell = current_fe_ref.n_dofs_per_cell();
-//         
-//         // reinitialize the volume integration
-//         fe_values_collection_volume.reinit(cell, i_quad, i_mapp, i_fele);
-//         const dealii::FEValues<dim,dim> &fe_values_volume = fe_values_collection_volume.get_present_fe_values();
-// 
-//         // // number of quadrature points
-//         // const unsigned int n_quad_points = fe_values_volume.n_quadrature_points;
-// 
-//         // getting the indices
-//         cell_soln_dofs_indices.resize(n_soln_dofs_cell);
-//         cell->get_dof_indices(cell_soln_dofs_indices);
-// 
-//         // getting solution values
-//         soln_coeff.resize(n_soln_dofs_cell);
-// 
-//         // adding the contribution from the current volume, also need to pass the solution vector on these points
-//         for(unsigned int iquad=0; iquad<n_quad_pts; ++iquad){
-//             for(unsigned int idof=0; idof<n_soln_dofs_cell; ++idof){
-//                 std::array<real,nstate> soln_at_q;
-//                 std::array< dealii::Tensor<1,dim,real>, nstate > soln_grad_at_q;
-//                 std::fill(soln_at_q.begin(), soln_at_q.end(), 0);
-//                 for (unsigned int idof=0; idof<fe_values_volume.dofs_per_cell; ++idof) {
-//                     const unsigned int istate = fe_values_volume.get_fe().system_to_component_index(idof).first;
-//                     soln_at_q[istate] += soln_coeff[idof] * fe_values_volume.shape_value_component(idof, iquad, istate);
-//                     soln_grad_at_q[istate] += soln_coeff[idof] * fe_values_vol.shape_grad_component(idof, iquad, istate);
-//                 }
-//                 soln_coeff[idof] = dg.solution[cell_soln_dofs_indices[idof]];
-//             }
-// 
-//             real volume_integrand = evaluate_volume_integrand(physics, fe_values_volume.point(iquad), soln_at_q, soln_grad_at_q);
-//             local_sum += volume_integrand * fe_values_volume.JxW(iquad);
-//         }
-// 
-//         // next looping over the faces of the cell checking for boundary elements
-//         for(unsigned int iface = 0; iface < dealii::GeometryInfo<dim>::faces_per_cell; ++iface){
-//             auto face = cell->face(iface);
-//             
-//             if(face->at_boundary()){
-//                 fe_values_collection_face.reinit(cell, iface, i_quad, i_mapp, i_fele);
-//                 const dealii::FEFaceValues<dim,dim> &fe_values_face = fe_values_collection_face.get_present_fe_values();
-// 
-//                 const unsigned int boundary_id = face->boundary_id();
-// 
-//                 local_sum += this->evaluate_cell_boundary(physics, boundary_id, fe_values_face, soln_coeff);
-//             }
-// 
-//         }
-//     }
-// 
-//     return dealii::Utilities::MPI::sum(local_sum, MPI_COMM_WORLD);
-// }
-=======
     , pcout(std::cout, dealii::Utilities::MPI::this_mpi_process(MPI_COMM_WORLD)==0)
 { 
     using FadType = Sacado::Fad::DFad<real>;
@@ -396,8 +314,8 @@
 
     init_vectors();
 }
-template <int dim, int nstate, typename real>
-void Functional<dim,nstate,real>::init_vectors()
+template <int dim, int nstate, typename real, typename MeshType>
+void Functional<dim,nstate,real,MeshType>::init_vectors()
 {
     solution_value.reinit(dg->solution);
     solution_value *= 0.0;
@@ -420,9 +338,9 @@
     volume_nodes_d2I *= 0.0;
 }
 
-template <int dim, int nstate, typename real>
-Functional<dim,nstate,real>::Functional(
-    std::shared_ptr<PHiLiP::DGBase<dim,real>> _dg,
+template <int dim, int nstate, typename real, typename MeshType>
+Functional<dim,nstate,real,MeshType>::Functional(
+    std::shared_ptr<PHiLiP::DGBase<dim,real,MeshType>> _dg,
     std::shared_ptr<PHiLiP::Physics::PhysicsBase<dim,nstate,Sacado::Fad::DFad<Sacado::Fad::DFad<real>> >> _physics_fad_fad,
     const bool _uses_solution_values,
     const bool _uses_solution_gradient)
@@ -431,20 +349,20 @@
     physics_fad_fad = _physics_fad_fad;
 }
 
-template <int dim, int nstate, typename real>
-void Functional<dim,nstate,real>::set_state(const dealii::LinearAlgebra::distributed::Vector<real> &solution_set)
+template <int dim, int nstate, typename real, typename MeshType>
+void Functional<dim,nstate,real,MeshType>::set_state(const dealii::LinearAlgebra::distributed::Vector<real> &solution_set)
 {
     dg->solution = solution_set;
 }
 
-template <int dim, int nstate, typename real>
-void Functional<dim,nstate,real>::set_geom(const dealii::LinearAlgebra::distributed::Vector<real> &volume_nodes_set)
+template <int dim, int nstate, typename real, typename MeshType>
+void Functional<dim,nstate,real,MeshType>::set_geom(const dealii::LinearAlgebra::distributed::Vector<real> &volume_nodes_set)
 {
     dg->high_order_grid->volume_nodes = volume_nodes_set;
 }
 
-template <int dim, int nstate, typename real>
-void Functional<dim,nstate,real>::allocate_dIdX(dealii::LinearAlgebra::distributed::Vector<real> &dIdX) const
+template <int dim, int nstate, typename real, typename MeshType>
+void Functional<dim,nstate,real,MeshType>::allocate_dIdX(dealii::LinearAlgebra::distributed::Vector<real> &dIdX) const
 {
     // allocating the vector
     dealii::IndexSet locally_owned_dofs = dg->high_order_grid->dof_handler_grid.locally_owned_dofs();
@@ -455,8 +373,8 @@
     dIdX.reinit(locally_owned_dofs, ghost_dofs, MPI_COMM_WORLD);
 }
 
-template <int dim, int nstate, typename real>
-void Functional<dim,nstate,real>::allocate_derivatives(const bool compute_dIdW, const bool compute_dIdX, const bool compute_d2I)
+template <int dim, int nstate, typename real, typename MeshType>
+void Functional<dim,nstate,real,MeshType>::allocate_derivatives(const bool compute_dIdW, const bool compute_dIdX, const bool compute_d2I)
 {
     if (compute_dIdW) {
         // allocating the vector
@@ -491,8 +409,8 @@
 }
 
 
-template <int dim, int nstate, typename real>
-void Functional<dim,nstate,real>::set_derivatives(
+template <int dim, int nstate, typename real, typename MeshType>
+void Functional<dim,nstate,real,MeshType>::set_derivatives(
     const bool compute_dIdW, const bool compute_dIdX, const bool compute_d2I,
     const Sacado::Fad::DFad<Sacado::Fad::DFad<real>> volume_local_sum,
     std::vector<dealii::types::global_dof_index> cell_soln_dofs_indices,
@@ -557,7 +475,6 @@
     }
     AssertDimension(i_derivative, n_total_indep);
 }
->>>>>>> 06d5d24f
 
 template <int dim, int nstate, typename real, typename MeshType>
 template <typename real2>
@@ -620,13 +537,9 @@
     return volume_local_sum;
 }
 
-<<<<<<< HEAD
-template <int dim, int nstate, typename real, typename MeshType>
-real Functional<dim, nstate, real, MeshType>::evaluate_volume_cell_functional(
-=======
-template <int dim, int nstate, typename real>
+template <int dim, int nstate, typename real, typename MeshType>
 template <typename real2>
-real2 Functional<dim, nstate, real>::evaluate_boundary_cell_functional(
+real2 Functional<dim,nstate,real,MeshType>::evaluate_boundary_cell_functional(
     const Physics::PhysicsBase<dim,nstate,real2> &physics,
     const unsigned int boundary_id,
     const std::vector< real2 > &soln_coeff,
@@ -698,8 +611,8 @@
     return boundary_local_sum;
 }
 
-template <int dim, int nstate, typename real>
-real Functional<dim, nstate, real>::evaluate_boundary_cell_functional(
+template <int dim, int nstate, typename real, typename MeshType>
+real Functional<dim,nstate,real,MeshType>::evaluate_boundary_cell_functional(
     const Physics::PhysicsBase<dim,nstate,real> &physics,
     const unsigned int boundary_id,
     const std::vector< real > &soln_coeff,
@@ -712,8 +625,8 @@
     return evaluate_boundary_cell_functional<real>(physics, boundary_id, soln_coeff, fe_solution, coords_coeff, fe_metric, face_number, fquadrature);
 }
 
-template <int dim, int nstate, typename real>
-Sacado::Fad::DFad<Sacado::Fad::DFad<real>> Functional<dim, nstate, real>::evaluate_boundary_cell_functional(
+template <int dim, int nstate, typename real, typename MeshType>
+Sacado::Fad::DFad<Sacado::Fad::DFad<real>> Functional<dim,nstate,real,MeshType>::evaluate_boundary_cell_functional(
     const Physics::PhysicsBase<dim,nstate,Sacado::Fad::DFad<Sacado::Fad::DFad<real>>> &physics,
     const unsigned int boundary_id,
     const std::vector< Sacado::Fad::DFad<Sacado::Fad::DFad<real>> > &soln_coeff,
@@ -726,9 +639,8 @@
     return evaluate_boundary_cell_functional<Sacado::Fad::DFad<Sacado::Fad::DFad<real>>>(physics, boundary_id, soln_coeff, fe_solution, coords_coeff, fe_metric, face_number, fquadrature);
 }
 
-template <int dim, int nstate, typename real>
-real Functional<dim, nstate, real>::evaluate_volume_cell_functional(
->>>>>>> 06d5d24f
+template <int dim, int nstate, typename real, typename MeshType>
+real Functional<dim,nstate,real,MeshType>::evaluate_volume_cell_functional(
     const Physics::PhysicsBase<dim,nstate,real> &physics,
     const std::vector< real > &soln_coeff,
     const dealii::FESystem<dim> &fe_solution,
@@ -738,18 +650,11 @@
 {
     return evaluate_volume_cell_functional<real>(physics, soln_coeff, fe_solution, coords_coeff, fe_metric, volume_quadrature);
 }
-<<<<<<< HEAD
-template <int dim, int nstate, typename real, typename MeshType>
-Sacado::Fad::DFad<real> Functional<dim, nstate, real, MeshType>::evaluate_volume_cell_functional(
-    const Physics::PhysicsBase<dim,nstate,Sacado::Fad::DFad<real>> &physics,
-    const std::vector< Sacado::Fad::DFad<real> > &soln_coeff,
-=======
-
-template <int dim, int nstate, typename real>
-Sacado::Fad::DFad<Sacado::Fad::DFad<real>> Functional<dim, nstate, real>::evaluate_volume_cell_functional(
+
+template <int dim, int nstate, typename real, typename MeshType>
+Sacado::Fad::DFad<Sacado::Fad::DFad<real>> Functional<dim,nstate,real,MeshType>::evaluate_volume_cell_functional(
     const Physics::PhysicsBase<dim,nstate,Sacado::Fad::DFad<Sacado::Fad::DFad<real>>> &physics_fad_fad,
     const std::vector< Sacado::Fad::DFad<Sacado::Fad::DFad<real>> > &soln_coeff,
->>>>>>> 06d5d24f
     const dealii::FESystem<dim> &fe_solution,
     const std::vector< Sacado::Fad::DFad<Sacado::Fad::DFad<real>> > &coords_coeff,
     const dealii::FESystem<dim> &fe_metric,
@@ -759,8 +664,8 @@
 }
 
 
-template <int dim, int nstate, typename real>
-void Functional<dim, nstate, real>::need_compute(bool &compute_value, bool &compute_dIdW, bool &compute_dIdX, bool &compute_d2I)
+template <int dim, int nstate, typename real, typename MeshType>
+void Functional<dim,nstate,real,MeshType>::need_compute(bool &compute_value, bool &compute_dIdW, bool &compute_dIdX, bool &compute_d2I)
 {
     if (compute_value) {
         pcout << " with value...";
@@ -864,14 +769,9 @@
     }
 }
 
-<<<<<<< HEAD
 template <int dim, int nstate, typename real, typename MeshType>
 real Functional<dim, nstate, real, MeshType>::evaluate_functional(
     const Physics::PhysicsBase<dim,nstate,Sacado::Fad::DFad<real>> &physics,
-=======
-template <int dim, int nstate, typename real>
-real Functional<dim, nstate, real>::evaluate_functional(
->>>>>>> 06d5d24f
     const bool compute_dIdW,
     const bool compute_dIdX,
     const bool compute_d2I)
@@ -913,27 +813,7 @@
 
     dealii::hp::FEFaceValues<dim,dim> fe_values_collection_face  (mapping_collection, dg->fe_collection, dg->face_quadrature_collection,   this->face_update_flags);
 
-<<<<<<< HEAD
-    // overintegration test
-    const int overintegrate = 0;
-
-    if (compute_dIdW) {
-        // allocating the vector
-        dealii::IndexSet locally_owned_dofs = dg->dof_handler.locally_owned_dofs();
-        dIdw.reinit(locally_owned_dofs, MPI_COMM_WORLD);
-    }
-    if (compute_dIdX) {
-        // allocating the vector
-        dealii::IndexSet locally_owned_dofs = dg->high_order_grid.dof_handler_grid.locally_owned_dofs();
-        dealii::IndexSet locally_relevant_dofs, ghost_dofs;
-        dealii::DoFTools::extract_locally_relevant_dofs(dg->high_order_grid.dof_handler_grid, locally_relevant_dofs);
-        ghost_dofs = locally_relevant_dofs;
-        ghost_dofs.subtract_set(locally_owned_dofs);
-        dIdX.reinit(locally_owned_dofs, ghost_dofs, MPI_COMM_WORLD);
-    }
-=======
     allocate_derivatives(actually_compute_dIdW, actually_compute_dIdX, actually_compute_d2I);
->>>>>>> 06d5d24f
 
     dg->solution.update_ghost_values();
     auto metric_cell = dg->high_order_grid->dof_handler_grid.begin_active();
@@ -942,11 +822,7 @@
         if(!soln_cell->is_locally_owned()) continue;
 
         // setting up the volume integration
-<<<<<<< HEAD
         const unsigned int i_mapp = 0;
-=======
-        //const unsigned int i_mapp = 0; // *** ask doug if this will ever be 
->>>>>>> 06d5d24f
         const unsigned int i_fele = soln_cell->active_fe_index();
         const unsigned int i_quad = i_fele + overintegrate;
 
@@ -1069,12 +945,8 @@
         }
         AssertDimension(i_derivative, n_total_indep);
     }
-<<<<<<< HEAD
-    
-=======
 
     current_functional_value = dealii::Utilities::MPI::sum(local_functional, MPI_COMM_WORLD);
->>>>>>> 06d5d24f
     // compress before the return
     if (actually_compute_dIdW) dIdw.compress(dealii::VectorOperation::add);
     if (actually_compute_dIdX) dIdX.compress(dealii::VectorOperation::add);
@@ -1084,11 +956,7 @@
         d2IdXdX.compress(dealii::VectorOperation::add);
     }
 
-<<<<<<< HEAD
-    return dealii::Utilities::MPI::sum(local_functional, MPI_COMM_WORLD);
-=======
     return current_functional_value;
->>>>>>> 06d5d24f
 }
 
 template <int dim, int nstate, typename real, typename MeshType>
@@ -1333,7 +1201,6 @@
     return dIdX_FD;
 }
 
-<<<<<<< HEAD
 template <int dim, int nstate, typename real, typename MeshType>
 std::shared_ptr< Functional<dim,nstate,real,MeshType> >
 FunctionalFactory<dim,nstate,real,MeshType>::create_Functional(
@@ -1568,12 +1435,5 @@
 template class FunctionalFactory <PHILIP_DIM, 4, double, dealii::parallel::distributed::Triangulation<PHILIP_DIM>>;
 template class FunctionalFactory <PHILIP_DIM, 5, double, dealii::parallel::distributed::Triangulation<PHILIP_DIM>>;
 #endif
-=======
-template class Functional <PHILIP_DIM, 1, double>;
-template class Functional <PHILIP_DIM, 2, double>;
-template class Functional <PHILIP_DIM, 3, double>;
-template class Functional <PHILIP_DIM, 4, double>;
-template class Functional <PHILIP_DIM, 5, double>;
->>>>>>> 06d5d24f
 
 } // PHiLiP namespace